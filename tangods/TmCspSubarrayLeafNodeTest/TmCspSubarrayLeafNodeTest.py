# -*- coding: utf-8 -*-
#
# This file is part of the TmCspSubarrayLeafNodeTest project
#
#
#
# Distributed under the terms of the GPL license.
# See LICENSE.txt for more info.

"""
Author: James Jiang James.Jiang@nrc-cnrc.gc.ca,
Herzberg Astronomy and Astrophysics, National Research Council of Canada
Copyright (c) 2019 National Research Council of Canada
"""

""" TmCspSubarrayLeafNodeTest Tango device prototype

TmCspSubarrayLeafNodeTest TANGO device class for the CBF prototype
"""

# tango imports
import tango
from tango import DebugIt
from tango.server import run
from tango.server import Device
from tango.server import attribute, command
from tango.server import device_property
from tango import AttrQuality, DispLevel, DevState
from tango import AttrWriteType, PipeWriteType
# Additional import
# PROTECTED REGION ID(TmCspSubarrayLeafNodeTest.additionnal_import) ENABLED START #
import os
import sys
import json
from random import randint

file_path = os.path.dirname(os.path.abspath(__file__))
commons_pkg_path = os.path.abspath(os.path.join(file_path, "../commons"))
sys.path.insert(0, commons_pkg_path)

from skabase.SKABaseDevice.SKABaseDevice import SKABaseDevice
from skabase.control_model import HealthState, AdminMode
# PROTECTED REGION END #    //  TmCspSubarrayLeafNodeTest.additionnal_import

__all__ = ["TmCspSubarrayLeafNodeTest", "main"]


class TmCspSubarrayLeafNodeTest(SKABaseDevice):
    """
    TmCspSubarrayLeafNodeTest TANGO device class for the CBF prototype
    """
    # PROTECTED REGION ID(TmCspSubarrayLeafNodeTest.class_variable) ENABLED START #

    def __output_links_event_callback(self, event):
        if not event.err:
            try:
                log_msg = "Received output links."
                self.logger.warn(log_msg)

                output_links = json.loads(str(event.attr_value.value))
                scan_ID = int(output_links["scanID"])

                if not scan_ID or self._received_output_links:
                    log_msg = "Skipped assigning destination addresses."
                    self.logger.warn(log_msg)
                    return

                self._scan_ID = scan_ID
                self.__generate_visibilities_destination_addresses(output_links)
            except Exception as e:
                self.logger.error(str(e))
        else:
            for item in event.errors:
                log_msg = item.reason + ": on attribute " + str(event.attr_name)
                self.logger.error(log_msg)

    def __generate_visibilities_destination_addresses(self, output_links):
        destination_addresses = {
            "scanId": output_links["scanID"],
            "receiveAddresses": []
        }

        for fsp_in in output_links["fsp"]:
            fsp = {
                "phaseBinId": 0,
                "fspId": fsp_in["fspID"],
                "hosts": []
            }
            # get the total number of channels and first channel
            num_channels = 0
            first_channel = sys.maxsize
            for link in fsp_in["cbfOutLink"]:
                for channel_in in link["channel"]:
                    num_channels += 1
                    first_channel = min(first_channel, channel_in["chanID"])

            if num_channels:
                fsp["hosts"].append({
                    "host": "192.168.0.1",
                    "channels": [{
                        "portOffset": 8080,
                        "numChannels": num_channels,
                        "startChannel": first_channel
                    }]
                })

            destination_addresses["receiveAddresses"].append(fsp)

        log_msg = "Done assigning destination addresses."
        self.logger.warn(log_msg)
        # publish the destination addresses
        self._vis_destination_address = destination_addresses
        self.push_change_event("visDestinationAddress", json.dumps(self._vis_destination_address))
        self._received_output_links = True

    # PROTECTED REGION END #    //  TmCspSubarrayLeafNodeTest.class_variable

    # -----------------
    # Device Properties
    # -----------------

    CspMasterAddress = device_property(
        dtype='str'
    )

    CspSubarrayAddress = device_property(
        dtype='str'
    )

    # ----------
    # Attributes
    # ----------

    scanID = attribute(
        dtype='uint',
        access=AttrWriteType.READ,
        label="Scan ID",
        doc="Scan ID",
    )

    dopplerPhaseCorrection = attribute(
        dtype='float',
        access=AttrWriteType.READ_WRITE,
        max_dim_x=4,
        label="Doppler phase correction",
        doc="Doppler phase correction coefficients",
    )

    delayModel = attribute(
        dtype='str',
        access=AttrWriteType.READ_WRITE,
        label="Delay model coefficients",
        doc="Delay model coefficients"
    )

    visDestinationAddress = attribute(
        dtype='str',
        access=AttrWriteType.READ_WRITE,
        label="Destination addresses for visibilities",
        doc="Destination addresses for visibilities"
    )

    receivedOutputLinks = attribute(
        dtype='bool',
        access=AttrWriteType.READ,
        label="Received output links",
        doc="Received output links"
    )

    # ---------------
    # General methods
    # ---------------

    def init_device(self):
        SKABaseDevice.init_device(self)
        # PROTECTED REGION ID(TmCspSubarrayLeafNodeTest.init_device) ENABLED START #
        self.set_state(DevState.INIT)

        self._storage_logging_level = tango.LogLevel.LOG_DEBUG
        self._element_logging_level = tango.LogLevel.LOG_DEBUG
        self._central_logging_level = tango.LogLevel.LOG_DEBUG

        self._scan_ID = 0
        self._doppler_phase_correction = [0, 0, 0, 0]
        self._delay_model = {}  # this is interpreted as a JSON object
        self._vis_destination_address = {}  # this is interpreted as a JSON object
        self._received_output_links = False

<<<<<<< HEAD
      #  self._proxy_csp_master = PyTango.DeviceProxy(self.CspMasterAddress)
      #  self._proxy_cbf_master = PyTango.DeviceProxy(
      #      self._proxy_csp_master.get_property("CspMidCbf")["CspMidCbf"][0]
      #  )
      #  self._proxy_csp_subarray = PyTango.DeviceProxy(self.CspSubarrayAddress)

      #  self._proxy_csp_subarray.subscribe_event(
      #      "cbfOutputLink",
      #      PyTango.EventType.CHANGE_EVENT,
      #      self.__output_links_event_callback,
      #      stateless=True
      #  )
=======
        self._proxy_csp_master = tango.DeviceProxy(self.CspMasterAddress)
        self._proxy_cbf_master = tango.DeviceProxy(
            self._proxy_csp_master.cbfMasterAddress
        )
        self._proxy_csp_subarray = tango.DeviceProxy(self.CspSubarrayAddress)

        self._proxy_csp_subarray.subscribe_event(
            "cbfOutputLink",
            tango.EventType.CHANGE_EVENT,
            self.__output_links_event_callback,
            stateless=True
        )
>>>>>>> 038ec333

        self.set_state(DevState.STANDBY)
        # PROTECTED REGION END #    //  TmCspSubarrayLeafNodeTest.init_device

    def always_executed_hook(self):
        # PROTECTED REGION ID(TmCspSubarrayLeafNodeTest.always_executed_hook) ENABLED START #
        pass
        # PROTECTED REGION END #    //  TmCspSubarrayLeafNodeTest.always_executed_hook

    def delete_device(self):
        # PROTECTED REGION ID(TmCspSubarrayLeafNodeTest.delete_device) ENABLED START #
        pass
        # PROTECTED REGION END #    //  TmCspSubarrayLeafNodeTest.delete_device

    # ------------------
    # Attributes methods
    # ------------------

    def read_scanID(self):
        # PROTECTED REGION ID(TmCspSubarrayLeafNodeTest.scanID_read) ENABLED START #
        return self._scan_ID
        # PROTECTED REGION END #    //  TmCspSubarrayLeafNodeTest.scanID_read

    def read_dopplerPhaseCorrection(self):
        # PROTECTED REGION ID(TmCspSubarrayLeafNodeTest.dopplerPhaseCorrection_read) ENABLED START #
        return self._doppler_phase_correction
        # PROTECTED REGION END #    //  TmCspSubarrayLeafNodeTest.dopplerPhaseCorrection_read

    def write_dopplerPhaseCorrection(self, value):
        # PROTECTED REGION ID(TmCspSubarrayLeafNodeTest.dopplerPhaseCorrection_write) ENABLED START #
        try:
            if len(value) == 4:
                self._doppler_phase_correction = value
            else:
                log_msg = "Writing to dopplerPhaseCorrection attribute expected 4 elements, \
                    but received {}. Ignoring.".format(len(value))
                self.logger.error(log_msg)
        except TypeError:  # value is not an array
            log_msg = "dopplerPhaseCorrection attribute must be an array of length 4. Ignoring."
            self.logger.error(log_msg)
        # PROTECTED REGION END #    //  TmCspSubarrayLeafNodeTest.dopplerPhaseCorrection_write

    def read_delayModel(self):
        # PROTECTED REGION ID(TmCspSubarrayLeafNodeTest.delayModel_read) ENABLED START #
        return json.dumps(self._delay_model)
        # PROTECTED REGION END #    //  TmCspSubarrayLeafNodeTest.delayModel_read

    def write_delayModel(self, value):
        # PROTECTED REGION ID(TmCspSubarrayLeafNodeTest.delayModel_write) ENABLED START #
        # since this is just a test device, assume that the JSON schema is always what we expect
        self._delay_model = json.loads(str(value))
        # PROTECTED REGION END #    //  TmCspSubarrayLeafNodeTest.delayModel_write

    def read_visDestinationAddress(self):
        # PROTECTED REGION ID(TmCspSubarrayLeafNodeTest.visDestinationAddress_read) ENABLED START #
        return json.dumps(self._vis_destination_address)
        # PROTECTED REGION END #    //  TmCspSubarrayLeafNodeTest.visDestinationAddress_read

    def write_visDestinationAddress(self, value):
        # PROTECTED REGION ID(TmCspSubarrayLeafNodeTest.visDestinationAddress_write) ENABLED START #
        # since this is just a test device, assume that the JSON schema is always what we expect
        self._vis_destination_address = json.loads(str(value))
        # PROTECTED REGION END #    //  TmCspSubarrayLeafNodeTest.visDestinationAddress_write

    def read_receivedOutputLinks(self):
        # PROTECTED REGION ID(TmCspSubarrayLeafNodeTest.receivedOutputLinks_read) ENABLED START #
        return self._received_output_links
        # PROTECTED REGION END #    //  TmCspSubarrayLeafNodeTest.receivedOutputLinks_read

    # --------
    # Commands
    # --------


# ----------
# Run server
# ----------


def main(args=None, **kwargs):
    # PROTECTED REGION ID(TmCspSubarrayLeafNodeTest.main) ENABLED START #
    return run((TmCspSubarrayLeafNodeTest,), args=args, **kwargs)
    # PROTECTED REGION END #    //  TmCspSubarrayLeafNodeTest.main

if __name__ == '__main__':
    main()<|MERGE_RESOLUTION|>--- conflicted
+++ resolved
@@ -186,12 +186,11 @@
         self._vis_destination_address = {}  # this is interpreted as a JSON object
         self._received_output_links = False
 
-<<<<<<< HEAD
-      #  self._proxy_csp_master = PyTango.DeviceProxy(self.CspMasterAddress)
-      #  self._proxy_cbf_master = PyTango.DeviceProxy(
+      #  self._proxy_csp_master = tango.DeviceProxy(self.CspMasterAddress)
+      #  self._proxy_cbf_master = tango.DeviceProxy(
       #      self._proxy_csp_master.get_property("CspMidCbf")["CspMidCbf"][0]
       #  )
-      #  self._proxy_csp_subarray = PyTango.DeviceProxy(self.CspSubarrayAddress)
+      #  self._proxy_csp_subarray = tango.DeviceProxy(self.CspSubarrayAddress)
 
       #  self._proxy_csp_subarray.subscribe_event(
       #      "cbfOutputLink",
@@ -199,20 +198,6 @@
       #      self.__output_links_event_callback,
       #      stateless=True
       #  )
-=======
-        self._proxy_csp_master = tango.DeviceProxy(self.CspMasterAddress)
-        self._proxy_cbf_master = tango.DeviceProxy(
-            self._proxy_csp_master.cbfMasterAddress
-        )
-        self._proxy_csp_subarray = tango.DeviceProxy(self.CspSubarrayAddress)
-
-        self._proxy_csp_subarray.subscribe_event(
-            "cbfOutputLink",
-            tango.EventType.CHANGE_EVENT,
-            self.__output_links_event_callback,
-            stateless=True
-        )
->>>>>>> 038ec333
 
         self.set_state(DevState.STANDBY)
         # PROTECTED REGION END #    //  TmCspSubarrayLeafNodeTest.init_device
