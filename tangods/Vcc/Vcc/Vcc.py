--- conflicted
+++ resolved
@@ -505,10 +505,6 @@
 
         # shouldn't happen
         self.logger.warn("frequencyBand not in valid range. Ignoring.")
-<<<<<<< HEAD
-=======
-                         
->>>>>>> 038ec333
         # PROTECTED REGION END #    // Vcc.SetFrequencyBand
 
     def is_SetObservingState_allowed(self):
@@ -583,13 +579,8 @@
         except json.JSONDecodeError:  # argument not a valid JSON object
             msg = "Search window configuration object is not a valid JSON object."
             self.logger.error(msg)
-<<<<<<< HEAD
-            PyTango.Except.throw_exception("Command failed", msg, "ConfigureSearchWindow execution",
-                                           PyTango.ErrSeverity.ERR)
-=======
             tango.Except.throw_exception("Command failed", msg, "ConfigureSearchWindow execution",
                                            tango.ErrSeverity.ERR)
->>>>>>> 038ec333
 
         # Validate searchWindowID.
         if "searchWindowID" in argin:
@@ -600,23 +591,14 @@
                     str(argin["searchWindowID"])
                 )
                 self.logger.error(msg)
-<<<<<<< HEAD
-                PyTango.Except.throw_exception("Command failed", msg,
-=======
                 tango.Except.throw_exception("Command failed", msg,
->>>>>>> 038ec333
                                                "ConfigureSearchWindow execution",
                                                tango.ErrSeverity.ERR)
         else:
             msg = "Search window specified, but 'searchWindowID' not given."
             self.logger.error(msg)
-<<<<<<< HEAD
-            PyTango.Except.throw_exception("Command failed", msg, "ConfigureSearchWindow execution",
-                                           PyTango.ErrSeverity.ERR)
-=======
             tango.Except.throw_exception("Command failed", msg, "ConfigureSearchWindow execution",
                                            tango.ErrSeverity.ERR)
->>>>>>> 038ec333
 
         # Validate searchWindowTuning.
         if "searchWindowTuning" in argin:
@@ -635,11 +617,7 @@
                 else:
                     msg = "'searchWindowTuning' must be within observed band."
                     self.logger.error(msg)
-<<<<<<< HEAD
-                    PyTango.Except.throw_exception("Command failed", msg,
-=======
                     tango.Except.throw_exception("Command failed", msg,
->>>>>>> 038ec333
                                                    "ConfigureSearchWindow execution",
                                                    tango.ErrSeverity.ERR)
             else:  # frequency band 5a or 5b (two streams with bandwidth 2.5 GHz)
@@ -667,23 +645,14 @@
                 else:
                     msg = "'searchWindowTuning' must be within observed band."
                     self.logger.error(msg)
-<<<<<<< HEAD
-                    PyTango.Except.throw_exception("Command failed", msg,
-=======
                     tango.Except.throw_exception("Command failed", msg,
->>>>>>> 038ec333
                                                    "ConfigureSearchWindow execution",
                                                    tango.ErrSeverity.ERR)
         else:
             msg = "Search window specified, but 'searchWindowTuning' not given."
             self.logger.error(msg)
-<<<<<<< HEAD
-            PyTango.Except.throw_exception("Command failed", msg, "ConfigureSearchWindow execution",
-                                           PyTango.ErrSeverity.ERR)
-=======
             tango.Except.throw_exception("Command failed", msg, "ConfigureSearchWindow execution",
                                            tango.ErrSeverity.ERR)
->>>>>>> 038ec333
 
         # Validate tdcEnable.
         if "tdcEnable" in argin:
@@ -692,23 +661,14 @@
             else:
                 msg = "Search window specified, but 'tdcEnable' not given."
                 self.logger.error(msg)
-<<<<<<< HEAD
-                PyTango.Except.throw_exception("Command failed", msg,
-=======
                 tango.Except.throw_exception("Command failed", msg,
->>>>>>> 038ec333
                                                "ConfigureSearchWindow execution",
                                                tango.ErrSeverity.ERR)
         else:
             msg = "Search window specified, but 'tdcEnable' not given."
             self.logger.error(msg)
-<<<<<<< HEAD
-            PyTango.Except.throw_exception("Command failed", msg, "ConfigureSearchWindow execution",
-                                           PyTango.ErrSeverity.ERR)
-=======
             tango.Except.throw_exception("Command failed", msg, "ConfigureSearchWindow execution",
                                            tango.ErrSeverity.ERR)
->>>>>>> 038ec333
 
         # Validate tdcNumBits.
         if argin["tdcEnable"]:
@@ -720,21 +680,13 @@
                         str(argin["tdcNumBits"])
                     )
                     self.logger.error(msg)
-<<<<<<< HEAD
-                    PyTango.Except.throw_exception("Command failed", msg,
-=======
                     tango.Except.throw_exception("Command failed", msg,
->>>>>>> 038ec333
                                                    "ConfigureSearchWindow execution",
                                                    tango.ErrSeverity.ERR)
             else:
                 msg = "Search window specified with TDC enabled, but 'tdcNumBits' not given."
                 self.logger.error(msg)
-<<<<<<< HEAD
-                PyTango.Except.throw_exception("Command failed", msg,
-=======
                 tango.Except.throw_exception("Command failed", msg,
->>>>>>> 038ec333
                                                "ConfigureSearchWindow execution",
                                                tango.ErrSeverity.ERR)
 
@@ -747,11 +699,7 @@
                     str(argin["tdcPeriodBeforeEpoch"])
                 )
                 self.logger.error(msg)
-<<<<<<< HEAD
-                PyTango.Except.throw_exception("Command failed", msg,
-=======
                 tango.Except.throw_exception("Command failed", msg,
->>>>>>> 038ec333
                                                "ConfigureSearchWindow execution",
                                                tango.ErrSeverity.ERR)
         else:
@@ -766,11 +714,7 @@
                     str(argin["tdcPeriodAfterEpoch"])
                 )
                 self.logger.error(log_msg)
-<<<<<<< HEAD
-                PyTango.Except.throw_exception("Command failed", msg,
-=======
                 tango.Except.throw_exception("Command failed", msg,
->>>>>>> 038ec333
                                                "ConfigureSearchWindow execution",
                                                tango.ErrSeverity.ERR)
         else:
@@ -791,11 +735,7 @@
                 msg = "Search window specified with TDC enabled, but 'tdcDestinationAddress' "\
                     "not given or missing receptors."
                 self.logger.error(msg)
-<<<<<<< HEAD
-                PyTango.Except.throw_exception("Command failed", msg,
-=======
                 tango.Except.throw_exception("Command failed", msg,
->>>>>>> 038ec333
                                                "ConfigureSearchWindow execution",
                                                tango.ErrSeverity.ERR)
 
