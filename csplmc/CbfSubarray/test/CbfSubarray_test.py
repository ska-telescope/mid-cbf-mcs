--- conflicted
+++ resolved
@@ -303,17 +303,10 @@
         create_subarray_1_proxy.set_timeout_millis(60000)  # since the command takes a while
 
         create_subarray_1_proxy.Init()
-<<<<<<< HEAD
-        create_fsp_1_proxy.Init()
-        create_fsp_2_proxy.Init()
-        create_fsp_1_subarray_1_proxy.Init()
-        create_fsp_2_subarray_1_proxy.Init()
-=======
         # create_fsp_1_proxy.Init()
         # create_fsp_2_proxy.Init()
         # create_fsp_1_subarray_1_proxy.Init()
         # create_fsp_2_subarray_1_proxy.Init()
->>>>>>> a65b09a4
         time.sleep(3)
         create_tm_telstate_proxy.Init()
         time.sleep(1)
@@ -504,17 +497,10 @@
         create_subarray_1_proxy.set_timeout_millis(60000)  # since the command takes a while
 
         create_subarray_1_proxy.Init()
-<<<<<<< HEAD
-        create_fsp_1_proxy.Init()
-        create_fsp_2_proxy.Init()
-        create_fsp_1_subarray_1_proxy.Init()
-        create_fsp_2_subarray_1_proxy.Init()
-=======
         # create_fsp_1_proxy.Init()
         # create_fsp_2_proxy.Init()
         # create_fsp_1_subarray_1_proxy.Init()
         # create_fsp_2_subarray_1_proxy.Init()
->>>>>>> a65b09a4
         time.sleep(3)
         create_tm_telstate_proxy.Init()
         time.sleep(1)
@@ -572,17 +558,10 @@
         create_subarray_1_proxy.set_timeout_millis(60000)  # since the command takes a while
 
         create_subarray_1_proxy.Init()
-<<<<<<< HEAD
-        create_fsp_1_proxy.Init()
-        create_fsp_2_proxy.Init()
-        create_fsp_1_subarray_1_proxy.Init()
-        create_fsp_2_subarray_1_proxy.Init()
-=======
         # create_fsp_1_proxy.Init()
         # create_fsp_2_proxy.Init()
         # create_fsp_1_subarray_1_proxy.Init()
         # create_fsp_2_subarray_1_proxy.Init()
->>>>>>> a65b09a4
         time.sleep(3)
         create_tm_telstate_proxy.Init()
         time.sleep(1)
