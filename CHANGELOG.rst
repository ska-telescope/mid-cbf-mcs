--- conflicted
+++ resolved
@@ -7,8 +7,6 @@
 
 UNRELEASED CHANGES
 ******************
-<<<<<<< HEAD
-* CIP-2550: Migrated FSP SetFuntionMode from subarray to controller
 * CIP-2660: Added back FspPstSubarray to MCS
 * CIP-2790: Added error handling for CbfFastCommands processed within MCS
 * CIP-3092: Scaled Up VCC Devices Deployed By MCS to 8 and SLIM Devices Needed to Support The Additional VCC
@@ -19,15 +17,6 @@
 
 1.1.1
 *****
-=======
-* CIP-2660 Added back FspPstSubarray to MCS
-* CIP-2790: Added error handling for CbfFastCommands processed within MCS
-* CIP-3213: Rolled up healthState from HPS VCC Band 1/2 and FSP Corr into MCS VCC and FspModeSubarray, respectively
-* CIP-2364: Calculate and append VCC ripple correction gains to the HPS FSP configuration for the 16k fine channelizers
-
-1.1.1
-**********
->>>>>>> b4c8b2a2
 * CIP-2953 increase SV pod storage from 375Mi to 2Gi
 * CIP-2659: CbfController On/Off command partial success
   * On command succeeds if one or more LRUs are powered on; Off command succeeds if one or more LRUs are powered off
