--- conflicted
+++ resolved
@@ -10,11 +10,8 @@
 * CIP-2550: Migrated FSP SetFuntionMode from subarray to controller
 * CIP-2660: Added back FspPstSubarray to MCS
 * CIP-2790: Added error handling for CbfFastCommands processed within MCS
-<<<<<<< HEAD
 * CIP-2364: Calculate and append VCC ripple correction gains to the HPS FSP configuration for the 16k fine channelizers
-=======
 * CIP-3213: Rolled up healthState from HPS VCC Band 1/2 and FSP Corr into MCS VCC and FspModeSubarray, respectively
->>>>>>> ed6e94b8
 
 1.1.1
 *****
