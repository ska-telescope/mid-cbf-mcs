--- conflicted
+++ resolved
@@ -13,16 +13,13 @@
 * CIP-2364: Calculate and append VCC ripple correction gains to the HPS FSP configuration for the 16k fine channelizers
 * CIP-3092: Scaled Up VCC Devices Deployed By MCS to 8 and SLIM Devices Needed to Support The Additional VCC
 * CIP-3344: Added State Attribute Wait Loop to Monitor State Change to Desired State; Added State Monitor in Controller's Start and Stop Communicating Functions.
-<<<<<<< HEAD
-* CIP-3612: CreateDescriptor command input changed to JSON string input for Spead-Descriptor v1.7.0
-=======
 * SKB-729: Fix Off command and TalonBoard healthState monitoring
   * SLIM Off command can run if SLIM was powered ON but failed configuration
   * Controller re-tries TalonBoard start_communicating when re-trying On command to restart InfluxDB and HPS Master polling loop
   * wait_for_blocking_results removes FAILED return codes as soon as they are received
   * Controller skips attempting to power ON/OFF LRUs if they are all already in the correct state
   * Added HPS master healthStateReport attr to TalonBoard
->>>>>>> 0a17b125
+* CIP-3612: CreateDescriptor command input changed to JSON string input for Spead-Descriptor v1.7.0
 
 1.1.1
 **********
