############
Change Log
############

All notable changes to this project will be documented in this file.
This project adheres to `Semantic Versioning http://semver.org/>`_.

UNRELEASED CHANGES
******************
* CIP-2799 Refactored wait_for_blocking_results to verify all incoming events
* CIP-2966 fixed SPEAD descriptor not ready before Scan under certain conditions
* CIP-2911 fixed bad error message appending in controller Off command
<<<<<<< HEAD
* CIP-2254 support for configurescan 4.1 which introduces correlation processing regions
  * Removes support for configurescan 3.0
  * Added ReadTheDocs table to list differences between Telmodel validation and MCS validation
  * Add 'vcc_id_to_rdt_freq_shifts' to hps_fsp_corr config to suppprt work on CIP-2662
=======
* CIP-2840 talon fans monitoring
  * added hasFanControl attribute to talon board devices to indicate if the board has control over fans
  * added fansRpm attribute to talon board devices
  * fixed bugs affecting talon board device initialization and influxdb queries
  * updated FPGA die voltage labels to be more descriptive
  * updated FPGA die voltage warning and alarm range according to stratix10 documentation
>>>>>>> 1dd1c622

1.0.0
******
* CIP-1924 Upgrade to ska-tango-base v1.0.0
  * Created base classes for observing and non-observing devices (CbfObsDevice, CbfDevice) and component managers (CbfObsComponentManager, CbfComponentManager)
    * CbfObsDevice implements reduced subarray ObsState model, removing EMPTY and RESOURCING states for non-subarray devices.
  * Converted base component managers to inherit from TaskExecutorComponentManager
  * Converted the following commands/methods to queued LRCs/submitted tasks:
    * start_communicating
    * CbfController: On, Off, InitSysParam
    * CbfSubarray: update_sys_param, AddReceptors, RemoveReceptors, RemoveAllReceptors, ConfigureScan, Scan, EndScan, GoToIdle, Abort, ObsReset, Restart
    * Vcc: ConfigureBand, ConfigureScan, Scan, EndScan, GoToIdle, Abort, ObsReset
    * Fsp: SetFunctionMode, AddSubarrayMembership, RemoveSubarrayMembership
    * FspCorrSubarray: ConfigureScan, Scan, EndScan, GoToIdle, Abort, ObsReset
    * Slim: On, Off, Configure
    * SlimLink: ConnectTxRx, DisconnectTxRx
    * TalonLRU: On, Off
    * PowerSwitch: TurnOnOutlet, TurnOffOutlet
  * Removed the following commands:
    * Standby command removed across the board
    * CbfSubarray: On, Off
    * Vcc: On, Off
    * Fsp: On, Off
    * FspCorrSubarray: On, Off
    * TalonBoard: On, Off
  * Improvements in control flow:
    * Only Tango Devices that are directly controlling hardware can receive ON/OFF commands e.g. TalonLRU, and not Vcc
    * In  Tango Devices that do not receive ON/OFF commands, once communication with the component is established the OpState becomes ON. This is all achieved when start_communicating method is called as part of setting the Tango Device's AdminMode to ONLINE. In these cases, essentially ON means the device is communicating with it's subordinate device.
    * Moved AdminMode control of obs devices (Vcc, Fsp, FspCorrSubarray) from CbfController to CbfSubarray, during the following subarray commands:
      * Vcc AdminMode ONLINE/OFFLINE during AddReceptors/RemoveReceptors
      * Fsp AdminMode ONLINE/OFFLINE during ConfigureScan/GoToIdle
      * FspCorrSubarray ONLINE/OFFLINE set by Fsp during ConfigureScan/GoToIdle
    * State changing callbacks consistently use locks to avoid race conditions.
      * Component managers do not update state machines directly; only callbacks (implemented at the device level) are passed to the component managers.
  * Improvements in tests:
    * More thorough unit tests provide better low-level coverage for individual devices, including failure mechanisms.
    * Redundant subordinate device integration tests deprecated in favour of more comprehensive and holistic tests only at the highest levels of MCS (Controller and Subarray).
    * ska-tango-testing better leveraged to align our testing framework with the rest of the SKAO:
      * ska_tango_testing.context basis for unit testing harness
      * TangoEventTracer used along with custom defined change event assertions to validate event-driven device behaviour.

* CIP-2732 Added supported interface validation and documentation updates
  * Added validation for supported schema versions specified in the interface parameter for commands in MCS.
  * Added sphinx directive to generate tables for documentation
* CIP-2616 MCS ADR-99 Scan Configuration Validation Updates
  * Abstracted out the Scan Configuration Validation in Subarray into a separate class  
  * Updated the Validations and added new validations to support ADR-99/v4.1 Interface Changes
  * Refer to new MCS restrictions here: https://confluence.skatelescope.org/display/SE/Validation+of+Scan+Configuration+against+Supported+Configurations

* CIP-2504 Updated for mid.cbf CSP ConfigureScan 3.0 telescope model changes
  * Removed validation for tdc fields (removed from telescope model)
  * Removed validation for doppler_phase_corr_subscription_point (removed from
    telescope model)
  * Removed check for existence of delay_model_subscription (mandatory in telmodel)
  * Removed validation and setting zoom_factor and zoom_window_tuning

    * Removed from telescope model
    * Class properties remain, to be removed in base class update
    * zoom_factor set to 0 for downstream HPS config, this will be set later
      when zoom is implemented from the channel_width parameter introduced in 
      ADR-99

  * Added cross validation for cbf.fsp.output_port for the incoming ConfigureScan
  * Removed setting fsp subarray values from parameters removed from schema
  * Updated ConfigureScan unit test data to interface 3.0 
  * Updated output_port default value to expanded 2-tuple format

0.15.2
******
* CIP-2560 Moved visibility transport logic from FSP App to VisibilityTransport class. Multi-FSP support.
* CIP-2553 Reduced number of pods in MCS deployment
* CIP-2447 Added FpgaDieVoltage[0-6] Attributes in TalonBoard Device to read from the FPGA Die Voltage Sensors
* MAP-115 Updated MCS overview Taranta dashboard to include more info LRUs, sim mode and updates to the DISH ID
* MAP-116 Change initial board IP loading so it is set to an explicitly placeholder value until a HW config file is applied
* CIP-2604 Fixes issue where unused Talon times-out while trying to set SimulationMode in MCS's TalonBoard during Controller's On Command
* CIP-2365 Fixing shutdown order to fix off command failure, logging warning instead of error when talon board fails to turn off

0.15.1
******
* MAP-69 Removing old ec-bite and ec-deployer pods from MCS deployment
         and bumping EC to a version that integrates the new pods.

0.15.0
******
* CIP-2335 Migrated SlimTest From Engineering Console to MCS's Slim Device
* CIP-2396 Fixed Read the Docs Build Issues on MCS

0.14.2
******
* CIP-2418 Fix On command timeout by clearing talons with a script
* CIP-2416 Decoupled LRU ON and clearing talon 

0.14.1 (0.14.0: DO NOT USE)
******
* CIP-2257 Update to validate TMC-published delay model JSON data against
  schema version 3.0 (https://schema.skao.int/ska-mid-csp-delaymodel/3.0)

0.13.3
******
* CIP-1983 Added talon reboot to ON sequence to stop power cycling

0.13.2
******
* REL-1345: STFC cluster domain name change
* Updated ska-telmodel version to allow for duplicate k values

0.13.1
******
* CIP-2238/REL-1337: bumped engineering console version

0.13.0
******
* CIP-2238: Internally, MCS no longer refers to dishes/DISH IDs as receptors/receptor IDs, 
  and the distinction has been made when those integer indices actually refer to VCC IDs

0.12.28
*******
* CIP-2306: Implemented is_ConfigureScan_allowed() to enforce state model for ConfigureScan.
* STS-548: Updated k8s.mk to collect k8s-test logs in logs/ artifact folder after pipeline runs.

0.12.27
*******
* CIP-2279: Overrode is_allowed for CbfController On/Off so these commands can't be called when already in execution.
* CIP-2227: Refactored flow of CbfController start_communicating in setting sub-element adminMode to ONLINE

0.12.26
*******
* CIP-2105: Fixed FSP error from trying to remove group proxy from IDLE state.

0.12.25
*******
* CIP-1979: Updated SubarrayComponentManager to assign channel_offset=1 in FSP configuration when LMC does not define one.

0.12.24
*******
* CIP-1849: Implemented obsfault for Vcc and Fsp<func> Subarray

0.12.23
*******
* CIP-1940: Updated ConfigureScan sequence diagram
* CIP-2048: Added ping check and ICW regeneration condition to SlimLink

0.12.22
*******
* CIP-2050 Added temporary timeout in power_switch_device on/off to possible fix async issue

0.12.21
*******
* CIP-1356 Fixed CbfSubarray configure from READY failure

Development
***********
* Added Abort and ObsReset command implementation for Vcc and 
  FspCorr/Pss/PstSubarray devices

0.12.20
*******
* CIP-2050 Added additional logging for apc_snmp_driver

0.12.19
*******
* CIP-2048 Added logging for idle_ctrl_word for visibility on intermittent type mismatch error

0.12.18
*******
* CIP-2067 Change epoch from int to float

0.12.17
*******
* CIP-2052 Fixed SlimLink disconnect_slim_tx_rx() by re-syncing idle_ctrl_words before initializing in loopback mode.

0.12.16
*******
* CIP-1898 Fix FSP subarrayMembership resetting after subarray GoToIdle

0.12.15
*******
* CIP-1915 Retrieve initial system parameters file from CAR through Telescope Model

0.12.14
*******
* CIP-1987 Updated default SlimLink config with new DsSlimTxRx FQDNs.
* CIP-2006 Updated Slim and SlimLink tests and documentation.

0.12.13
*******
* MAP-36 Add support for APC PDU Driver using SNMP Interface

0.12.12
*******
* CIP-1830 add back strict validation against the delay model epoch

0.12.11
*******
* CIP-1883 bumped engineering console version to 0.9.7, signal verification to 0.2.7
* CIP-2001 reverted fo_validity_interval internal parameter to 0.01

0.12.10
*******
* CIP-2006 Renamed all SlimMesh refs to just Slim

0.12.9
******
* CIP-1674 LogConsumer logs every message twice
* CIP-1853 Enhance system-tests to check ResultCode
* CIP-2012 MCS k8s test pipeline job output no longer includes code coverage table

0.12.8
******
* CIP-1769 Implement SLIM Tango device (mesh)
* CIP-1768 Implement SLIM Link Tango device

0.12.7
******
* CIP-1967 revert fo_validity_interval to 0.001 while CIP-2001 is being addressed

0.12.6
******
* CIP-1886 update vcc_component_manager._ready = False at the end of abort() 

0.12.5
******
* CIP-1870 decreased timeout for talon_board_proxy and influxdb client
* CIP-1967 Changed fo_validity_interval to 0.01 - it was incorrectly set to 0.001

0.12.4
******
* CIP-1957 Removed problematic vcc gain file (mnt/vcc_param/internal_params_receptor1_band1_.json)

0.12.3
******
* CIP-1933 Fixed the group_proxy implementation

0.12.2
******
* CIP-1764 Added telmodel schema validation against the InitSysParam command 

0.12.1
*****
* Removed hardcoded input sample rate
* Changed fs_sample_rate to integer and in Hz
* Added check for missing Dish ID - VCC mapping during On command

0.12.0
*****
* Refactored controller OffCommand to issue graceful shutdown to HPS and reset subarray observing state

0.11.8
*****
* Created defaults for VCC internal gains values

0.11.7
*****
* Removes Delta F and K from VCC and replaces them with dish_sample_rate and num_samples_per_frame

0.11.6
*****
* Increase Artifacts PVC size to 1Gi (from 250Mi)

0.11.5
********
* Added InitSysParam command to controller
* Refactored reception utils to handle Dish VCC mapping
* Increased HPS master configure timeout

0.11.4-0.11.2
*****
* Changed scan_id from string to integer

0.11.1
*****
* Fixed subarray GoToIdle to issue GoToIdle to VCC and FSP devices

0.11.0
*****
* Added binderhub support
* Added tango operator support
* Changed files for ST-1771
  * Updated .make directory
  * Switched from requirements to poetry
  * Updated CI file to add new jobs for dev environment deployment
  * Charts were updated including templates
* Removed gemnasium scan job
* Removed legacy jobs

0.10.19
*****
* Fixed CAR release issues with 0.10.18 release
* No changes to codebase

0.10.18
*****
* Changed PDU config for LRU1 and LRU2

0.10.17
*****
* Increased hps master timeout to support DDR calibration health check
* Increased APC PDU outlet status polling interval to 20 seconds
* Add additional error catching to APC PDU driver<|MERGE_RESOLUTION|>--- conflicted
+++ resolved
@@ -10,19 +10,16 @@
 * CIP-2799 Refactored wait_for_blocking_results to verify all incoming events
 * CIP-2966 fixed SPEAD descriptor not ready before Scan under certain conditions
 * CIP-2911 fixed bad error message appending in controller Off command
-<<<<<<< HEAD
-* CIP-2254 support for configurescan 4.1 which introduces correlation processing regions
-  * Removes support for configurescan 3.0
-  * Added ReadTheDocs table to list differences between Telmodel validation and MCS validation
-  * Add 'vcc_id_to_rdt_freq_shifts' to hps_fsp_corr config to suppprt work on CIP-2662
-=======
 * CIP-2840 talon fans monitoring
   * added hasFanControl attribute to talon board devices to indicate if the board has control over fans
   * added fansRpm attribute to talon board devices
   * fixed bugs affecting talon board device initialization and influxdb queries
   * updated FPGA die voltage labels to be more descriptive
   * updated FPGA die voltage warning and alarm range according to stratix10 documentation
->>>>>>> 1dd1c622
+* CIP-2254 support for configurescan 4.1 which introduces correlation processing regions
+  * Removes support for configurescan 3.0
+  * Added ReadTheDocs table to list differences between Telmodel validation and MCS validation
+  * Add 'vcc_id_to_rdt_freq_shifts' to hps_fsp_corr config to suppprt work on CIP-2662
 
 1.0.0
 ******
