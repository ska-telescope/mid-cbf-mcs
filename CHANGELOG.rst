--- conflicted
+++ resolved
@@ -10,16 +10,13 @@
 * CIP-2799 Refactored wait_for_blocking_results to verify all incoming events
 * CIP-2966 fixed SPEAD descriptor not ready before Scan under certain conditions
 * CIP-2911 fixed bad error message appending in controller Off command
-<<<<<<< HEAD
-* CIP-2956 CbfSubarray now sends all previously assigned FSPs to IDLE at the top of ConfigureScan
-=======
 * CIP-2840 talon fans monitoring
   * added hasFanControl attribute to talon board devices to indicate if the board has control over fans
   * added fansRpm attribute to talon board devices
   * fixed bugs affecting talon board device initialization and influxdb queries
   * updated FPGA die voltage labels to be more descriptive
   * updated FPGA die voltage warning and alarm range according to stratix10 documentation
->>>>>>> 1dd1c622
+* CIP-2956 CbfSubarray now sends all previously assigned FSPs to IDLE at the top of ConfigureScan
 
 1.0.0
 ******
