--- conflicted
+++ resolved
@@ -21,13 +21,10 @@
 * CIP-2780 added 100g ethernet monitoring on talon board devices
 * CIP-3028 Updated hw config after systems room re-organization.
 * CIP-3034 Removed parallelization for LRU On and Off command queuing to work better with the ST PDU that is now in use.
-<<<<<<< HEAD
 * CIP-2664 Added PST-BF back to FSP as a valid function mode; FspPstSubarray still remains to be added back in a separate story.
-=======
 * CIP-2549 Controller sets unused subdevices to AdminMode.NOT_FITTED
 * CIP-2965 talondx-config generates in the beginning of integration test
 * SKB-499 added attribute pingResult to talon board devices. Added missing warning/alarm values.
->>>>>>> ee7c0b6c
 
 1.0.0
 ******
