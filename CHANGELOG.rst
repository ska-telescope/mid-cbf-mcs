############
Change Log
############

All notable changes to this project will be documented in this file.
This project adheres to `Semantic Versioning http://semver.org/>`_.

UNRELEASED CHANGES
******************
<<<<<<< HEAD
=======
* CIP-2953 increase SV pod storage from 375Mi to 2Gi
* CIP-3035: fix errors when sending channel_offset to Host-LUT and SPEAD
  * fix sending proper channel offset values to SPEAD and Host-LUT
  * fix splitting up output_port, output_host, and output_link_map in fsp configs
>>>>>>> cb9b1169
* CIP-3028 Updated hw config after systems room re-organization.
* CIP-3034 Removed parallelization for LRU On and Off command queuing to work better with the ST PDU that is now in use.
* CIP-2549 Controller sets unused subdevices to AdminMode.NOT_FITTED
* CIP-2965 talondx-config generates in the beginning of integration test
* SKB-499 added attribute pingResult to talon board devices. Added missing warning/alarm values.
* CIP-2664 Added PST-BF back to FSP as a valid function mode; FspPstSubarray still remains to be added back in a separate story.
* CIP-2659: CbfController On/Off command partial success
  * On command succeeds if one or more LRUs are powered on; Off command succeeds if one or more LRUs are powered off
  * Controller OpState is ON if one or more LRUs are powered on, and only OFF once all LRUs are powered off and Off command is fully successful
  * wait_for_blocking_results allows partial success of blocking LRCs
  * Configurable HPS device timeouts in charts: CbfController, FspCorrSubarray, SlimLink, Vcc
* CIP-2828 Added attribute lastHpsScanConfiguration for output configuration string and validation tests.
* CIP-2899: Refactored adminMode push event to be changed after communication has been established
<<<<<<< HEAD
* CIP-3100: fix sending all subarray vcc shift values in hps fsp config value vcc_id_to_rdt_freq_shifts

1.1.0-rc.2
**********
* CIP-3035: fix errors when sending channel_offset to Host-LUT and SPEAD
  * fix sending proper channel offset values to SPEAD and Host-LUT
  * fix splitting up output_port, output_host, and output_link_map in fsp configs
* CIP-3065: fix setting receptors in fsp config
* CIP-2240: ExpectedDishID field is added to the ConfigureScan
* CIP-3068: fix validation output_host
  * difference between channel_ids is a multiple of 20, not the value itself
=======
* 19-11-2024: Added attribute change event mocking for unit tests to MockDeviceBuilder, MockCommand
>>>>>>> cb9b1169

1.1.0-rc.1
**********
* CIP-2799 Refactored wait_for_blocking_results to verify all incoming events
* CIP-2966 fixed SPEAD descriptor not ready before Scan under certain conditions
* CIP-2911 fixed bad error message appending in controller Off command
* CIP-2840 talon fans monitoring
  * added hasFanControl attribute to talon board devices to indicate if the board has control over fans
  * added fansRpm attribute to talon board devices
  * fixed bugs affecting talon board device initialization and influxdb queries
  * updated FPGA die voltage labels to be more descriptive
  * updated FPGA die voltage warning and alarm range according to stratix10 documentation
* CIP-2956 CbfSubarray now sends all previously assigned FSPs to IDLE at the top of ConfigureScan
* CIP-2917 Add optional configurable timeout for LRC wait thread; applied to HPS Master timeout
* CIP-2780 added 100g ethernet monitoring on talon board devices
* CIP-2254 support for configurescan 4.1 which introduces correlation processing regions
  * Removes support for configurescan 3.0
  * Added ReadTheDocs table to list differences between Telmodel validation and MCS validation
  * Add 'vcc_id_to_rdt_freq_shifts' to hps_fsp_corr config to support work on CIP-2662

1.0.0
******
* CIP-1924 Upgrade to ska-tango-base v1.0.0
  * Created base classes for observing and non-observing devices (CbfObsDevice, CbfDevice) and component managers (CbfObsComponentManager, CbfComponentManager)
    * CbfObsDevice implements reduced subarray ObsState model, removing EMPTY and RESOURCING states for non-subarray devices.
  * Converted base component managers to inherit from TaskExecutorComponentManager
  * Converted the following commands/methods to queued LRCs/submitted tasks:
    * start_communicating
    * CbfController: On, Off, InitSysParam
    * CbfSubarray: update_sys_param, AddReceptors, RemoveReceptors, RemoveAllReceptors, ConfigureScan, Scan, EndScan, GoToIdle, Abort, ObsReset, Restart
    * Vcc: ConfigureBand, ConfigureScan, Scan, EndScan, GoToIdle, Abort, ObsReset
    * Fsp: SetFunctionMode, AddSubarrayMembership, RemoveSubarrayMembership
    * FspCorrSubarray: ConfigureScan, Scan, EndScan, GoToIdle, Abort, ObsReset
    * Slim: On, Off, Configure
    * SlimLink: ConnectTxRx, DisconnectTxRx
    * TalonLRU: On, Off
    * PowerSwitch: TurnOnOutlet, TurnOffOutlet
  * Removed the following commands:
    * Standby command removed across the board
    * CbfSubarray: On, Off
    * Vcc: On, Off
    * Fsp: On, Off
    * FspCorrSubarray: On, Off
    * TalonBoard: On, Off
  * Improvements in control flow:
    * Only Tango Devices that are directly controlling hardware can receive ON/OFF commands e.g. TalonLRU, and not Vcc
    * In  Tango Devices that do not receive ON/OFF commands, once communication with the component is established the OpState becomes ON. This is all achieved when start_communicating method is called as part of setting the Tango Device's AdminMode to ONLINE. In these cases, essentially ON means the device is communicating with it's subordinate device.
    * Moved AdminMode control of obs devices (Vcc, Fsp, FspCorrSubarray) from CbfController to CbfSubarray, during the following subarray commands:
      * Vcc AdminMode ONLINE/OFFLINE during AddReceptors/RemoveReceptors
      * Fsp AdminMode ONLINE/OFFLINE during ConfigureScan/GoToIdle
      * FspCorrSubarray ONLINE/OFFLINE set by Fsp during ConfigureScan/GoToIdle
    * State changing callbacks consistently use locks to avoid race conditions.
      * Component managers do not update state machines directly; only callbacks (implemented at the device level) are passed to the component managers.
  * Improvements in tests:
    * More thorough unit tests provide better low-level coverage for individual devices, including failure mechanisms.
    * Redundant subordinate device integration tests deprecated in favour of more comprehensive and holistic tests only at the highest levels of MCS (Controller and Subarray).
    * ska-tango-testing better leveraged to align our testing framework with the rest of the SKAO:
      * ska_tango_testing.context basis for unit testing harness
      * TangoEventTracer used along with custom defined change event assertions to validate event-driven device behaviour.

* CIP-2732 Added supported interface validation and documentation updates
  * Added validation for supported schema versions specified in the interface parameter for commands in MCS.
  * Added sphinx directive to generate tables for documentation
* CIP-2616 MCS ADR-99 Scan Configuration Validation Updates
  * Abstracted out the Scan Configuration Validation in Subarray into a separate class  
  * Updated the Validations and added new validations to support ADR-99/v4.1 Interface Changes
  * Refer to new MCS restrictions here: https://confluence.skatelescope.org/display/SE/Validation+of+Scan+Configuration+against+Supported+Configurations

* CIP-2504 Updated for mid.cbf CSP ConfigureScan 3.0 telescope model changes
  * Removed validation for tdc fields (removed from telescope model)
  * Removed validation for doppler_phase_corr_subscription_point (removed from
    telescope model)
  * Removed check for existence of delay_model_subscription (mandatory in telmodel)
  * Removed validation and setting zoom_factor and zoom_window_tuning

    * Removed from telescope model
    * Class properties remain, to be removed in base class update
    * zoom_factor set to 0 for downstream HPS config, this will be set later
      when zoom is implemented from the channel_width parameter introduced in 
      ADR-99

  * Added cross validation for cbf.fsp.output_port for the incoming ConfigureScan
  * Removed setting fsp subarray values from parameters removed from schema
  * Updated ConfigureScan unit test data to interface 3.0 
  * Updated output_port default value to expanded 2-tuple format

0.15.2
******
* CIP-2560 Moved visibility transport logic from FSP App to VisibilityTransport class. Multi-FSP support.
* CIP-2553 Reduced number of pods in MCS deployment
* CIP-2447 Added FpgaDieVoltage[0-6] Attributes in TalonBoard Device to read from the FPGA Die Voltage Sensors
* MAP-115 Updated MCS overview Taranta dashboard to include more info LRUs, sim mode and updates to the DISH ID
* MAP-116 Change initial board IP loading so it is set to an explicitly placeholder value until a HW config file is applied
* CIP-2604 Fixes issue where unused Talon times-out while trying to set SimulationMode in MCS's TalonBoard during Controller's On Command
* CIP-2365 Fixing shutdown order to fix off command failure, logging warning instead of error when talon board fails to turn off

0.15.1
******
* MAP-69 Removing old ec-bite and ec-deployer pods from MCS deployment
         and bumping EC to a version that integrates the new pods.

0.15.0
******
* CIP-2335 Migrated SlimTest From Engineering Console to MCS's Slim Device
* CIP-2396 Fixed Read the Docs Build Issues on MCS

0.14.2
******
* CIP-2418 Fix On command timeout by clearing talons with a script
* CIP-2416 Decoupled LRU ON and clearing talon 

0.14.1 (0.14.0: DO NOT USE)
******
* CIP-2257 Update to validate TMC-published delay model JSON data against
  schema version 3.0 (https://schema.skao.int/ska-mid-csp-delaymodel/3.0)

0.13.3
******
* CIP-1983 Added talon reboot to ON sequence to stop power cycling

0.13.2
******
* REL-1345: STFC cluster domain name change
* Updated ska-telmodel version to allow for duplicate k values

0.13.1
******
* CIP-2238/REL-1337: bumped engineering console version

0.13.0
******
* CIP-2238: Internally, MCS no longer refers to dishes/DISH IDs as receptors/receptor IDs, 
  and the distinction has been made when those integer indices actually refer to VCC IDs

0.12.28
*******
* CIP-2306: Implemented is_ConfigureScan_allowed() to enforce state model for ConfigureScan.
* STS-548: Updated k8s.mk to collect k8s-test logs in logs/ artifact folder after pipeline runs.

0.12.27
*******
* CIP-2279: Overrode is_allowed for CbfController On/Off so these commands can't be called when already in execution.
* CIP-2227: Refactored flow of CbfController start_communicating in setting sub-element adminMode to ONLINE

0.12.26
*******
* CIP-2105: Fixed FSP error from trying to remove group proxy from IDLE state.

0.12.25
*******
* CIP-1979: Updated SubarrayComponentManager to assign channel_offset=1 in FSP configuration when LMC does not define one.

0.12.24
*******
* CIP-1849: Implemented obsfault for Vcc and Fsp<func> Subarray

0.12.23
*******
* CIP-1940: Updated ConfigureScan sequence diagram
* CIP-2048: Added ping check and ICW regeneration condition to SlimLink

0.12.22
*******
* CIP-2050 Added temporary timeout in power_switch_device on/off to possible fix async issue

0.12.21
*******
* CIP-1356 Fixed CbfSubarray configure from READY failure

Development
***********
* Added Abort and ObsReset command implementation for Vcc and 
  FspCorr/Pss/PstSubarray devices

0.12.20
*******
* CIP-2050 Added additional logging for apc_snmp_driver

0.12.19
*******
* CIP-2048 Added logging for idle_ctrl_word for visibility on intermittent type mismatch error

0.12.18
*******
* CIP-2067 Change epoch from int to float

0.12.17
*******
* CIP-2052 Fixed SlimLink disconnect_slim_tx_rx() by re-syncing idle_ctrl_words before initializing in loopback mode.

0.12.16
*******
* CIP-1898 Fix FSP subarrayMembership resetting after subarray GoToIdle

0.12.15
*******
* CIP-1915 Retrieve initial system parameters file from CAR through Telescope Model

0.12.14
*******
* CIP-1987 Updated default SlimLink config with new DsSlimTxRx FQDNs.
* CIP-2006 Updated Slim and SlimLink tests and documentation.

0.12.13
*******
* MAP-36 Add support for APC PDU Driver using SNMP Interface

0.12.12
*******
* CIP-1830 add back strict validation against the delay model epoch

0.12.11
*******
* CIP-1883 bumped engineering console version to 0.9.7, signal verification to 0.2.7
* CIP-2001 reverted fo_validity_interval internal parameter to 0.01

0.12.10
*******
* CIP-2006 Renamed all SlimMesh refs to just Slim

0.12.9
******
* CIP-1674 LogConsumer logs every message twice
* CIP-1853 Enhance system-tests to check ResultCode
* CIP-2012 MCS k8s test pipeline job output no longer includes code coverage table

0.12.8
******
* CIP-1769 Implement SLIM Tango device (mesh)
* CIP-1768 Implement SLIM Link Tango device

0.12.7
******
* CIP-1967 revert fo_validity_interval to 0.001 while CIP-2001 is being addressed

0.12.6
******
* CIP-1886 update vcc_component_manager._ready = False at the end of abort() 

0.12.5
******
* CIP-1870 decreased timeout for talon_board_proxy and influxdb client
* CIP-1967 Changed fo_validity_interval to 0.01 - it was incorrectly set to 0.001

0.12.4
******
* CIP-1957 Removed problematic vcc gain file (mnt/vcc_param/internal_params_receptor1_band1_.json)

0.12.3
******
* CIP-1933 Fixed the group_proxy implementation

0.12.2
******
* CIP-1764 Added telmodel schema validation against the InitSysParam command 

0.12.1
*****
* Removed hardcoded input sample rate
* Changed fs_sample_rate to integer and in Hz
* Added check for missing Dish ID - VCC mapping during On command

0.12.0
*****
* Refactored controller OffCommand to issue graceful shutdown to HPS and reset subarray observing state

0.11.8
*****
* Created defaults for VCC internal gains values

0.11.7
*****
* Removes Delta F and K from VCC and replaces them with dish_sample_rate and num_samples_per_frame

0.11.6
*****
* Increase Artifacts PVC size to 1Gi (from 250Mi)

0.11.5
********
* Added InitSysParam command to controller
* Refactored reception utils to handle Dish VCC mapping
* Increased HPS master configure timeout

0.11.4-0.11.2
*****
* Changed scan_id from string to integer

0.11.1
*****
* Fixed subarray GoToIdle to issue GoToIdle to VCC and FSP devices

0.11.0
*****
* Added binderhub support
* Added tango operator support
* Changed files for ST-1771
  * Updated .make directory
  * Switched from requirements to poetry
  * Updated CI file to add new jobs for dev environment deployment
  * Charts were updated including templates
* Removed gemnasium scan job
* Removed legacy jobs

0.10.19
*****
* Fixed CAR release issues with 0.10.18 release
* No changes to codebase

0.10.18
*****
* Changed PDU config for LRU1 and LRU2

0.10.17
*****
* Increased hps master timeout to support DDR calibration health check
* Increased APC PDU outlet status polling interval to 20 seconds
* Add additional error catching to APC PDU driver<|MERGE_RESOLUTION|>--- conflicted
+++ resolved
@@ -7,13 +7,7 @@
 
 UNRELEASED CHANGES
 ******************
-<<<<<<< HEAD
-=======
 * CIP-2953 increase SV pod storage from 375Mi to 2Gi
-* CIP-3035: fix errors when sending channel_offset to Host-LUT and SPEAD
-  * fix sending proper channel offset values to SPEAD and Host-LUT
-  * fix splitting up output_port, output_host, and output_link_map in fsp configs
->>>>>>> cb9b1169
 * CIP-3028 Updated hw config after systems room re-organization.
 * CIP-3034 Removed parallelization for LRU On and Off command queuing to work better with the ST PDU that is now in use.
 * CIP-2549 Controller sets unused subdevices to AdminMode.NOT_FITTED
@@ -27,8 +21,8 @@
   * Configurable HPS device timeouts in charts: CbfController, FspCorrSubarray, SlimLink, Vcc
 * CIP-2828 Added attribute lastHpsScanConfiguration for output configuration string and validation tests.
 * CIP-2899: Refactored adminMode push event to be changed after communication has been established
-<<<<<<< HEAD
 * CIP-3100: fix sending all subarray vcc shift values in hps fsp config value vcc_id_to_rdt_freq_shifts
+* 19-11-2024: Added attribute change event mocking for unit tests to MockDeviceBuilder, MockCommand
 
 1.1.0-rc.2
 **********
@@ -39,9 +33,6 @@
 * CIP-2240: ExpectedDishID field is added to the ConfigureScan
 * CIP-3068: fix validation output_host
   * difference between channel_ids is a multiple of 20, not the value itself
-=======
-* 19-11-2024: Added attribute change event mocking for unit tests to MockDeviceBuilder, MockCommand
->>>>>>> cb9b1169
 
 1.1.0-rc.1
 **********
