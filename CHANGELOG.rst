############
Change Log
############

All notable changes to this project will be documented in this file.
This project adheres to `Semantic Versioning http://semver.org/>`_.

UNRELEASED CHANGES
******************
<<<<<<< HEAD
* CIP-2553 Reduced number of pods in MCS deployment
* CIP-2447 Added FpgaDieVoltage[0-6] Attributes in TalonBoard Device to read from the FPGA Die Voltage Sensors
=======
* CIP-2447 Added FpgaDieVoltage[0-6] Attributes in TalonBoard Device to read from the FPGA Die Voltage Sensors
* MAP-115 Updated MCS overview Taranta dashboard to include more info LRUs, sim mode and updates to the DISH ID
* MAP-116 Change initial board IP loading so it is set to an explicitly placeholder value until a HW config file is applied
>>>>>>> e0c7b38d

0.15.1
******
* MAP-69 Removing old ec-bite and ec-deployer pods from MCS deployment
         and bumping EC to a version that integrates the new pods.

0.15.0
******
* CIP-2335 Migrated SlimTest From Engineering Console to MCS's Slim Device
* CIP-2396 Fixed Read the Docs Build Issues on MCS

0.14.2
******
* CIP-2418 Fix On command timeout by clearing talons with a script
* CIP-2416 Decoupled LRU ON and clearing talon 

0.14.1 (0.14.0: DO NOT USE)
******
* CIP-2257 Update to validate TMC-published delay model JSON data against
  schema version 3.0 (https://schema.skao.int/ska-mid-csp-delaymodel/3.0)

0.13.3
******
* CIP-1983 Added talon reboot to ON sequence to stop power cycling

0.13.2
******
* REL-1345: STFC cluster domain name change
* Updated ska-telmodel version to allow for duplicate k values

0.13.1
******
* CIP-2238/REL-1337: bumped engineering console version

0.13.0
******
* CIP-2238: Internally, MCS no longer refers to dishes/DISH IDs as receptors/receptor IDs, 
  and the distinction has been made when those integer indices actually refer to VCC IDs

0.12.28
*******
* CIP-2306: Implemented is_ConfigureScan_allowed() to enforce state model for ConfigureScan.
* STS-548: Updated k8s.mk to collect k8s-test logs in logs/ artifact folder after pipeline runs.

0.12.27
*******
* CIP-2279: Overrode is_allowed for CbfController On/Off so these commands can't be called when already in execution.
* CIP-2227: Refactored flow of CbfController start_communicating in setting sub-element adminMode to ONLINE

0.12.26
*******
* CIP-2105: Fixed FSP error from trying to revmove group proxy from IDLE state.

0.12.25
*******
* CIP-1979: Updated SubarrayComponentManager to assign channel_offset=1 in FSP configuration when LMC does not define one.

0.12.24
*******
* CIP-1849: Implemented obsfault for Vcc and Fsp<func> Subarray

0.12.23
*******
* CIP-1940: Updated ConfigureScan sequence diagram
* CIP-2048: Added ping check and ICW regeneration condition to SlimLink

0.12.22
*******
* CIP-2050 Added temporary timeout in power_switch_device on/off to possible fix async issue

0.12.21
*******
* CIP-1356 Fixed CbfSubarray configure from READY failure

Development
***********
* Added Abort and ObsReset command implementation for Vcc and 
  FspCorr/Pss/PstSubarray devices

0.12.20
*******
* CIP-2050 Added additional logging for apsc_smnp_driver

0.12.19
*******
* CIP-2048 Added logging for idle_ctrl_word for visibility on intermittent type mismatch error

0.12.18
*******
* CIP-2067 Change epoch from int to float

0.12.17
*******
* CIP-2052 Fixed SlimLink disconnect_slim_tx_rx() by re-syncing idle_ctrl_words before initializing in loopback mode.

0.12.16
*******
* CIP-1898 Fix FSP subarrayMembership resetting after subarray GoToIdle

0.12.15
*******
* CIP-1915 Retrieve initial system parameters file from CAR through Telescope Model

0.12.14
*******
* CIP-1987 Updated default SlimLink config with new DsSlimTxRx FQDNs.
* CIP-2006 Updated Slim and SlimLink tests and documentation.

0.12.13
*******
* MAP-36 Add support for APC PDU Driver using SNMP Interface

0.12.12
*******
* CIP-1830 add back strict validation against the delay model epoch

0.12.11
*******
* CIP-1883 bumped engineering console version to 0.9.7, signal verification to 0.2.7
* CIP-2001 reverted fo_validity_interval internal parameter to 0.01

0.12.10
*******
* CIP-2006 Renamed all SlimMesh refs to just Slim

0.12.9
******
* CIP-1674 Logconsumer logs every message twice
* CIP-1853 Enhance system-tests to check ResultCode
* CIP-2012 MCS k8s test pipeline job output no longer includes code coverage table

0.12.8
******
* CIP-1769 Implement SLIM Tango device (mesh)
* CIP-1768 Implement SLIM Link Tango device

0.12.7
******
* CIP-1967 revert fo_validity_interval to 0.001 while CIP-2001 is being addressed

0.12.6
******
* CIP-1886 update vcc_component_manager._ready = False at the end of abort() 

0.12.5
******
* CIP-1870 decreased timeout for talon_board_proxy and influxdb client
* CIP-1967 Changed fo_validity_interval to 0.01 - it was incorrectly set to 0.001

0.12.4
******
* CIP-1957 Removed problematic vcc gain file (mnt/vcc_param/internal_params_receptor1_band1_.json)

0.12.3
******
* CIP-1933 Fixed the group_proxy implementation

0.12.2
******
* CIP-1764 Added telmodel schema validation against the InitSysParam command 

0.12.1
*****
* Removed hardcoded input sample rate
* Changed fs_sample_rate to integer and in Hz
* Added check for missing Dish ID - VCC mapping during On command

0.12.0
*****
* Refactored controller OffCommand to issue graceful shutdown to HPS and reset subarray observing state

0.11.8
*****
* Created defaults for VCC internal gains values

0.11.7
*****
* Removes Delta F and K from VCC and replaces them with dish_sample_rate and num_samples_per_frame

0.11.6
*****
* Increase Artifacts PVC size to 1Gi (from 250Mi)

0.11.5
********
* Added InitSysParam command to controller
* Refactored reception utils to handle Dish VCC mapping
* Increased HPS master configure timeout

0.11.4-0.11.2
*****
* Changed scan_id from string to integer

0.11.1
*****
* Fixed subarray GoToIdle to issue GoToIdle to VCC and FSP devices

0.11.0
*****
* Added binderhub support
* Added tango operator support
* Changed files for ST-1771
  * Updated .make directory
  * Switched from requirements to poetry
  * Updated CI file to add new jobs for dev environment deployment
  * Charts were updated including templates
* Removed gemnasium scan job
* Removed legacy jobs

0.10.19
*****
* Fixed CAR release issues with 0.10.18 release
* No changes to codebase

0.10.18
*****
* Changed PDU config for LRU1 and LRU2

0.10.17
*****
* Increased hps master timeout to support DDR calibration health check
* Increased APC PDU outlet status polling interval to 20 seconds
* Add additional error catching to APC PDU driver<|MERGE_RESOLUTION|>--- conflicted
+++ resolved
@@ -7,14 +7,11 @@
 
 UNRELEASED CHANGES
 ******************
-<<<<<<< HEAD
+* CIP-2560 Moved visibility transport logic from FSP App to VisibilityTransport class. Multi-FSP support.
 * CIP-2553 Reduced number of pods in MCS deployment
-* CIP-2447 Added FpgaDieVoltage[0-6] Attributes in TalonBoard Device to read from the FPGA Die Voltage Sensors
-=======
 * CIP-2447 Added FpgaDieVoltage[0-6] Attributes in TalonBoard Device to read from the FPGA Die Voltage Sensors
 * MAP-115 Updated MCS overview Taranta dashboard to include more info LRUs, sim mode and updates to the DISH ID
 * MAP-116 Change initial board IP loading so it is set to an explicitly placeholder value until a HW config file is applied
->>>>>>> e0c7b38d
 
 0.15.1
 ******
