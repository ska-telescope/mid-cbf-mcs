--- conflicted
+++ resolved
@@ -9,14 +9,11 @@
 ******************
 * CIP-2799 Refactored wait_for_blocking_results to verify all incoming events
 * CIP-2966 fixed SPEAD descriptor not ready before Scan under certain conditions
-<<<<<<< HEAD
+* CIP-2911 fixed bad error message appending in controller Off command
 * CIP-2254 support for configurescan 4.1 which introduces correlation processing regions
   * Removes support for configurescan 3.0
   * Added ReadTheDocs table to list differences between Telmodel validation and MCS validation
   * Add 'vcc_id_to_rdt_freq_shifts' to hps_fsp_corr config to suppprt work on CIP-2662
-=======
-* CIP-2911 fixed bad error message appending in controller Off command
->>>>>>> f10fac11
 
 1.0.0
 ******
