############
Change Log
############

All notable changes to this project will be documented in this file.
This project adheres to `Semantic Versioning http://semver.org/>`_.

UNRELEASED CHANGES
******************
* CIP-2660 Added back FspPstSubarray to MCS
* CIP-2790: Added error handling for CbfFastCommands processed within MCS
<<<<<<< HEAD
* CIP-3213: Rolled up healthState from HPS VCC Band 1/2 and FSP Corr into MCS VCC and FspModeSubarray, respectively
=======
* CIP-2364: Calculate and append VCC ripple correction gains to the HPS FSP configuration for the 16k fine channelizers
>>>>>>> 0a5e548b

1.1.1
**********
* CIP-2953 increase SV pod storage from 375Mi to 2Gi
* CIP-2659: CbfController On/Off command partial success
  * On command succeeds if one or more LRUs are powered on; Off command succeeds if one or more LRUs are powered off
  * Controller OpState is ON if one or more LRUs are powered on, and only OFF once all LRUs are powered off and Off command is fully successful
  * wait_for_blocking_results allows partial success of blocking LRCs
  * Configurable HPS device timeouts in charts: CbfController, FspCorrSubarray, SlimLink, Vcc
* CIP-2828 Added attribute lastHpsScanConfiguration for output configuration string and validation tests.
* CIP-2899: Refactored adminMode push event to be changed after communication has been established
* 19-11-2024: Added attribute change event mocking for unit tests to MockDeviceBuilder, MockCommand
* CIP-2816: Removed global constants for default max capabilities, throw error when not defined
* CIP-3048: 
  * renamed "channel_offset" param to more explicit "spead_channel_offset", and forced uint32 underflow before writing to SPEAD descriptor; previously we were relying on the Tango attribute write value in the FSP Corr app to underflow
  * added double scan with same config integration test
  * fixed controller On/Off command always calling every SLIM regardless of previous partial success
* CIP-2809: replaced all custom assertions with ska-tango-testing assertions, deleted custom assertions
* SKB-668: Sort VCC IDs by their associated receptor IDs when passing to FSPs
* SKB-669: Added configurable timeout to values for TalonLRU's PowerSwitch proxies
* CIP-3159: disable loopback on unused visibility SLIM rx devices to prevent unexpected visibility outputs from other FSPs

1.1.0
**********
* CIP-3100 fix sending all subarray vcc shift values in hps fsp config value vcc_id_to_rdt_freq_shifts

1.1.0-rc.2
**********
* CIP-3035: fix errors when sending channel_offset to Host-LUT and SPEAD
  * fix sending proper channel offset values to SPEAD and Host-LUT
  * fix splitting up output_port, output_host, and output_link_map in fsp configs
* CIP-3028 Updated hw config after systems room re-organization.
* CIP-3034 Removed parallelization for LRU On and Off command queuing to work better with the ST PDU that is now in use.
* CIP-2549 Controller sets unused subdevices to AdminMode.NOT_FITTED
* CIP-2965 talondx-config generates in the beginning of integration test
* SKB-499 added attribute pingResult to talon board devices. Added missing warning/alarm values.
* CIP-2664 Added PST-BF back to FSP as a valid function mode; FspPstSubarray still remains to be added back in a separate story.
* CIP-3065: fix setting receptors in fsp config
* CIP-2240: ExpectedDishID field is added to the ConfigureScan
* CIP-3068: fix validation output_host
  * difference between channel_ids is a multiple of 20, not the value itself

1.1.0-rc.1
**********
* CIP-2799 Refactored wait_for_blocking_results to verify all incoming events
* CIP-2966 fixed SPEAD descriptor not ready before Scan under certain conditions
* CIP-2911 fixed bad error message appending in controller Off command
* CIP-2840 talon fans monitoring
  * added hasFanControl attribute to talon board devices to indicate if the board has control over fans
  * added fansRpm attribute to talon board devices
  * fixed bugs affecting talon board device initialization and influxdb queries
  * updated FPGA die voltage labels to be more descriptive
  * updated FPGA die voltage warning and alarm range according to stratix10 documentation
* CIP-2956 CbfSubarray now sends all previously assigned FSPs to IDLE at the top of ConfigureScan
* CIP-2917 Add optional configurable timeout for LRC wait thread; applied to HPS Master timeout
* CIP-2780 added 100g ethernet monitoring on talon board devices
* CIP-2254 support for configurescan 4.1 which introduces correlation processing regions
  * Removes support for configurescan 3.0
  * Added ReadTheDocs table to list differences between Telmodel validation and MCS validation
  * Add 'vcc_id_to_rdt_freq_shifts' to hps_fsp_corr config to support work on CIP-2662

1.0.0
******
* CIP-1924 Upgrade to ska-tango-base v1.0.0
  * Created base classes for observing and non-observing devices (CbfObsDevice, CbfDevice) and component managers (CbfObsComponentManager, CbfComponentManager)
    * CbfObsDevice implements reduced subarray ObsState model, removing EMPTY and RESOURCING states for non-subarray devices.
  * Converted base component managers to inherit from TaskExecutorComponentManager
  * Converted the following commands/methods to queued LRCs/submitted tasks:
    * start_communicating
    * CbfController: On, Off, InitSysParam
    * CbfSubarray: update_sys_param, AddReceptors, RemoveReceptors, RemoveAllReceptors, ConfigureScan, Scan, EndScan, GoToIdle, Abort, ObsReset, Restart
    * Vcc: ConfigureBand, ConfigureScan, Scan, EndScan, GoToIdle, Abort, ObsReset
    * Fsp: SetFunctionMode, AddSubarrayMembership, RemoveSubarrayMembership
    * FspCorrSubarray: ConfigureScan, Scan, EndScan, GoToIdle, Abort, ObsReset
    * Slim: On, Off, Configure
    * SlimLink: ConnectTxRx, DisconnectTxRx
    * TalonLRU: On, Off
    * PowerSwitch: TurnOnOutlet, TurnOffOutlet
  * Removed the following commands:
    * Standby command removed across the board
    * CbfSubarray: On, Off
    * Vcc: On, Off
    * Fsp: On, Off
    * FspCorrSubarray: On, Off
    * TalonBoard: On, Off
  * Improvements in control flow:
    * Only Tango Devices that are directly controlling hardware can receive ON/OFF commands e.g. TalonLRU, and not Vcc
    * In  Tango Devices that do not receive ON/OFF commands, once communication with the component is established the OpState becomes ON. This is all achieved when start_communicating method is called as part of setting the Tango Device's AdminMode to ONLINE. In these cases, essentially ON means the device is communicating with it's subordinate device.
    * Moved AdminMode control of obs devices (Vcc, Fsp, FspCorrSubarray) from CbfController to CbfSubarray, during the following subarray commands:
      * Vcc AdminMode ONLINE/OFFLINE during AddReceptors/RemoveReceptors
      * Fsp AdminMode ONLINE/OFFLINE during ConfigureScan/GoToIdle
      * FspCorrSubarray ONLINE/OFFLINE set by Fsp during ConfigureScan/GoToIdle
    * State changing callbacks consistently use locks to avoid race conditions.
      * Component managers do not update state machines directly; only callbacks (implemented at the device level) are passed to the component managers.
  * Improvements in tests:
    * More thorough unit tests provide better low-level coverage for individual devices, including failure mechanisms.
    * Redundant subordinate device integration tests deprecated in favour of more comprehensive and holistic tests only at the highest levels of MCS (Controller and Subarray).
    * ska-tango-testing better leveraged to align our testing framework with the rest of the SKAO:
      * ska_tango_testing.context basis for unit testing harness
      * TangoEventTracer used along with custom defined change event assertions to validate event-driven device behaviour.

* CIP-2732 Added supported interface validation and documentation updates
  * Added validation for supported schema versions specified in the interface parameter for commands in MCS.
  * Added sphinx directive to generate tables for documentation
* CIP-2616 MCS ADR-99 Scan Configuration Validation Updates
  * Abstracted out the Scan Configuration Validation in Subarray into a separate class  
  * Updated the Validations and added new validations to support ADR-99/v4.1 Interface Changes
  * Refer to new MCS restrictions here: https://confluence.skatelescope.org/display/SE/Validation+of+Scan+Configuration+against+Supported+Configurations

* CIP-2504 Updated for mid.cbf CSP ConfigureScan 3.0 telescope model changes
  * Removed validation for tdc fields (removed from telescope model)
  * Removed validation for doppler_phase_corr_subscription_point (removed from
    telescope model)
  * Removed check for existence of delay_model_subscription (mandatory in telmodel)
  * Removed validation and setting zoom_factor and zoom_window_tuning

    * Removed from telescope model
    * Class properties remain, to be removed in base class update
    * zoom_factor set to 0 for downstream HPS config, this will be set later
      when zoom is implemented from the channel_width parameter introduced in 
      ADR-99

  * Added cross validation for cbf.fsp.output_port for the incoming ConfigureScan
  * Removed setting fsp subarray values from parameters removed from schema
  * Updated ConfigureScan unit test data to interface 3.0 
  * Updated output_port default value to expanded 2-tuple format

0.15.2
******
* CIP-2560 Moved visibility transport logic from FSP App to VisibilityTransport class. Multi-FSP support.
* CIP-2553 Reduced number of pods in MCS deployment
* CIP-2447 Added FpgaDieVoltage[0-6] Attributes in TalonBoard Device to read from the FPGA Die Voltage Sensors
* MAP-115 Updated MCS overview Taranta dashboard to include more info LRUs, sim mode and updates to the DISH ID
* MAP-116 Change initial board IP loading so it is set to an explicitly placeholder value until a HW config file is applied
* CIP-2604 Fixes issue where unused Talon times-out while trying to set SimulationMode in MCS's TalonBoard during Controller's On Command
* CIP-2365 Fixing shutdown order to fix off command failure, logging warning instead of error when talon board fails to turn off

0.15.1
******
* MAP-69 Removing old ec-bite and ec-deployer pods from MCS deployment
         and bumping EC to a version that integrates the new pods.

0.15.0
******
* CIP-2335 Migrated SlimTest From Engineering Console to MCS's Slim Device
* CIP-2396 Fixed Read the Docs Build Issues on MCS

0.14.2
******
* CIP-2418 Fix On command timeout by clearing talons with a script
* CIP-2416 Decoupled LRU ON and clearing talon 

0.14.1 (0.14.0: DO NOT USE)
******
* CIP-2257 Update to validate TMC-published delay model JSON data against
  schema version 3.0 (https://schema.skao.int/ska-mid-csp-delaymodel/3.0)

0.13.3
******
* CIP-1983 Added talon reboot to ON sequence to stop power cycling

0.13.2
******
* REL-1345: STFC cluster domain name change
* Updated ska-telmodel version to allow for duplicate k values

0.13.1
******
* CIP-2238/REL-1337: bumped engineering console version

0.13.0
******
* CIP-2238: Internally, MCS no longer refers to dishes/DISH IDs as receptors/receptor IDs, 
  and the distinction has been made when those integer indices actually refer to VCC IDs

0.12.28
*******
* CIP-2306: Implemented is_ConfigureScan_allowed() to enforce state model for ConfigureScan.
* STS-548: Updated k8s.mk to collect k8s-test logs in logs/ artifact folder after pipeline runs.

0.12.27
*******
* CIP-2279: Overrode is_allowed for CbfController On/Off so these commands can't be called when already in execution.
* CIP-2227: Refactored flow of CbfController start_communicating in setting sub-element adminMode to ONLINE

0.12.26
*******
* CIP-2105: Fixed FSP error from trying to remove group proxy from IDLE state.

0.12.25
*******
* CIP-1979: Updated SubarrayComponentManager to assign channel_offset=1 in FSP configuration when LMC does not define one.

0.12.24
*******
* CIP-1849: Implemented obsfault for Vcc and Fsp<func> Subarray

0.12.23
*******
* CIP-1940: Updated ConfigureScan sequence diagram
* CIP-2048: Added ping check and ICW regeneration condition to SlimLink

0.12.22
*******
* CIP-2050 Added temporary timeout in power_switch_device on/off to possible fix async issue

0.12.21
*******
* CIP-1356 Fixed CbfSubarray configure from READY failure

Development
***********
* Added Abort and ObsReset command implementation for Vcc and 
  FspCorr/Pss/PstSubarray devices

0.12.20
*******
* CIP-2050 Added additional logging for apc_snmp_driver

0.12.19
*******
* CIP-2048 Added logging for idle_ctrl_word for visibility on intermittent type mismatch error

0.12.18
*******
* CIP-2067 Change epoch from int to float

0.12.17
*******
* CIP-2052 Fixed SlimLink disconnect_slim_tx_rx() by re-syncing idle_ctrl_words before initializing in loopback mode.

0.12.16
*******
* CIP-1898 Fix FSP subarrayMembership resetting after subarray GoToIdle

0.12.15
*******
* CIP-1915 Retrieve initial system parameters file from CAR through Telescope Model

0.12.14
*******
* CIP-1987 Updated default SlimLink config with new DsSlimTxRx FQDNs.
* CIP-2006 Updated Slim and SlimLink tests and documentation.

0.12.13
*******
* MAP-36 Add support for APC PDU Driver using SNMP Interface

0.12.12
*******
* CIP-1830 add back strict validation against the delay model epoch

0.12.11
*******
* CIP-1883 bumped engineering console version to 0.9.7, signal verification to 0.2.7
* CIP-2001 reverted fo_validity_interval internal parameter to 0.01

0.12.10
*******
* CIP-2006 Renamed all SlimMesh refs to just Slim

0.12.9
******
* CIP-1674 LogConsumer logs every message twice
* CIP-1853 Enhance system-tests to check ResultCode
* CIP-2012 MCS k8s test pipeline job output no longer includes code coverage table

0.12.8
******
* CIP-1769 Implement SLIM Tango device (mesh)
* CIP-1768 Implement SLIM Link Tango device

0.12.7
******
* CIP-1967 revert fo_validity_interval to 0.001 while CIP-2001 is being addressed

0.12.6
******
* CIP-1886 update vcc_component_manager._ready = False at the end of abort() 

0.12.5
******
* CIP-1870 decreased timeout for talon_board_proxy and influxdb client
* CIP-1967 Changed fo_validity_interval to 0.01 - it was incorrectly set to 0.001

0.12.4
******
* CIP-1957 Removed problematic vcc gain file (mnt/vcc_param/internal_params_receptor1_band1_.json)

0.12.3
******
* CIP-1933 Fixed the group_proxy implementation

0.12.2
******
* CIP-1764 Added telmodel schema validation against the InitSysParam command 

0.12.1
*****
* Removed hardcoded input sample rate
* Changed fs_sample_rate to integer and in Hz
* Added check for missing Dish ID - VCC mapping during On command

0.12.0
*****
* Refactored controller OffCommand to issue graceful shutdown to HPS and reset subarray observing state

0.11.8
*****
* Created defaults for VCC internal gains values

0.11.7
*****
* Removes Delta F and K from VCC and replaces them with dish_sample_rate and num_samples_per_frame

0.11.6
*****
* Increase Artifacts PVC size to 1Gi (from 250Mi)

0.11.5
********
* Added InitSysParam command to controller
* Refactored reception utils to handle Dish VCC mapping
* Increased HPS master configure timeout

0.11.4-0.11.2
*****
* Changed scan_id from string to integer

0.11.1
*****
* Fixed subarray GoToIdle to issue GoToIdle to VCC and FSP devices

0.11.0
*****
* Added binderhub support
* Added tango operator support
* Changed files for ST-1771
  * Updated .make directory
  * Switched from requirements to poetry
  * Updated CI file to add new jobs for dev environment deployment
  * Charts were updated including templates
* Removed gemnasium scan job
* Removed legacy jobs

0.10.19
*****
* Fixed CAR release issues with 0.10.18 release
* No changes to codebase

0.10.18
*****
* Changed PDU config for LRU1 and LRU2

0.10.17
*****
* Increased hps master timeout to support DDR calibration health check
* Increased APC PDU outlet status polling interval to 20 seconds
* Add additional error catching to APC PDU driver<|MERGE_RESOLUTION|>--- conflicted
+++ resolved
@@ -9,11 +9,8 @@
 ******************
 * CIP-2660 Added back FspPstSubarray to MCS
 * CIP-2790: Added error handling for CbfFastCommands processed within MCS
-<<<<<<< HEAD
 * CIP-3213: Rolled up healthState from HPS VCC Band 1/2 and FSP Corr into MCS VCC and FspModeSubarray, respectively
-=======
 * CIP-2364: Calculate and append VCC ripple correction gains to the HPS FSP configuration for the 16k fine channelizers
->>>>>>> 0a5e548b
 
 1.1.1
 **********
