[tool.poetry]
name = "ska-mid-cbf-tdc-mcs"
<<<<<<< HEAD
version = "1.1.0"
=======
version = "1.1.1"
>>>>>>> 4fb1a8ac
description = ""
authors = ["Mariana Paulo <mariana.paulo@criticalsoftware.com>"]
readme = "README.md"
packages = [
    { include = "ska_mid_cbf_tdc_mcs", from = "src" }
]

[tool.poetry.scripts]
CbfController='ska_mid_cbf_tdc_mcs.controller.controller_device:main'
CbfSubarray='ska_mid_cbf_tdc_mcs.subarray.subarray_device:main'
FspMulti='ska_mid_cbf_tdc_mcs.fsp.fsp_multi:main'
Vcc='ska_mid_cbf_tdc_mcs.vcc.vcc_device:main'
TalonLRU='ska_mid_cbf_tdc_mcs.talon_lru.talon_lru_device:main'
TalonBoard='ska_mid_cbf_tdc_mcs.talon_board.talon_board_device:main'
PowerSwitch='ska_mid_cbf_tdc_mcs.power_switch.power_switch_device:main'
SlimLink='ska_mid_cbf_tdc_mcs.slim.slim_link_device:main'
Slim='ska_mid_cbf_tdc_mcs.slim.slim_device:main'
TalonDxLogConsumer='ska_mid_cbf_tdc_mcs.talondx_log_consumer.talondx_log_consumer_device:main'
TmCspSubarrayLeafNodeTest='ska_mid_cbf_tdc_mcs.tm_leaf_node:main'

[tool.poetry.dependencies]
python = ">=3.10,<3.13"
backoff = "^2.2.1"
typing-extensions = "^4.8.0"
pytango = "9.5.0"
pyyaml = "^6.0.1"
scp = "^0.14.5"
paramiko = "^3.3.1"
influxdb-client = "^1.37.0"
multidict = "^6.0.4"
yarl = "^1.9.2"
aiohttp = "^3.8.5"
aiocsv = "^1.2.4"
requests = "2.28.0"
ska-tango-base = "1.0.0"
ska-tango-testing = "0.7.2"
ska-ser-log-transactions = "^0.2.2+ae0f5c92"
ska-telmodel = "1.19.1"
nbmake = "^1.4.3"
nbqa = "^1.7.0"
jupyterhub = "^4.0.2"
jupyterlab = "^4.0.6"
notebook = "^7.0.4"
pylint-junit = "^0.3.2"
polling2 = "^0.5.0"
pysnmp = "4.4.12"
pyasn1 = "0.4.8"
scipy = "1.13.0"
beautifultable = "^1.1.0"
pydantic = "^2.9.2"

[tool.poetry.group.dev.dependencies]
pytest-pydocstyle = "2.2.0"
pytest-pycodestyle = "2.2.0"
pytest = "6.2.5"
pytest-bdd = "^6.1.1"
pytest-cov = "^4.1.0"
pytest-dependency = "^0.6.0"
pytest-forked = "^1.6.0"
pytest-json-report = "^1.5.0"
pytest-mock = "^3.11.1"
pytest-xdist = "^3.3.1"
pytest-repeat = "^0.9.1"
pytest-pylint = "^0.19.0"
pylint = "2.15.5"

[tool.poetry.group.docs.dependencies]
Sphinx = "^6"
ska-ser-sphinx-theme = "^0.1.1"
myst-parser = "^2.0.0"
sphinxcontrib-mermaid = "^0.9.2"
black = "^23.9.1"
flake8 = "^6.1.0"
sphinxcontrib-plantuml = "^0.26"

[[tool.poetry.source]]
name = "ska-nexus"
url = "https://artefact.skao.int/repository/pypi-internal/simple"


[[tool.poetry.source]]
name = "PyPI-public"
url = "https://pypi.org/simple"

[tool.isort]
multi_line_output = 3
include_trailing_comma = true
force_grid_wrap = 0
line_length = 79

[build-system]
requires = ["poetry-core"]
build-backend = "poetry.core.masonry.api"<|MERGE_RESOLUTION|>--- conflicted
+++ resolved
@@ -1,10 +1,6 @@
 [tool.poetry]
 name = "ska-mid-cbf-tdc-mcs"
-<<<<<<< HEAD
-version = "1.1.0"
-=======
 version = "1.1.1"
->>>>>>> 4fb1a8ac
 description = ""
 authors = ["Mariana Paulo <mariana.paulo@criticalsoftware.com>"]
 readme = "README.md"
