--- conflicted
+++ resolved
@@ -1,10 +1,6 @@
 [tool.poetry]
 name = "ska-mid-cbf-mcs"
-<<<<<<< HEAD
-version = "1.1.0rc2"
-=======
-version = "1.1.0-rc.1"
->>>>>>> 43abcfc9
+version = "1.1.0-rc2"
 description = ""
 authors = ["Mariana Paulo <mariana.paulo@criticalsoftware.com>"]
 readme = "README.md"
