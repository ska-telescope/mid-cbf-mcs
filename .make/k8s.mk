CAR_HELM_REPOSITORY_URL ?= artefact.skao.int
CAR_OCI_REGISTRY_HOST ?= artefact.skao.int
MINIKUBE ?= true## Minikube or not
MARK ?= all## mark tests to be executed
IMAGE_TO_TEST ?= $(CAR_OCI_REGISTRY_HOST)/$(PROJECT):$(IMAGE_TAG)## docker image that will be run for testing purpose	
TANGO_HOST = tango-host-databaseds-from-makefile-$(HELM_RELEASE):10000## TANGO_HOST is an input!
LINTING_OUTPUT=$(shell helm lint charts/* | grep ERROR -c | tail -1)

CHARTS ?= ska-mid-cbf-umbrella ska-mid-cbf ska-mid-cbf-tmleafnode ## list of charts to be published on gitlab -- umbrella charts for testing purpose

CI_PROJECT_PATH_SLUG ?= ska-mid-cbf
CI_ENVIRONMENT_SLUG ?= ska-mid-cbf

# in release.mk it's defined the value of the variable IMAGE_TAG
SET_IMAGE_TAG ?= --set ska-mid-cbf.midcbf.image.tag=$(IMAGE_TAG) --set ska-mid-cbf-tmleafnode.midcbf.image.tag=$(IMAGE_TAG)

ifneq ($(CI_JOB_ID),)
CI_PROJECT_IMAGE :=
SET_IMAGE_TAG = --set ska-mid-cbf.midcbf.image.registry=$(CI_REGISTRY)/ska-telescope \
                --set ska-mid-cbf.midcbf.image.image=$(CI_PROJECT_NAME) \
                --set ska-mid-cbf.midcbf.image.tag=$(CI_COMMIT_SHORT_SHA) \
                --set ska-mid-cbf-tmleafnode.midcbf.image.registry=$(CI_REGISTRY)/ska-telescope \
                --set ska-mid-cbf-tmleafnode.midcbf.image.image=$(CI_PROJECT_NAME) \
                --set ska-mid-cbf-tmleafnode.midcbf.image.tag=$(CI_COMMIT_SHORT_SHA)
IMAGE_TO_TEST = $(CI_REGISTRY_IMAGE):$(CI_COMMIT_SHORT_SHA)
endif
.DEFAULT_GOAL := help

k8s: ## Which kubernetes are we connected to
	@echo "Kubernetes cluster-info:"
	@kubectl cluster-info
	@echo ""
	@echo "kubectl version:"
	@echo "image tag=$(IMAGE_TAG)"
	@kubectl version
	@echo ""
	@echo "Helm version:"
	@helm version --client
	@echo "TANGO_HOST=$(TANGO_HOST)"
	@echo "BRANCH_NAME=$(BRANCH_NAME)"
	@echo "IMAGE_TAG=$(IMAGE_TAG)"
	@echo "IMAGE_TO_TEST: $(IMAGE_TO_TEST)"
	@echo "TEST_RUNNER=$(TEST_RUNNER)"
	@echo "KUBECONFIG=$(KUBECONFIG)"
	@echo "HELM_RELEASE=$(HELM_RELEASE)"

clean: ## clean out references to chart tgz's
	@rm -f ./charts/*/charts/*.tgz ./charts/*/Chart.lock ./charts/*/requirements.lock ./repository/*

watch:
	watch kubectl get all,pv,pvc,ingress -n $(KUBE_NAMESPACE)

namespace: ## create the kubernetes namespace
	@kubectl describe namespace $(KUBE_NAMESPACE) > /dev/null 2>&1 ; \
		K_DESC=$$? ; \
		if [ $$K_DESC -eq 0 ] ; \
		then kubectl describe namespace $(KUBE_NAMESPACE); \
		else kubectl create namespace $(KUBE_NAMESPACE); \
		fi

delete_namespace: ## delete the kubernetes namespace
	@if [ "default" == "$(KUBE_NAMESPACE)" ] || [ "kube-system" == "$(KUBE_NAMESPACE)" ]; then \
	echo "You cannot delete Namespace: $(KUBE_NAMESPACE)"; \
	exit 1; \
	else \
	kubectl describe namespace $(KUBE_NAMESPACE) && kubectl delete namespace $(KUBE_NAMESPACE); \
	fi

# To package a chart directory into a chart archive
package: ## package charts
	@echo "Packaging helm charts. Any existing file won't be overwritten."; \
	mkdir -p ../tmp
	@for i in $(CHARTS); do \
	helm package charts/$${i} --destination ../tmp > /dev/null; \
	done; \
	mkdir -p ../repository && cp -n ../tmp/* ../repository; \
	cd ../repository && helm repo index .; \
	rm -rf ../tmp

dep-up: ## update dependencies for every charts in the env var CHARTS
	@cd charts; \
	for i in $(CHARTS); do \
	echo "+++ Updating $${i} chart +++"; \
	helm dependency update $${i}; \
	done;

# install ska-mid-cbf-umbrella chart
install-chart: dep-up namespace ## install the helm chart with name HELM_RELEASE and path UMBRELLA_CHART_PATH on the namespace KUBE_NAMESPACE 
	@echo $(TANGO_HOST)
	@sed -e 's/CI_PROJECT_PATH_SLUG/$(CI_PROJECT_PATH_SLUG)/' $(UMBRELLA_CHART_PATH)values.yaml > generated_values.yaml; \
	sed -e 's/CI_ENVIRONMENT_SLUG/$(CI_ENVIRONMENT_SLUG)/' generated_values.yaml > values.yaml; \
	helm dependency update $(UMBRELLA_CHART_PATH); \
	helm install $(HELM_RELEASE) \
	--set global.minikube=$(MINIKUBE) \
	--set global.tango_host=$(TANGO_HOST) \
	--values values.yaml $(SET_IMAGE_TAG) \
         $(UMBRELLA_CHART_PATH) --namespace $(KUBE_NAMESPACE); \
	rm generated_values.yaml; \
	rm values.yaml

# Same as 'install-chart' but without 'dep-up'
install-only: ## install the helm chart with name HELM_RELEASE and path UMBRELLA_CHART_PATH on the namespace KUBE_NAMESPACE 
	@echo $(TANGO_HOST)
	@echo "HELM_RELEASE=$(HELM_RELEASE)"
	@sed -e 's/CI_PROJECT_PATH_SLUG/$(CI_PROJECT_PATH_SLUG)/' $(UMBRELLA_CHART_PATH)values.yaml > generated_values.yaml; \
	sed -e 's/CI_ENVIRONMENT_SLUG/$(CI_ENVIRONMENT_SLUG)/' generated_values.yaml > values.yaml; \
	helm dependency update $(UMBRELLA_CHART_PATH); \
	helm install $(HELM_RELEASE) \
	--set global.minikube=$(MINIKUBE) \
	--set global.tango_host=$(TANGO_HOST) \
	--values values.yaml $(SET_IMAGE_TAG) \
         $(UMBRELLA_CHART_PATH) --namespace $(KUBE_NAMESPACE); \
	rm generated_values.yaml; \
	rm values.yaml
	
install-chart-with-taranta: dep-up namespace ## install the helm chart with name HELM_RELEASE and path UMBRELLA_CHART_PATH on the namespace KUBE_NAMESPACE 
	@echo $(TANGO_HOST)
	@sed -e 's/CI_PROJECT_PATH_SLUG/$(CI_PROJECT_PATH_SLUG)/' $(UMBRELLA_CHART_PATH)values.yaml > generated_values.yaml; \
	sed -e 's/CI_ENVIRONMENT_SLUG/$(CI_ENVIRONMENT_SLUG)/' generated_values.yaml > values.yaml; \
	helm dependency update $(UMBRELLA_CHART_PATH); \
	helm install $(HELM_RELEASE) \
	--set global.minikube=$(MINIKUBE) \
	--set global.tango_host=$(TANGO_HOST) \
	--values taranta-values.yaml $(SET_IMAGE_TAG) \
        $(UMBRELLA_CHART_PATH) --namespace $(KUBE_NAMESPACE); \
	rm generated_values.yaml; \
	rm values.yaml

template-chart: clean dep-up## install the helm chart with name RELEASE_NAME and path UMBRELLA_CHART_PATH on the namespace KUBE_NAMESPACE
	@sed -e 's/CI_PROJECT_PATH_SLUG/$(CI_PROJECT_PATH_SLUG)/' $(UMBRELLA_CHART_PATH)values.yaml > generated_values.yaml; \
	sed -e 's/CI_ENVIRONMENT_SLUG/$(CI_ENVIRONMENT_SLUG)/' generated_values.yaml > values.yaml; \
	helm template $(RELEASE_NAME) \
	--set global.minikube=$(MINIKUBE) \
	--set global.tango_host=$(TANGO_HOST) \
	--values values.yaml $(SET_IMAGE_TAG) \
	--debug \
	 $(UMBRELLA_CHART_PATH) --namespace $(KUBE_NAMESPACE); \
	 rm generated_values.yaml; \
	 rm values.yaml

# This job is used to delete a deployment of ska-mid-cbf-umbrella charts
uninstall-chart: ## uninstall the ska-mid-cbf-umbrella helm chart on the namespace mid-cbf
	helm template  $(HELM_RELEASE) $(UMBRELLA_CHART_PATH) --set global.minikube=$(MINIKUBE) --set global.tango_host=$(TANGO_HOST) --namespace $(KUBE_NAMESPACE)  | kubectl delete -f - ; \
	helm uninstall  $(HELM_RELEASE) --namespace $(KUBE_NAMESPACE) 

reinstall-chart: uninstall-chart install-chart ## reinstall ska-mid-cbf-umbrella helm chart

reinstall-only: uninstall-chart install-only ## reinstall ska-mid-cbf-umbrella helm chart

upgrade-chart: ## upgrade the ska-mid-cbf-umbrella helm chart on the namespace mid-cbf 
	helm upgrade --set global.minikube=$(MINIKUBE) --set global.tango_host=$(TANGO_HOST) $(HELM_RELEASE) $(UMBRELLA_CHART_PATH) --namespace $(KUBE_NAMESPACE) 

wait: ## wait for pods to be ready
	@echo "Waiting for pods to be ready"
	@date
	@kubectl -n $(KUBE_NAMESPACE) get pods
<<<<<<< HEAD
	@date
	@jobs=$$(kubectl get job --output=jsonpath={.items..metadata.name} -n $(KUBE_NAMESPACE)); \
	kubectl -n $(KUBE_NAMESPACE) wait job --for=condition=complete --timeout=180s $$jobs
	@date
	@kubectl -n $(KUBE_NAMESPACE) wait --for=condition=ready -l 'app=$(PROJECT)' --timeout=180s pods || exit 1
=======
	@jobs=$$(kubectl get job --output=jsonpath={.items..metadata.name} -n $(KUBE_NAMESPACE)); kubectl wait job --for=condition=complete --timeout=180s $$jobs -n $(KUBE_NAMESPACE)
	@kubectl -n $(KUBE_NAMESPACE) wait --for=condition=ready -l app=ska-mid-cbf-mcs --timeout=180s pods || exit 1
>>>>>>> 430607be
	@date

rm-build:
	rm -rf build

rm-test-runner:
	kubectl --namespace $(KUBE_NAMESPACE) delete pod $(TEST_RUNNER)

# Error in --set
show: ## show the helm chart
	@helm template $(HELM_RELEASE) charts/$(HELM_CHART)/ \
		--namespace $(KUBE_NAMESPACE) \
		--set xauthority="$(XAUTHORITYx)" \
		--set display="$(DISPLAY)" 

# Linting ska-mid-cbf-umbrella chart
chart_lint: ## lint check the helm chart
	@helm lint $(UMBRELLA_CHART_PATH) \
		--namespace $(KUBE_NAMESPACE) 

describe: ## describe Pods executed from Helm chart
	@for i in `kubectl -n $(KUBE_NAMESPACE) get pods -l app=ska-mid-cbf-mcs -o=name`; \
	do echo "---------------------------------------------------"; \
	echo "Describe for $${i}"; \
	echo kubectl -n $(KUBE_NAMESPACE) describe $${i}; \
	echo "---------------------------------------------------"; \
	kubectl -n $(KUBE_NAMESPACE) describe $${i}; \
	echo "---------------------------------------------------"; \
	echo ""; echo ""; echo ""; \
	done

logs: ## show Helm chart POD logs
	@for i in `kubectl -n $(KUBE_NAMESPACE) get pods -l release=$(HELM_RELEASE) -o=name`; \
	do \
	echo "---------------------------------------------------"; \
	echo "Logs for $${i}"; \
	echo kubectl -n $(KUBE_NAMESPACE) logs $${i}; \
	echo kubectl -n $(KUBE_NAMESPACE) get $${i} -o jsonpath="{.spec.initContainers[*].name}"; \
	echo "---------------------------------------------------"; \
	for j in `kubectl -n $(KUBE_NAMESPACE) get $${i} -o jsonpath="{.spec.initContainers[*].name}"`; do \
	RES=`kubectl -n $(KUBE_NAMESPACE) logs $${i} -c $${j} 2>/dev/null`; \
	echo "initContainer: $${j}"; echo "$${RES}"; \
	echo "---------------------------------------------------";\
	done; \
	echo "Main Pod logs for $${i}"; \
	echo "---------------------------------------------------"; \
	for j in `kubectl -n $(KUBE_NAMESPACE) get $${i} -o jsonpath="{.spec.containers[*].name}"`; do \
	RES=`kubectl -n $(KUBE_NAMESPACE) logs $${i} -c $${j} 2>/dev/null`; \
	echo "Container: $${j}"; echo "$${RES}"; \
	echo "---------------------------------------------------";\
	done; \
	echo "---------------------------------------------------"; \
	echo ""; echo ""; echo ""; \
	done
log: 	# get the logs of pods @param: $POD_NAME
	kubectl logs -n $(KUBE_NAMESPACE) $(POD_NAME)


# Utility target to install Helm dependencies
helm_dependencies:
	@which helm ; rc=$$?; \
	if [[ $$rc != 0 ]]; then \
	curl -fsSL -o get_helm.sh https://raw.githubusercontent.com/helm/helm/master/scripts/get-helm-3; \
	chmod 700 get_helm.sh; \
	./get_helm.sh; \
	fi; \
	helm version --client

# Utility target to install K8s dependencies
kubectl_dependencies:
	@([ -n "$(KUBE_CONFIG_BASE64)" ] && [ -n "$(KUBECONFIG)" ]) || (echo "unset variables [KUBE_CONFIG_BASE64/KUBECONFIG] - abort!"; exit 1)
	@which kubectl ; rc=$$?; \
	if [[ $$rc != 0 ]]; then \
		curl -L -o /usr/bin/kubectl "https://storage.googleapis.com/kubernetes-release/release/$(KUBERNETES_VERSION)/bin/linux/amd64/kubectl"; \
		chmod +x /usr/bin/kubectl; \
		mkdir -p /etc/deploy; \
		echo $(KUBE_CONFIG_BASE64) | base64 -d > $(KUBECONFIG); \
	fi
	@echo -e "\nkubectl client version:"
	@kubectl version --client
	@echo -e "\nkubectl config view:"
	@kubectl config view
	@echo -e "\nkubectl config get-contexts:"
	@kubectl config get-contexts
	@echo -e "\nkubectl version:"
	@kubectl version

kubeconfig: ## export current KUBECONFIG as base64 ready for KUBE_CONFIG_BASE64
	@KUBE_CONFIG_BASE64=`kubectl config view --flatten | base64`; \
	echo "KUBE_CONFIG_BASE64: $$(echo $${KUBE_CONFIG_BASE64} | cut -c 1-40)..."; \
	echo "appended to: PrivateRules.mak"; \
	echo -e "\n\n# base64 encoded from: kubectl config view --flatten\nKUBE_CONFIG_BASE64 = $${KUBE_CONFIG_BASE64}" >> PrivateRules.mak

# run the test function
# save the status
# clean out build dir
# print the logs minus the base64 encoded payload
# pull out the base64 payload and unpack build/ dir
# base64 payload is given a boundary "~~~~BOUNDARY~~~~" and extracted using perl
# clean up the run to completion container
# exit the saved status
test: rm-build install-chart wait  ## test the application on K8s
	$(call k8s_test,test); \
		status=$$?; \
		kubectl --namespace $(KUBE_NAMESPACE) logs $(TEST_RUNNER) | \
		perl -ne 'BEGIN {$$on=0;}; if (index($$_, "~~~~BOUNDARY~~~~")!=-1){$$on+=1;next;}; print if $$on % 2;' | \
		base64 -d | tar -xzf -; \
		kubectl --namespace $(KUBE_NAMESPACE) delete pod $(TEST_RUNNER); \
		exit $$status

test-only: rm-build ## test the application on K8s
	$(call k8s_test,test); \
		status=$$?; \
		kubectl --namespace $(KUBE_NAMESPACE) logs $(TEST_RUNNER) | \
		perl -ne 'BEGIN {$$on=0;}; if (index($$_, "~~~~BOUNDARY~~~~")!=-1){$$on+=1;next;}; print if $$on % 2;' | \
		base64 -d | tar -xzf -; \
		kubectl --namespace $(KUBE_NAMESPACE) delete pod $(TEST_RUNNER); \
		exit $$status


# defines a function to copy the ./test-harness directory into the K8s TEST_RUNNER
# and then runs the requested make target in the container.
# capture the output of the test in a tar file
# stream the tar file base64 encoded to the Pod logs
# 
k8s_test = tar -c . | \
		kubectl run $(TEST_RUNNER) \
		--namespace $(KUBE_NAMESPACE) -i --wait --restart=Never \
		--image-pull-policy=IfNotPresent \
		--image=$(IMAGE_TO_TEST) -- \
		/bin/bash -c "tar xv --strip-components 1 --warning=all && \
		python3 -m pip install . &&\
		cd test-harness &&\
		make TANGO_HOST=$(TANGO_HOST) MARK='$(MARK)' $1 && \
		tar -czvf /tmp/build.tgz build && \
		echo '~~~~BOUNDARY~~~~' && \
		cat /tmp/build.tgz | base64 && \
		echo '~~~~BOUNDARY~~~~'" \
		2>&1

# NOTE: For a faster run:
#       Replace (only locally, do not check in!) 
#       '--image-pull-policy=IfNotPresent \' 
#       with
#       '--image-pull-policy=Never'
# 
# Note that if the 'IfNotPresent' pull policy is used then,
# in order to get the local updates into the build (pods), one
# needs to run BEFORE any 'make build' (at the command line):
#
# 'eval $(minikube docker-env)'
#
# NOTE: to speed it up a bit furher (for testing/debugging only)  
# remove 'cat /tmp/build.tgz | base64 && \' from the command 
# above (and insert it back, between the 2 
# "echo '~~~~BOUNDARY~~~~'" lines, before checking in)

rlint:  ## run lint check on Helm Chart using gitlab-runner
	if [ -n "$(RDEBUG)" ]; then DEBUG_LEVEL=debug; else DEBUG_LEVEL=warn; fi && \
	gitlab-runner --log-level $${DEBUG_LEVEL} exec $(EXECUTOR) \
	--docker-privileged \
	--docker-disable-cache=false \
	--docker-host $(DOCKER_HOST) \
	--docker-volumes  $(DOCKER_VOLUMES) \
	--docker-pull-policy always \
	--timeout $(TIMEOUT) \
	--env "DOCKER_HOST=$(DOCKER_HOST)" \
  --env "DOCKER_REGISTRY_USER_LOGIN=$(DOCKER_REGISTRY_USER_LOGIN)" \
  --env "CI_REGISTRY_PASS_LOGIN=$(CI_REGISTRY_PASS_LOGIN)" \
  --env "CI_REGISTRY=$(CI_REGISTRY)" \
	lint-check-chart || true

# K8s testing with local gitlab-runner
# Run the powersupply tests in the TEST_RUNNER run to completion Pod:
#   set namespace
#   install dependencies for Helm and kubectl
#   deploy into namespace
#   run test in run to completion Pod
#   extract Pod logs
#   set test return code
#   delete
#   delete namespace
#   return result
rk8s_test:  ## run k8s_test on K8s using gitlab-runner
	if [ -n "$(RDEBUG)" ]; then DEBUG_LEVEL=debug; else DEBUG_LEVEL=warn; fi && \
	KUBE_NAMESPACE=`git rev-parse --abbrev-ref HEAD | tr -dc 'A-Za-z0-9\-' | tr '[:upper:]' '[:lower:]'` && \
	gitlab-runner --log-level $${DEBUG_LEVEL} exec $(EXECUTOR) \
	--docker-privileged \
	--docker-disable-cache=false \
	--docker-host $(DOCKER_HOST) \
	--docker-volumes  $(DOCKER_VOLUMES) \
	--docker-pull-policy always \
	--timeout $(TIMEOUT) \
	--env "DOCKER_HOST=$(DOCKER_HOST)" \
	--env "DOCKER_REGISTRY_USER_LOGIN=$(DOCKER_REGISTRY_USER_LOGIN)" \
	--env "CI_REGISTRY_PASS_LOGIN=$(CI_REGISTRY_PASS_LOGIN)" \
	--env "CI_REGISTRY=$(CI_REGISTRY)" \
	--env "KUBE_CONFIG_BASE64=$(KUBE_CONFIG_BASE64)" \
	--env "KUBECONFIG=$(KUBECONFIG)" \
	--env "KUBE_NAMESPACE=$${KUBE_NAMESPACE}" \
	test-chart || true


helm_tests:  ## run Helm chart tests 
	helm test $(HELM_RELEASE) --cleanup

help:  ## show this help.
	@echo "make targets:"
	@grep -hE '^[0-9a-zA-Z_-]+:.*?## .*$$' $(MAKEFILE_LIST) | sort | awk 'BEGIN {FS = ":.*?## "}; {printf "\033[36m%-30s\033[0m %s\n", $$1, $$2}'
	@echo ""; echo "make vars (+defaults):"
	@grep -hE '^[0-9a-zA-Z_-]+ \?=.*$$' $(MAKEFILE_LIST) | sort | awk 'BEGIN {FS = " \?\= "}; {printf "\033[36m%-30s\033[0m %s\n", $$1, $$2}' | sed -e 's/\#\#/  \#/'

smoketest: ## check that the number of waiting containers is zero (10 attempts, wait time 30s).
	@echo "Smoke test START"; \
 	n=10; \
 	while [ $$n -gt 0 ]; do \
 		waiting=`kubectl get pods -n $(KUBE_NAMESPACE) -o=jsonpath='{.items[*].status.containerStatuses[*].state.waiting.reason}' | wc -w`; \
 		echo "Waiting containers=$$waiting"; \
 		if [ $$waiting -ne 0 ]; then \
 			echo "Waiting 30s for pods to become running...#$$n"; \
 			sleep 30s; \
 		fi; \
 		if [ $$waiting -eq 0 ]; then \
 			echo "Smoke test SUCCESS"; \
 			exit 0; \
 		fi; \
 		if [ $$n -eq 1 ]; then \
 			waiting=`kubectl get pods -n $(KUBE_NAMESPACE) -o=jsonpath='{.items[*].status.containerStatuses[*].state.waiting.reason}' | wc -w`; \
 			echo "Smoke test FAILS"; \
 			echo "Found $$waiting waiting containers: "; \
 			kubectl get pods -n $(KUBE_NAMESPACE) -o=jsonpath='{range .items[*].status.containerStatuses[?(.state.waiting)]}{.state.waiting.message}{"\n"}{end}'; \
 			exit 1; \
 		fi; \
 		n=`expr $$n - 1`; \
 	done
traefik: ## install the helm chart for traefik (in the kube-system namespace). @param: EXTERNAL_IP (i.e. private ip of the master node).
	@TMP=`mktemp -d`; \
	$(helm_add_stable_repo) && \
	helm fetch stable/traefik --untar --untardir $$TMP && \
	helm template $(helm_install_shim) $$TMP/traefik -n traefik0 --namespace kube-system \
		--set externalIP="$(EXTERNAL_IP)" \
		| kubectl apply -n kube-system -f - && \
		rm -rf $$TMP ; \


delete_traefik: ## delete the helm chart for traefik. @param: EXTERNAL_IP
	@TMP=`mktemp -d`; \
	$(helm_add_stable_repo) && \
	helm fetch stable/traefik --untar --untardir $$TMP && \
	helm template $(helm_install_shim) $$TMP/traefik -n traefik0 --namespace kube-system \
		--set externalIP="$(EXTERNAL_IP)" \
		| kubectl delete -n kube-system -f - && \
		rm -rf $$TMP

#this is so that you can load dashboards previously saved, TODO: make the name of the pod variable
dump_dashboards: # @param: name of the dashborad
	kubectl exec -i pod/mongodb-webjive-test-0 -n $(KUBE_NAMESPACE) -- mongodump --archive > $(DASHBOARD)

load_dashboards: # @param: name of the dashborad
	kubectl exec -i pod/mongodb-webjive-test-0 -n $(KUBE_NAMESPACE) -- mongorestore --archive < $(DASHBOARD)



<|MERGE_RESOLUTION|>--- conflicted
+++ resolved
@@ -154,16 +154,11 @@
 	@echo "Waiting for pods to be ready"
 	@date
 	@kubectl -n $(KUBE_NAMESPACE) get pods
-<<<<<<< HEAD
 	@date
 	@jobs=$$(kubectl get job --output=jsonpath={.items..metadata.name} -n $(KUBE_NAMESPACE)); \
 	kubectl -n $(KUBE_NAMESPACE) wait job --for=condition=complete --timeout=180s $$jobs
 	@date
 	@kubectl -n $(KUBE_NAMESPACE) wait --for=condition=ready -l 'app=$(PROJECT)' --timeout=180s pods || exit 1
-=======
-	@jobs=$$(kubectl get job --output=jsonpath={.items..metadata.name} -n $(KUBE_NAMESPACE)); kubectl wait job --for=condition=complete --timeout=180s $$jobs -n $(KUBE_NAMESPACE)
-	@kubectl -n $(KUBE_NAMESPACE) wait --for=condition=ready -l app=ska-mid-cbf-mcs --timeout=180s pods || exit 1
->>>>>>> 430607be
 	@date
 
 rm-build:
