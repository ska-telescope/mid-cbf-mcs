--- conflicted
+++ resolved
@@ -123,10 +123,7 @@
 
 # docs folder (copied content during document generation)
 docs/src/README.md
-<<<<<<< HEAD
 docs/src/diagrams/*.~vsdx
-=======
 
 # OS things
-.DS_Store
->>>>>>> 55309f34
+.DS_Store