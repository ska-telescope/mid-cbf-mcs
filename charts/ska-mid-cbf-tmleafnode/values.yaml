--- conflicted
+++ resolved
@@ -29,11 +29,7 @@
   image:
     registry: artefact.skao.int
     image: ska-mid-cbf-mcs
-<<<<<<< HEAD
-    tag: 0.11.1
-=======
     tag: 0.11.2
->>>>>>> 132ecd72
     pullPolicy: IfNotPresent
 
 deviceServers:
