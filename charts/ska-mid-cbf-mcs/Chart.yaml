apiVersion: v2
name: ska-mid-cbf-mcs
description: A Helm chart for deploying the CSP_Mid.LMC CBF prototype on Kubernetes
version: 0.6.17
appVersion: 0.6.17
icon: https://www.skatelescope.org/wp-content/uploads/2016/07/09545_NEW_LOGO_2014.png
dependencies:
- name: ska-tango-util
  version: 0.4.3
  repository:  https://artefact.skao.int/repository/helm-internal
- name: ska-tango-base
<<<<<<< HEAD
  version: 0.4.3
=======
  version: 0.4.4
>>>>>>> faa9ba8b
  repository:  https://artefact.skao.int/repository/helm-internal
  condition: ska-tango-base.enabled,global.sub-system.ska-tango-base.enabled<|MERGE_RESOLUTION|>--- conflicted
+++ resolved
@@ -9,10 +9,6 @@
   version: 0.4.3
   repository:  https://artefact.skao.int/repository/helm-internal
 - name: ska-tango-base
-<<<<<<< HEAD
-  version: 0.4.3
-=======
   version: 0.4.4
->>>>>>> faa9ba8b
   repository:  https://artefact.skao.int/repository/helm-internal
   condition: ska-tango-base.enabled,global.sub-system.ska-tango-base.enabled