name: slimlink
function: slimlink
domain: mid-csp-cbf
command: "SlimLink"
instances: ["fs-links", "vis-links"]
depends_on:
  - device: sys/database/2
readinessProbe:
  initialDelaySeconds: 0
  periodSeconds: 10
  timeoutSeconds: 5
  successThreshold: 1
  failureThreshold: 3
livenessProbe:
  initialDelaySeconds: 0
  periodSeconds: 10
  timeoutSeconds: 5
  successThreshold: 1
  failureThreshold: 3
server:
  name: "SlimLink"
  instances:
  - name: "fs-links"
    classes:
    - name: "SlimLink"
      devices:
      - name: "mid_csp_cbf/fs_links/000"
        properties:
          - name: "LRCTimeout"
            values:
            - "{{ .Values.slimLinkTimeout }}"
      - name: "mid_csp_cbf/fs_links/001"
        properties:
          - name: "LRCTimeout"
            values:
            - "{{ .Values.slimLinkTimeout }}"
      - name: "mid_csp_cbf/fs_links/002"
        properties:
          - name: "LRCTimeout"
            values:
            - "{{ .Values.slimLinkTimeout }}"
      - name: "mid_csp_cbf/fs_links/003"
        properties:
          - name: "LRCTimeout"
            values:
            - "{{ .Values.slimLinkTimeout }}"
      - name: "mid_csp_cbf/fs_links/004"
        properties:
          - name: "LRCTimeout"
            values:
            - "{{ .Values.slimLinkTimeout }}"
      - name: "mid_csp_cbf/fs_links/005"
        properties:
          - name: "LRCTimeout"
            values:
            - "{{ .Values.slimLinkTimeout }}"
      - name: "mid_csp_cbf/fs_links/006"
        properties:
          - name: "LRCTimeout"
            values:
            - "{{ .Values.slimLinkTimeout }}"
      - name: "mid_csp_cbf/fs_links/007"
        properties:
          - name: "LRCTimeout"
            values:
            - "{{ .Values.slimLinkTimeout }}"
      - name: "mid_csp_cbf/fs_links/008"
        properties:
          - name: "LRCTimeout"
            values:
            - "{{ .Values.slimLinkTimeout }}"
      - name: "mid_csp_cbf/fs_links/009"
        properties:
          - name: "LRCTimeout"
            values:
            - "{{ .Values.slimLinkTimeout }}"
      - name: "mid_csp_cbf/fs_links/010"
        properties:
          - name: "LRCTimeout"
            values:
            - "{{ .Values.slimLinkTimeout }}"
      - name: "mid_csp_cbf/fs_links/011"
        properties:
          - name: "LRCTimeout"
            values:
            - "{{ .Values.slimLinkTimeout }}"
      - name: "mid_csp_cbf/fs_links/012"
        properties:
          - name: "LRCTimeout"
            values:
            - "{{ .Values.slimLinkTimeout }}"
      - name: "mid_csp_cbf/fs_links/013"
        properties:
          - name: "LRCTimeout"
            values:
            - "{{ .Values.slimLinkTimeout }}"
      - name: "mid_csp_cbf/fs_links/014"
        properties:
          - name: "LRCTimeout"
            values:
            - "{{ .Values.slimLinkTimeout }}"
      - name: "mid_csp_cbf/fs_links/015"
        properties:
          - name: "LRCTimeout"
            values:
            - "{{ .Values.slimLinkTimeout }}"
      - name: "mid_csp_cbf/fs_links/016"
        properties:
          - name: "LRCTimeout"
            values:
            - "{{ .Values.slimLinkTimeout }}"      
      - name: "mid_csp_cbf/fs_links/017"
        properties:
          - name: "LRCTimeout"
            values:
            - "{{ .Values.slimLinkTimeout }}"     
      - name: "mid_csp_cbf/fs_links/018"
        properties:
          - name: "LRCTimeout"
            values:
            - "{{ .Values.slimLinkTimeout }}"      
      - name: "mid_csp_cbf/fs_links/019"
        properties:
          - name: "LRCTimeout"
            values:
            - "{{ .Values.slimLinkTimeout }}"      
      - name: "mid_csp_cbf/fs_links/020"
        properties:
          - name: "LRCTimeout"
            values:
            - "{{ .Values.slimLinkTimeout }}"     
      - name: "mid_csp_cbf/fs_links/021"
        properties:
          - name: "LRCTimeout"
            values:
            - "{{ .Values.slimLinkTimeout }}"
      - name: "mid_csp_cbf/fs_links/022"
        properties:
          - name: "LRCTimeout"
            values:
            - "{{ .Values.slimLinkTimeout }}"
      - name: "mid_csp_cbf/fs_links/023"
        properties:
          - name: "LRCTimeout"
            values:
            - "{{ .Values.slimLinkTimeout }}"
      - name: "mid_csp_cbf/fs_links/024"
        properties:
          - name: "LRCTimeout"
            values:
            - "{{ .Values.slimLinkTimeout }}"
      - name: "mid_csp_cbf/fs_links/025"
        properties:
          - name: "LRCTimeout"
            values:
            - "{{ .Values.slimLinkTimeout }}"
      - name: "mid_csp_cbf/fs_links/026"
        properties:
          - name: "LRCTimeout"
            values:
            - "{{ .Values.slimLinkTimeout }}"
      - name: "mid_csp_cbf/fs_links/027"
        properties:
          - name: "LRCTimeout"
            values:
            - "{{ .Values.slimLinkTimeout }}"
      - name: "mid_csp_cbf/fs_links/028"
        properties:
          - name: "LRCTimeout"
            values:
            - "{{ .Values.slimLinkTimeout }}"
      - name: "mid_csp_cbf/fs_links/029"
        properties:
          - name: "LRCTimeout"
            values:
            - "{{ .Values.slimLinkTimeout }}"
      - name: "mid_csp_cbf/fs_links/030"
        properties:
          - name: "LRCTimeout"
            values:
            - "{{ .Values.slimLinkTimeout }}"
      - name: "mid_csp_cbf/fs_links/031"
        properties:
          - name: "LRCTimeout"
            values:
            - "{{ .Values.slimLinkTimeout }}"
      - name: "mid_csp_cbf/fs_links/032"
        properties:
          - name: "LRCTimeout"
            values:
            - "{{ .Values.slimLinkTimeout }}"
      - name: "mid_csp_cbf/fs_links/033"
        properties:
          - name: "LRCTimeout"
            values:
            - "{{ .Values.slimLinkTimeout }}"
      - name: "mid_csp_cbf/fs_links/034"
        properties:
          - name: "LRCTimeout"
            values:
            - "{{ .Values.slimLinkTimeout }}"
      - name: "mid_csp_cbf/fs_links/035"
        properties:
          - name: "LRCTimeout"
            values:
            - "{{ .Values.slimLinkTimeout }}"
      - name: "mid_csp_cbf/fs_links/036"
        properties:
          - name: "LRCTimeout"
            values:
            - "{{ .Values.slimLinkTimeout }}"
      - name: "mid_csp_cbf/fs_links/037"
        properties:
          - name: "LRCTimeout"
            values:
            - "{{ .Values.slimLinkTimeout }}"
      - name: "mid_csp_cbf/fs_links/038"
        properties:
          - name: "LRCTimeout"
            values:
            - "{{ .Values.slimLinkTimeout }}"
      - name: "mid_csp_cbf/fs_links/039"
        properties:
          - name: "LRCTimeout"
            values:
            - "{{ .Values.slimLinkTimeout }}"
      - name: "mid_csp_cbf/fs_links/040"
        properties:
          - name: "LRCTimeout"
            values:
            - "{{ .Values.slimLinkTimeout }}"
      - name: "mid_csp_cbf/fs_links/041"
        properties:
          - name: "LRCTimeout"
            values:
            - "{{ .Values.slimLinkTimeout }}"
      - name: "mid_csp_cbf/fs_links/042"
        properties:
          - name: "LRCTimeout"
            values:
            - "{{ .Values.slimLinkTimeout }}"
      - name: "mid_csp_cbf/fs_links/043"
        properties:
          - name: "LRCTimeout"
            values:
            - "{{ .Values.slimLinkTimeout }}"
      - name: "mid_csp_cbf/fs_links/044"
        properties:
          - name: "LRCTimeout"
            values:
            - "{{ .Values.slimLinkTimeout }}"
      - name: "mid_csp_cbf/fs_links/045"
        properties:
          - name: "LRCTimeout"
            values:
            - "{{ .Values.slimLinkTimeout }}"
      - name: "mid_csp_cbf/fs_links/046"
        properties:
          - name: "LRCTimeout"
            values:
            - "{{ .Values.slimLinkTimeout }}"
      - name: "mid_csp_cbf/fs_links/047"
        properties:
          - name: "LRCTimeout"
            values:
            - "{{ .Values.slimLinkTimeout }}"
      - name: "mid_csp_cbf/fs_links/048"
        properties:
          - name: "LRCTimeout"
            values:
            - "{{ .Values.slimLinkTimeout }}"
      - name: "mid_csp_cbf/fs_links/049"
        properties:
          - name: "LRCTimeout"
            values:
            - "{{ .Values.slimLinkTimeout }}"
      - name: "mid_csp_cbf/fs_links/050"
        properties:
          - name: "LRCTimeout"
            values:
            - "{{ .Values.slimLinkTimeout }}"
      - name: "mid_csp_cbf/fs_links/051"
        properties:
          - name: "LRCTimeout"
            values:
            - "{{ .Values.slimLinkTimeout }}"
      - name: "mid_csp_cbf/fs_links/052"
        properties:
          - name: "LRCTimeout"
            values:
            - "{{ .Values.slimLinkTimeout }}"
      - name: "mid_csp_cbf/fs_links/053"
        properties:
          - name: "LRCTimeout"
            values:
            - "{{ .Values.slimLinkTimeout }}"
      - name: "mid_csp_cbf/fs_links/054"
        properties:
          - name: "LRCTimeout"
            values:
            - "{{ .Values.slimLinkTimeout }}"
      - name: "mid_csp_cbf/fs_links/055"
        properties:
          - name: "LRCTimeout"
            values:
            - "{{ .Values.slimLinkTimeout }}"
      - name: "mid_csp_cbf/fs_links/056"
        properties:
          - name: "LRCTimeout"
            values:
            - "{{ .Values.slimLinkTimeout }}"
      - name: "mid_csp_cbf/fs_links/057"
        properties:
          - name: "LRCTimeout"
            values:
            - "{{ .Values.slimLinkTimeout }}"
      - name: "mid_csp_cbf/fs_links/058"
        properties:
          - name: "LRCTimeout"
            values:
            - "{{ .Values.slimLinkTimeout }}"
      - name: "mid_csp_cbf/fs_links/059"
        properties:
          - name: "LRCTimeout"
            values:
            - "{{ .Values.slimLinkTimeout }}"
      - name: "mid_csp_cbf/fs_links/060"
        properties:
          - name: "LRCTimeout"
            values:
            - "{{ .Values.slimLinkTimeout }}"
      - name: "mid_csp_cbf/fs_links/061"
        properties:
          - name: "LRCTimeout"
            values:
            - "{{ .Values.slimLinkTimeout }}"
      - name: "mid_csp_cbf/fs_links/062"
        properties:
          - name: "LRCTimeout"
            values:
            - "{{ .Values.slimLinkTimeout }}"
      - name: "mid_csp_cbf/fs_links/063"
        properties:
          - name: "LRCTimeout"
            values:
            - "{{ .Values.slimLinkTimeout }}"
  - name: "vis-links"
    classes:
    - name: "SlimLink"
      devices:
      - name: "mid_csp_cbf/vis_links/000"
        properties:
          - name: "LRCTimeout"
            values:
            - "{{ .Values.slimLinkTimeout }}"
      - name: "mid_csp_cbf/vis_links/001"
        properties:
          - name: "LRCTimeout"
            values:
            - "{{ .Values.slimLinkTimeout }}"
      - name: "mid_csp_cbf/vis_links/002"
        properties:
          - name: "LRCTimeout"
            values:
            - "{{ .Values.slimLinkTimeout }}"
      - name: "mid_csp_cbf/vis_links/003"
        properties:
        - name: "LRCTimeout"
          values:
          - "{{ .Values.slimLinkTimeout }}"
      - name: "mid_csp_cbf/vis_links/004"
        properties:
          - name: "LRCTimeout"
            values:
            - "{{ .Values.slimLinkTimeout }}"
      - name: "mid_csp_cbf/vis_links/005"
        properties:
          - name: "LRCTimeout"
            values:
            - "{{ .Values.slimLinkTimeout }}"
      - name: "mid_csp_cbf/vis_links/006"
        properties:
          - name: "LRCTimeout"
            values:
            - "{{ .Values.slimLinkTimeout }}"
<<<<<<< HEAD
      - name: "mid_csp_cbf/vis_links/007"
        properties:
        - name: "LRCTimeout"
          values:
          - "{{ .Values.slimLinkTimeout }}"
=======
      - name: "mid_csp_cbf/vis_links/004"
        properties:
          - name: "LRCTimeout"
            values:
            - "{{ .Values.slimLinkTimeout }}"
      - name: "mid_csp_cbf/vis_links/005"
        properties:
          - name: "LRCTimeout"
            values:
            - "{{ .Values.slimLinkTimeout }}"
      - name: "mid_csp_cbf/vis_links/006"
        properties:
          - name: "LRCTimeout"
            values:
            - "{{ .Values.slimLinkTimeout }}"
      - name: "mid_csp_cbf/vis_links/007"
        properties:
          - name: "LRCTimeout"
            values:
            - "{{ .Values.slimLinkTimeout }}"
>>>>>>> e3922c07
image:
  registry: "{{.Values.midcbf.image.registry}}"
  image: "{{.Values.midcbf.image.image}}"
  tag: "{{.Values.midcbf.image.tag}}"
  pullPolicy: "{{.Values.midcbf.image.pullPolicy}}"<|MERGE_RESOLUTION|>--- conflicted
+++ resolved
@@ -365,52 +365,30 @@
             - "{{ .Values.slimLinkTimeout }}"
       - name: "mid_csp_cbf/vis_links/003"
         properties:
+          - name: "LRCTimeout"
+            values:
+            - "{{ .Values.slimLinkTimeout }}"
+      - name: "mid_csp_cbf/vis_links/004"
+        properties:
+          - name: "LRCTimeout"
+            values:
+            - "{{ .Values.slimLinkTimeout }}"
+      - name: "mid_csp_cbf/vis_links/005"
+        properties:
+          - name: "LRCTimeout"
+            values:
+            - "{{ .Values.slimLinkTimeout }}"
+      - name: "mid_csp_cbf/vis_links/006"
+        properties:
+          - name: "LRCTimeout"
+            values:
+            - "{{ .Values.slimLinkTimeout }}"
+      - name: "mid_csp_cbf/vis_links/007"
+        properties:
         - name: "LRCTimeout"
           values:
           - "{{ .Values.slimLinkTimeout }}"
-      - name: "mid_csp_cbf/vis_links/004"
-        properties:
-          - name: "LRCTimeout"
-            values:
-            - "{{ .Values.slimLinkTimeout }}"
-      - name: "mid_csp_cbf/vis_links/005"
-        properties:
-          - name: "LRCTimeout"
-            values:
-            - "{{ .Values.slimLinkTimeout }}"
-      - name: "mid_csp_cbf/vis_links/006"
-        properties:
-          - name: "LRCTimeout"
-            values:
-            - "{{ .Values.slimLinkTimeout }}"
-<<<<<<< HEAD
-      - name: "mid_csp_cbf/vis_links/007"
-        properties:
-        - name: "LRCTimeout"
-          values:
-          - "{{ .Values.slimLinkTimeout }}"
-=======
-      - name: "mid_csp_cbf/vis_links/004"
-        properties:
-          - name: "LRCTimeout"
-            values:
-            - "{{ .Values.slimLinkTimeout }}"
-      - name: "mid_csp_cbf/vis_links/005"
-        properties:
-          - name: "LRCTimeout"
-            values:
-            - "{{ .Values.slimLinkTimeout }}"
-      - name: "mid_csp_cbf/vis_links/006"
-        properties:
-          - name: "LRCTimeout"
-            values:
-            - "{{ .Values.slimLinkTimeout }}"
-      - name: "mid_csp_cbf/vis_links/007"
-        properties:
-          - name: "LRCTimeout"
-            values:
-            - "{{ .Values.slimLinkTimeout }}"
->>>>>>> e3922c07
+
 image:
   registry: "{{.Values.midcbf.image.registry}}"
   image: "{{.Values.midcbf.image.image}}"
