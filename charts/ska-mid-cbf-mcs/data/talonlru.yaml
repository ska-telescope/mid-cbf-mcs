name: talonlru
function: talon-lru
domain: mid-csp-cbf
command: "TalonLRU"
instances: ["talonlru-001", "talonlru-002", "talonlru-003", "talonlru-004"]
depends_on:
  - device: mid_csp_cbf/power_switch/001
  - device: mid_csp_cbf/power_switch/002
  - device: mid_csp_cbf/power_switch/003
readinessProbe:
  initialDelaySeconds: 0
  periodSeconds: 10
  timeoutSeconds: 5
  successThreshold: 1
  failureThreshold: 3
livenessProbe:
  initialDelaySeconds: 0
  periodSeconds: 10
  timeoutSeconds: 5
  successThreshold: 1
  failureThreshold: 3
server:
  name: "TalonLRU"
  instances:
  - name: "talonlru-001"
    classes:
    - name: "TalonLRU"
      devices:
      - name: "mid_csp_cbf/talon_lru/001"
        properties:
          - name: "TalonDxBoard1"
            values:
            - "001"
          - name: "TalonDxBoard2"
            values:
            - "002"
          - name: "PDU1"
            values:
<<<<<<< HEAD
            - "001"
          - name: "PDU1PowerOutlet"
            values:
            - "0"
          - name: "PDU2"
=======
            - "mid_csp_cbf/power_switch/002"
          - name: "PDU1PowerOutlet"
            values:
            - "AA41"
          - name: "PDU2Address"
>>>>>>> 430694aa
            values:
            - "002"
          - name: "PDU2PowerOutlet"
            values:
            - "AA41"
          - name: "polled_attr"
            values:
            - "state"
            - "1000"
            - "healthstate"
            - "3000"
            - "adminmode"
            - "3000"
  - name: "talonlru-002"
    classes:
    - name: "TalonLRU"
      devices:
      - name: "mid_csp_cbf/talon_lru/002"
        properties:
          - name: "TalonDxBoard1"
            values:
            - "003"
          - name: "TalonDxBoard2"
            values:
            - "004"
          - name: "PDU1"
            values:
<<<<<<< HEAD
            - "001"
          - name: "PDU1PowerOutlet"
            values:
            - "1"
          - name: "PDU2"
            values:
            - "001"
=======
            - "mid_csp_cbf/power_switch/002"
          - name: "PDU1PowerOutlet"
            values:
            - "AA42"
          - name: "PDU2Address"
            values:
            - "mid_csp_cbf/power_switch/002"
>>>>>>> 430694aa
          - name: "PDU2PowerOutlet"
            values:
            - "AA42"
          - name: "polled_attr"
            values:
            - "state"
            - "1000"
            - "healthstate"
            - "3000"
            - "adminmode"
            - "3000"
  - name: "talonlru-003"
    classes:
    - name: "TalonLRU"
      devices:
      - name: "mid_csp_cbf/talon_lru/003"
        properties:
          - name: "TalonDxBoard1"
            values:
            - "005"
          - name: "TalonDxBoard2"
            values:
            - "006"
          - name: "PDU1"
            values:
            - "001"
          - name: "PDU1PowerOutlet"
            values:
            - "2"
          - name: "PDU2"
            values:
            - "001"
          - name: "PDU2PowerOutlet"
            values:
            - "2"
          - name: "polled_attr"
            values:
            - "state"
            - "1000"
            - "healthstate"
            - "3000"
            - "adminmode"
            - "3000"
  - name: "talonlru-004"
    classes:
    - name: "TalonLRU"
      devices:
      - name: "mid_csp_cbf/talon_lru/004"
        properties:
          - name: "TalonDxBoard1"
            values:
            - "007"
          - name: "TalonDxBoard2"
            values:
            - "008"
          - name: "PDU1"
            values:
            - "001"
          - name: "PDU1PowerOutlet"
            values:
            - "3"
          - name: "PDU2"
            values:
            - "001"
          - name: "PDU2PowerOutlet"
            values:
            - "3"
          - name: "polled_attr"
            values:
            - "state"
            - "1000"
            - "healthstate"
            - "3000"
            - "adminmode"
            - "3000"
image:
  registry: "{{.Values.midcbf.image.registry}}"
  image: "{{.Values.midcbf.image.image}}"
  tag: "{{.Values.midcbf.image.tag}}"
  pullPolicy: "{{.Values.midcbf.image.pullPolicy}}"
  <|MERGE_RESOLUTION|>--- conflicted
+++ resolved
@@ -36,19 +36,11 @@
             - "002"
           - name: "PDU1"
             values:
-<<<<<<< HEAD
             - "001"
           - name: "PDU1PowerOutlet"
             values:
             - "0"
           - name: "PDU2"
-=======
-            - "mid_csp_cbf/power_switch/002"
-          - name: "PDU1PowerOutlet"
-            values:
-            - "AA41"
-          - name: "PDU2Address"
->>>>>>> 430694aa
             values:
             - "002"
           - name: "PDU2PowerOutlet"
@@ -76,7 +68,6 @@
             - "004"
           - name: "PDU1"
             values:
-<<<<<<< HEAD
             - "001"
           - name: "PDU1PowerOutlet"
             values:
@@ -84,17 +75,9 @@
           - name: "PDU2"
             values:
             - "001"
-=======
-            - "mid_csp_cbf/power_switch/002"
-          - name: "PDU1PowerOutlet"
+          - name: "PDU2PowerOutlet"
             values:
             - "AA42"
-          - name: "PDU2Address"
-            values:
-            - "mid_csp_cbf/power_switch/002"
->>>>>>> 430694aa
-          - name: "PDU2PowerOutlet"
-            values:
             - "AA42"
           - name: "polled_attr"
             values:
