name: cbfcontroller
function: cbf-central-control
domain: csp-monitoring
command: "CbfController"
instances: ["controller"]
depends_on:
  - device: sys/database/2
readinessProbe:
  initialDelaySeconds: 0
  periodSeconds: 10
  timeoutSeconds: 5
  successThreshold: 1
  failureThreshold: 3
livenessProbe:
  initialDelaySeconds: 0
  periodSeconds: 10
  timeoutSeconds: 5
  successThreshold: 1
  failureThreshold: 3
server:
  name: "CbfController"
  instances:
  - name: "controller"
    classes:
    - name: "CbfController"
      devices:
      - name: "mid_csp_cbf/sub_elt/controller"
        properties:
          - name: "CbfSubarray"
            values:
            - "mid_csp_cbf/sub_elt/subarray_01"
            - "mid_csp_cbf/sub_elt/subarray_02"
            - "mid_csp_cbf/sub_elt/subarray_03"
          - name: "FSP"
            values:
            - "mid_csp_cbf/fsp/01"
            - "mid_csp_cbf/fsp/02"
            - "mid_csp_cbf/fsp/03"
            - "mid_csp_cbf/fsp/04"
          - name: "MaxCapabilities"
            values:
            - "VCC:4"
            - "FSP:4"
            - "Subarray:1"
          - name: "VCC"
            values:
            - "mid_csp_cbf/vcc/001"
            - "mid_csp_cbf/vcc/002"
            - "mid_csp_cbf/vcc/003"
            - "mid_csp_cbf/vcc/004"
          - name: "TalonLRU"
            values:
            - "mid_csp_cbf/talon_lru/001"
            - "mid_csp_cbf/talon_lru/002"
            - "mid_csp_cbf/talon_lru/003"
            - "mid_csp_cbf/talon_lru/004"
          - name: "TalonBoard"
            values:
            - "mid_csp_cbf/talon_board/001"
            - "mid_csp_cbf/talon_board/002"
            - "mid_csp_cbf/talon_board/003"
            - "mid_csp_cbf/talon_board/004"
            - "mid_csp_cbf/talon_board/005"
            - "mid_csp_cbf/talon_board/006"
            - "mid_csp_cbf/talon_board/007"
            - "mid_csp_cbf/talon_board/008"
          - name: "PowerSwitch"
            values:
            - "mid_csp_cbf/power_switch/001"
            - "mid_csp_cbf/power_switch/002"
          - name: "FsSLIM"
            values:
            - "mid_csp_cbf/slim/slim-fs"
          - name: "VisSLIM"
            values:
            - "mid_csp_cbf/slim/slim-vis"
          - name: "LruTimeout"
            values:
            - "30"
          - name: "TalonDxConfigPath"
            values:
            - "mnt/talondx-config"
          - name: "HWConfigPath"
            values:
            - "mnt/hw_config/hw_config.yaml"
          - name: "FsSLIMConfigPath"
            values:
            - "mnt/slim/fs/slim_config.yaml"
          - name: "VisSLIMConfigPath"
            values:
<<<<<<< HEAD
            - "mnt/slim/vis_slim_config.yaml"
=======
            - "mnt/slim/vis/slim_config.yaml"
>>>>>>> 12d837a7
image:
  registry: "{{.Values.midcbf.image.registry}}"
  image: "{{.Values.midcbf.image.image}}"
  tag: "{{.Values.midcbf.image.tag}}"
  pullPolicy: "{{.Values.midcbf.image.pullPolicy}}"
environment_variables:
- name: NAMESPACE
  value: "{{ .Release.Namespace }}"
- name: ENVIRONMENT
  value: "{{ .Values.hostInfo.environment }}"
- name: MINIKUBE_HOST_IP
  value: "{{ .Values.hostInfo.hostIP }}"
- name: EXTERNAL_DB_PORT
  value: "{{ .Values.hostInfo.externalPort }}"
- name: CLUSTER_DOMAIN
  value: "{{ .Values.hostInfo.clusterDomain }}"
volume:
  existingClaimName: "artifacts-pvc-{{ .Release.Name }}"
  mountPath: "/app/mnt/talondx-config"
  readOnly: false

{{- if or (.Values.hw_config) (.Values.fs_slim) (.Values.vis_slim) }}
extraVolumes:
{{- if .Values.hw_config }}
- name: hw-config-mount
  configMap: 
    name:  hwconfig-configmap
{{- end }}
{{- if .Values.fs_slim }}
- name: fs-slim-mount
  configMap:
    name:  fs-slim-configmap
{{- end }}
{{- if .Values.vis_slim }}
- name: vis-slim-mount
  configMap:
    name:  vis-slim-configmap
{{- end }}
extraVolumeMounts:
{{- if .Values.hw_config }}
  - name: hw-config-mount
    mountPath: /app/mnt/hw_config
{{- end }}
{{- if .Values.fs_slim }}
  - name: fs-slim-mount
    mountPath: /app/mnt/slim/fs
{{- end }}
{{- if .Values.vis_slim }}
  - name: vis-slim-mount
    mountPath: /app/mnt/slim/vis
{{- end }}
{{- end }}

<|MERGE_RESOLUTION|>--- conflicted
+++ resolved
@@ -88,11 +88,7 @@
             - "mnt/slim/fs/slim_config.yaml"
           - name: "VisSLIMConfigPath"
             values:
-<<<<<<< HEAD
-            - "mnt/slim/vis_slim_config.yaml"
-=======
             - "mnt/slim/vis/slim_config.yaml"
->>>>>>> 12d837a7
 image:
   registry: "{{.Values.midcbf.image.registry}}"
   image: "{{.Values.midcbf.image.image}}"
