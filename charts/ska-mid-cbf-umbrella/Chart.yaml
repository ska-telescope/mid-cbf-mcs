apiVersion: v2
name: ska-mid-cbf-tdc-umbrella
description: An umbrella Helm chart for deploying the whole Mid_CBF prototype.
appVersion: 1.1.1
version: 1.1.1
icon: https://www.skatelescope.org/wp-content/uploads/2016/07/09545_NEW_LOGO_2014.png
dependencies:
- name: ska-tango-util
  version: 0.4.13
  repository: https://artefact.skao.int/repository/helm-internal
- name: ska-tango-base
  version: 0.4.13
  repository: https://artefact.skao.int/repository/helm-internal
<<<<<<< HEAD
- name: ska-mid-cbf-tdc-mcs
  version: 1.1.1
  repository: "file://../ska-mid-cbf-tdc-mcs"
- name: ska-mid-cbf-tdc-tmleafnode
  version: 1.1.1
  repository: "file://../ska-mid-cbf-tdc-tmleafnode"
=======
- name: ska-mid-cbf-mcs
  version: 1.1.1
  repository: "file://../ska-mid-cbf-mcs"
- name: ska-mid-cbf-tmleafnode
  version: 1.1.1
  repository: "file://../ska-mid-cbf-tmleafnode"
>>>>>>> b4c8b2a2
- name: ska-mid-cbf-engineering-console
  version: 1.0.1
  repository: https://artefact.skao.int/repository/helm-internal
  condition: ska-mid-cbf-engineering-console.enabled
- name: ska-taranta
  version: 1.0.29
  repository: https://artefact.skao.int/repository/helm-internal
  condition: ska-taranta.enabled
- name: ska-taranta-auth
  version: 0.1.5
  repository: https://artefact.skao.int/repository/helm-internal
  condition: ska-taranta-auth.enabled
- name: ska-dashboard-repo
  version: 0.1.9
  repository: https://artefact.skao.int/repository/helm-internal
  condition: ska-dashboard-repo.enabled<|MERGE_RESOLUTION|>--- conflicted
+++ resolved
@@ -11,21 +11,12 @@
 - name: ska-tango-base
   version: 0.4.13
   repository: https://artefact.skao.int/repository/helm-internal
-<<<<<<< HEAD
-- name: ska-mid-cbf-tdc-mcs
-  version: 1.1.1
-  repository: "file://../ska-mid-cbf-tdc-mcs"
-- name: ska-mid-cbf-tdc-tmleafnode
-  version: 1.1.1
-  repository: "file://../ska-mid-cbf-tdc-tmleafnode"
-=======
 - name: ska-mid-cbf-mcs
   version: 1.1.1
   repository: "file://../ska-mid-cbf-mcs"
 - name: ska-mid-cbf-tmleafnode
   version: 1.1.1
   repository: "file://../ska-mid-cbf-tmleafnode"
->>>>>>> b4c8b2a2
 - name: ska-mid-cbf-engineering-console
   version: 1.0.1
   repository: https://artefact.skao.int/repository/helm-internal
