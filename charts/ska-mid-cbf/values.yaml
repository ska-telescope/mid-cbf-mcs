--- conflicted
+++ resolved
@@ -38,11 +38,7 @@
   image:
     registry: artefact.skao.int
     image: ska-mid-cbf-mcs
-<<<<<<< HEAD
     tag: 0.6.0
-=======
-    tag: 0.5.8
->>>>>>> d5f41e40
     pullPolicy: IfNotPresent
 
 resources:
