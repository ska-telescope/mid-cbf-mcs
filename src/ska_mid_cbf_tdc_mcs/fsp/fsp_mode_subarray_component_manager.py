--- conflicted
+++ resolved
@@ -10,14 +10,9 @@
 # Copyright (c) 2019 National Research Council of Canada
 from __future__ import annotations
 
-<<<<<<< HEAD
 import json
-from threading import Event
+from threading import Event, Thread
 from typing import Any, Callable, Optional
-=======
-from threading import Event, Thread
-from typing import Callable, Optional
->>>>>>> fa563baf
 
 import tango
 from ska_control_model import HealthState, PowerState, TaskStatus
@@ -41,14 +36,9 @@
     def __init__(
         self: FspModeSubarrayComponentManager,
         hps_fsp_mode_controller_fqdn: str,
-<<<<<<< HEAD
         internal_parameter_path: str,
         *args: Any,
         **kwargs: Any,
-=======
-        *args: any,
-        **kwargs: any,
->>>>>>> fa563baf
     ) -> None:
         """
         Initialise a new instance.
@@ -156,8 +146,6 @@
     # Class Helpers
     # -------------
 
-<<<<<<< HEAD
-=======
     def update_health_state_from_hps(
         self: FspModeSubarrayComponentManager,
     ) -> HealthState:
@@ -186,7 +174,6 @@
     # TODO: See if _build_hps_fsp_config can be abstracted out when we implement it
     # for PST
 
->>>>>>> fa563baf
     def _assign_vcc(
         self: FspModeSubarrayComponentManager, argin: list[int]
     ) -> None:
