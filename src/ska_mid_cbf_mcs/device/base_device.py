# -*- coding: utf-8 -*-
#
# This file is part of the Mid.CBF project
#
#
#
# Distributed under the terms of the GPL license.
# See LICENSE.txt for more info.

# Copyright (c) 2024 National Research Council of Canada

"""
CbfDevice

Generic Tango device for Mid.CBF
"""

from __future__ import annotations

from typing import cast

from ska_control_model import ResultCode, SimulationMode
from ska_tango_base.base.base_component_manager import BaseComponentManager
from ska_tango_base.base.base_device import (
    DevVarLongStringArrayType,
    SKABaseDevice,
)
from ska_tango_base.commands import FastCommand
from tango import DebugIt
from tango.server import attribute, command, device_property

__all__ = ["CbfDevice", "CbfFastCommand", "main"]


class CbfFastCommand(FastCommand):
    """Overrides base FastCommand to instantiate component manager"""

    def __init__(
        self: CbfFastCommand,
        *args,
        component_manager: BaseComponentManager,
        **kwargs,
    ) -> None:
        super().__init__(*args, **kwargs)
        self.component_manager = component_manager


class CbfDevice(SKABaseDevice):
    """
    A generic base device for Mid.CBF.
    Extends SKABaseDevice to override certain key values.
    """

    # -----------------
    # Device Properties
    # -----------------

    DeviceID = device_property(dtype="uint16", default_value=1)

    # ----------
    # Attributes
    # ----------

    @attribute(dtype=SimulationMode, memorized=True, hw_memorized=True)
    def simulationMode(self: CbfDevice) -> SimulationMode:
        """
        Read the Simulation Mode of the device.

        :return: Simulation Mode of the device.
        """
        return self._simulation_mode

    @simulationMode.write
    def simulationMode(self: CbfDevice, value: SimulationMode) -> None:
        """
        Set the simulation mode of the device.

        :param value: SimulationMode
        """
        self.logger.info(f"Writing simulationMode to {value}")
        self._simulation_mode = value
        self.component_manager.simulation_mode = value

    # --------
    # Commands
    # --------

    @command(dtype_out="DevVarLongStringArray")
    @DebugIt()
    def Standby(self: CbfDevice) -> DevVarLongStringArrayType:
        """
        Put the device into standby mode; currently unimplemented in Mid.CBF

        :return: A tuple containing a return code and a string
            message indicating status. The message is for
            information purpose only.
        """
        return (
            [ResultCode.REJECTED],
            [
                "Standby command rejected; Mid.CBF does not currently implement standby state."
            ],
        )

<<<<<<< HEAD
    class OnCommand(CbfFastCommand):
        """
        A class for the CbfDevice's on command.
        """

        def do(
            self: CbfDevice.OnCommand,
        ) -> DevVarLongStringArrayType:
            """
            Stateless hook for device initialisation.

            :return: A tuple containing a return code and a string
                message indicating status. The message is for
                information purpose only.
            :rtype: (ResultCode, str)
            """
            return self.component_manager.on()

    class OffCommand(CbfFastCommand):
        """
        A class for the CbfDevice's off command.
        """

        def do(
            self: CbfDevice.OffCommand,
        ) -> DevVarLongStringArrayType:
            """
            Stateless hook for device initialisation.

            :return: A tuple containing a return code and a string
                message indicating status. The message is for
                information purpose only.
            :rtype: (ResultCode, str)
            """
            return self.component_manager.off()

=======
>>>>>>> e7727d33

# ----------
# Run server
# ----------


def main(*args: str, **kwargs: str) -> int:
    """
    Entry point for module.

    :param args: positional arguments
    :param kwargs: named arguments

    :return: exit code
    """
    return cast(int, CbfDevice.run_server(args=args or None, **kwargs))


if __name__ == "__main__":
    main()<|MERGE_RESOLUTION|>--- conflicted
+++ resolved
@@ -102,45 +102,6 @@
             ],
         )
 
-<<<<<<< HEAD
-    class OnCommand(CbfFastCommand):
-        """
-        A class for the CbfDevice's on command.
-        """
-
-        def do(
-            self: CbfDevice.OnCommand,
-        ) -> DevVarLongStringArrayType:
-            """
-            Stateless hook for device initialisation.
-
-            :return: A tuple containing a return code and a string
-                message indicating status. The message is for
-                information purpose only.
-            :rtype: (ResultCode, str)
-            """
-            return self.component_manager.on()
-
-    class OffCommand(CbfFastCommand):
-        """
-        A class for the CbfDevice's off command.
-        """
-
-        def do(
-            self: CbfDevice.OffCommand,
-        ) -> DevVarLongStringArrayType:
-            """
-            Stateless hook for device initialisation.
-
-            :return: A tuple containing a return code and a string
-                message indicating status. The message is for
-                information purpose only.
-            :rtype: (ResultCode, str)
-            """
-            return self.component_manager.off()
-
-=======
->>>>>>> e7727d33
 
 # ----------
 # Run server
