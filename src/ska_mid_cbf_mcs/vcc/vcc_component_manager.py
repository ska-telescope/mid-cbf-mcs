# -*- coding: utf-8 -*-
#
# This file is part of the SKA Mid.CBF MCS project
#
#
#
# Distributed under the terms of the GPL license.
# See LICENSE.txt for more info.

# Copyright (c) 2019 National Research Council of Canada

"""
VccComponentManager
Sub-element VCC component manager for Mid.CBF
"""
from __future__ import annotations  # allow forward references in type hints

from typing import List, Tuple, Callable, Optional

import logging
import json
from pyrsistent import v

# tango imports
import tango
from tango import DevState

# SKA Specific imports

from ska_mid_cbf_mcs.commons.global_enum import const, freq_band_dict
from ska_mid_cbf_mcs.device_proxy import CbfDeviceProxy
from ska_mid_cbf_mcs.component.component_manager import (
    CbfComponentManager, CommunicationStatus
)

from ska_tango_base.control_model import SimulationMode, PowerMode
from ska_tango_base.csp.obs import CspObsComponentManager
from ska_tango_base.commands import ResultCode

__all__ = ["VccComponentManager"]


class VccComponentManager(CbfComponentManager, CspObsComponentManager):
    """Component manager for Vcc class."""

    @property
<<<<<<< HEAD
    def config_id(self) -> str:
=======
    def config_id(self: VccComponentManager) -> str:
>>>>>>> 726c816b
        """Return the configuration id."""
        return self._config_id

    @config_id.setter
<<<<<<< HEAD
    def config_id(self, config_id: str):
=======
    def config_id(self: VccComponentManager, config_id: str):
>>>>>>> 726c816b
        """Set the configuration ID."""
        self._config_id = config_id

    @property
<<<<<<< HEAD
    def scan_id(self) -> int:
=======
    def scan_id(self: VccComponentManager) -> int:
>>>>>>> 726c816b
        """Return the scan id."""
        return self._scan_id

    @scan_id.setter
<<<<<<< HEAD
    def scan_id(self, scan_id: int):
=======
    def scan_id(self: VccComponentManager, scan_id: int) -> None:
>>>>>>> 726c816b
        """Set the scan ID."""
        self._scan_id = scan_id

    @property
<<<<<<< HEAD
    def receptor_id(self) -> int:
=======
    def receptor_id(self: VccComponentManager) -> int:
>>>>>>> 726c816b
        return self._receptor_id

    @receptor_id.setter
    def receptor_id(self, receptor_id: int):
        """Set the receptor ID."""
        self._receptor_id = receptor_id

    @property
<<<<<<< HEAD
    def frequency_band(self) -> Optional[int]:
        return self._frequency_band

    @property
    def stream_tuning(self) -> Tuple[int]:
        return self._stream_tuning

    @property
    def frequency_band_offset_stream_1(self) -> int:
        return self._frequency_band_offset_stream_1

    @property
    def frequency_band_offset_stream_2(self) -> int:
        return self._frequency_band_offset_stream_2

    @property
    def rfi_flagging_mask(self) -> str:
        return self._rfi_flagging_mask

    @property
    def scfo_band_1(self) -> int:
        return self._scfo_band_1

    @property
    def scfo_band_2(self) -> int:
        return self._scfo_band_2

    @property
    def scfo_band_3(self) -> int:
        return self._scfo_band_3

    @property
    def scfo_band_4(self) -> int:
        return self._scfo_band_4

    @property
    def scfo_band_5a(self) -> int:
        return self._scfo_band_5a

    @property
    def scfo_band_5b(self) -> int:
        return self._scfo_band_5b

    @property
    def jones_matrix(self) -> List[List[float]]:
        return self._jones_matrix

    @property
    def delay_model(self) -> List[List[float]]:
        return self._delay_model

    @property
    def doppler_phase_correction(self) -> List[float]:
=======
    def frequency_band(self: VccComponentManager) -> None:
        return self._frequency_band

    @property
    def stream_tuning(self: VccComponentManager) -> List[float]:
        return self._stream_tuning

    @property
    def frequency_band_offset_stream_1(self: VccComponentManager):
        return self._frequency_band_offset_stream_1

    @property
    def frequency_band_offset_stream_2(self: VccComponentManager):
        return self._frequency_band_offset_stream_2

    @property
    def rfi_flagging_mask(self: VccComponentManager) -> str:
        return self._rfi_flagging_mask

    @property
    def scfo_band_1(self: VccComponentManager) -> int:
        return self._scfo_band_1

    @property
    def scfo_band_2(self: VccComponentManager) -> int:
        return self._scfo_band_2

    @property
    def scfo_band_3(self: VccComponentManager) -> int:
        return self._scfo_band_3

    @property
    def scfo_band_4(self: VccComponentManager) -> int:
        return self._scfo_band_4

    @property
    def scfo_band_5a(self: VccComponentManager) -> int:
        return self._scfo_band_5a

    @property
    def scfo_band_5b(self: VccComponentManager) -> int:
        return self._scfo_band_5b

    @property
    def jones_matrix(self: VccComponentManager) -> List[List[float]]:
        return self._jones_matrix

    @property
    def delay_model(self: VccComponentManager) -> List[List[float]]:
        return self._delay_model

    @property
    def doppler_phase_correction(self: VccComponentManager) -> List[float]:
>>>>>>> 726c816b
        return self._doppler_phase_correction


    def __init__(
        self: VccComponentManager,
        simulation_mode: SimulationMode,
        vcc_band: List[str],
        search_window: List[str],
        logger: logging.Logger,
        push_change_event_callback: Optional[Callable],
        communication_status_changed_callback: Callable[[CommunicationStatus], None],
        component_power_mode_changed_callback: Callable[[PowerMode], None],
        component_fault_callback: Callable
    ) -> None:
        """
        Initialize a new instance.

        :param simulation_mode: simulation mode identifies if the real VCC HPS
                          applications or the simulator should be connected
        :param vcc_band: FQDNs of VCC band devices
        :param search_window: FQDNs of VCC search windows
        :param logger: a logger for this object to use
        :param push_change_event_callback: method to call when the base classes
            want to send an event
        :param communication_status_changed_callback: callback to be
            called when the status of the communications channel between the 
            component manager and its component changes
        :param component_power_mode_changed_callback: callback to be called when 
            the component power mode changes
        :param component_fault_callback: callback to be called in event of 
            component fault
        """
        self._logger = logger

        self._simulation_mode = simulation_mode

        self._vcc_band_fqdn = vcc_band
        self._search_window_fqdn = search_window

        self.connected = False

        # initialize attribute values
        self._receptor_id = 0

        self._scan_id = 0
        self._config_id = ""

        self._frequency_band = None
        self._stream_tuning = (0, 0)
        self._frequency_band_offset_stream_1 = 0
        self._frequency_band_offset_stream_2 = 0
        self._rfi_flagging_mask = ""
        self._scfo_band_1 = 0
        self._scfo_band_2 = 0
        self._scfo_band_3 = 0
        self._scfo_band_4 = 0
        self._scfo_band_5a = 0
        self._scfo_band_5b = 0

        self._jones_matrix = [[0] * 16 for _ in range(26)]
        self._delay_model = [[0] * 6 for _ in range(26)]
        self._doppler_phase_correction = [0 for _ in range(4)]

        # initialize list of band proxies and band -> index translation;
        # entry for each of: band 1 & 2, band 3, band 4, band 5
        self._band_proxies = []
        self._freq_band_index = dict(zip(
            freq_band_dict().keys(), 
            [0, 0, 1, 2, 3, 3]
        ))

        self._sw_proxies = []

        super().__init__(
            logger=logger,
            push_change_event_callback=push_change_event_callback,
            communication_status_changed_callback=communication_status_changed_callback,
            component_power_mode_changed_callback=component_power_mode_changed_callback,
            component_fault_callback=component_fault_callback,
            obs_state_model=None
        )


    def start_communicating(self: VccComponentManager) -> None:
        """Establish communication with the component, then start monitoring."""
        if self.connected:
            self._logger.info("Already connected.")
            return

        super().start_communicating()

        if not self._simulation_mode:
            try:
                self._band_proxies = [CbfDeviceProxy(fqdn=fqdn, logger=self._logger
                    ) for fqdn in self._vcc_band_fqdn]
                self._sw_proxies = [CbfDeviceProxy(fqdn=fqdn, logger=self._logger
                ) for fqdn in self._search_window_fqdn]

            except tango.DevFailed as dev_failed:
                self.update_component_power_mode(PowerMode.UNKNOWN)
                self.update_communication_status(CommunicationStatus.NOT_ESTABLISHED)
                self.update_component_fault(True)
                raise ConnectionError(
                    f"Error in proxy connection."
                ) from dev_failed

        self.connected = True
        self.update_component_power_mode(PowerMode.ON)
        self.update_communication_status(CommunicationStatus.ESTABLISHED)


    def stop_communicating(self: VccComponentManager) -> None:
        """Stop communication with the component."""
        super().stop_communicating()
        self.update_component_power_mode(PowerMode.UNKNOWN)
        self.connected = False


    @property
    def simulation_mode(self: VccComponentManager) -> SimulationMode:
        """
        Get the simulation mode of the component manager.

        :return: simulation mode of the component manager
        """
        return self._simulation_mode


    def on(self: VccComponentManager) -> Tuple[ResultCode, str]:
        """
        Turn on VCC component; currently unimplemented.

        :return: A tuple containing a return code and a string
            message indicating status. The message is for
            information purpose only.
        :rtype: (ResultCode, str)
        """
        self.update_component_power_mode(PowerMode.ON)
        return (ResultCode.OK, "On command completed OK")


    def off(self: VccComponentManager) -> Tuple[ResultCode, str]:
        """
        Turn off VCC component; currently unimplemented.

        :return: A tuple containing a return code and a string
            message indicating status. The message is for
            information purpose only.
        :rtype: (ResultCode, str)
        """
        self.update_component_power_mode(PowerMode.OFF)
        return (ResultCode.OK, "Off command completed OK")


    def standby(self: VccComponentManager) -> Tuple[ResultCode, str]:
        """
        Turn VCC component to standby; currently unimplemented.

        :return: A tuple containing a return code and a string
            message indicating status. The message is for
            information purpose only.
        :rtype: (ResultCode, str)
        """
        self.update_component_power_mode(PowerMode.STANDBY)
        return (ResultCode.OK, "Standby command completed OK")


    def turn_on_band_device(
        self: VccComponentManager,
        freq_band_name: str
    ) -> Tuple[ResultCode, str]:
        """
        Turn on the corresponding band device and turn off all the others.

        :param freq_band_name: the frequency band name

        :return: A tuple containing a return code and a string
            message indicating status. The message is for
            information purpose only.
        :rtype: (ResultCode, str)
        """
        self._logger.debug(
            "VccComponentManager.turn_on_band_device(" + freq_band_name + ")"
        )
        self._frequency_band = freq_band_dict()[freq_band_name]
        self._logger.info("VCC assigned frequency band: " + freq_band_name)
        try:
            for idx, band in enumerate(self._band_proxies):
                self._logger.debug(self._vcc_band_fqdn[idx] + f" state: {band.state()}")
                if idx == self._freq_band_index[freq_band_name] and (
                    band.state() == DevState.DISABLE or band.state() == DevState.OFF):
                    band.On()
                elif band.state() == DevState.DISABLE or band.state() == DevState.ON:
                    band.Off()
        except tango.DevFailed as df:
            self._logger.error(str(df.args[0].desc))
            return (ResultCode.FAILED, "TurnOnBandDevice failed.")
        return (ResultCode.OK, "TurnOnBandDevice completed OK.")


    def turn_off_band_device(
        self:VccComponentManager,
        freq_band_name: str
    ) -> Tuple[ResultCode, str]:
        """
        Send OFF signal to the corresponding band

        :param freq_band_name: the frequency band name

        :return: A tuple containing a return code and a string
            message indicating status. The message is for
            information purpose only.
        :rtype: (ResultCode, str)
        """
        self._logger.debug(
            "VccComponentManager.turn_off_band_device(" + freq_band_name + ")"
        )
        self._frequency_band = None
        self._logger.info("VCC frequency band unassigned")
        try:
            for idx, band in enumerate(self._band_proxies):
                self._logger.debug(self._vcc_band_fqdn[idx] + f" state: {band.state()}")
                if idx == self._freq_band_index[freq_band_name] and (
                    band.state() == DevState.ON or band.state() == DevState.DISABLE):
                    band.Off()
        except tango.DevFailed as df:
            self._logger.error(str(df.args[0].desc))
            return (ResultCode.FAILED, "TurnOffBandDevice failed.")
        return (ResultCode.OK, "TurnOffBandDevice completed OK.")


    def deconfigure(self: VccComponentManager) -> None:
        """Deconfigure scan configuration parameters."""
        self._doppler_phase_correction = [0 for _ in range(4)]
        self._jones_matrix = [[0] * 16 for _ in range(26)]
        self._delay_model = [[0] * 6 for _ in range(26)]
        self._rfi_flagging_mask = ""
        self._scfo_band_5b = 0
        self._scfo_band_5a = 0
        self._scfo_band_4 = 0
        self._scfo_band_3 = 0
        self._scfo_band_2 = 0
        self._scfo_band_1 = 0
        self._frequency_band_offset_stream_2 = 0
        self._frequency_band_offset_stream_1 = 0
        self._stream_tuning = (0, 0)
        self._config_id = ""
        self._scan_id = 0

    def configure_scan(self: VccComponentManager, argin: str) -> Tuple[ResultCode, str]:

        """
        Begin scan operation.

        :param argin: JSON string with the search window parameters

        :return: A tuple containing a return code and a string
            message indicating status. The message is for
            information purpose only.
        :rtype: (ResultCode, str)
        """
        configuration = json.loads(argin)
        self._config_id = configuration["config_id"]

        # TODO: The frequency band attribute is optional but 
        # if not specified the previous frequency band set should be used 
        # (see Mid.CBF Scan Configuration in ICD). Therefore, the previous frequency 
        # band value needs to be stored, and if the frequency band is not
        # set in the config it should be replaced with the previous value.
        freq_band = freq_band_dict()[configuration["frequency_band"]]
        if self._frequency_band != freq_band:
            return (
                ResultCode.FAILED,
                f"Error in Vcc.ConfigureScan; scan configuration frequency band {freq_band} " + \
                f"not the same as enabled band device {self._frequency_band}"
            )
        self._freq_band_name = configuration["frequency_band"]
        if self._frequency_band in [4, 5]:
                self._stream_tuning = \
                    configuration["band_5_tuning"]

        self._frequency_band_offset_stream_1 = \
            int(configuration["frequency_band_offset_stream_1"])
        self._frequency_band_offset_stream_2 = \
            int(configuration["frequency_band_offset_stream_2"])
        
        if "rfi_flagging_mask" in configuration:
            self._rfi_flagging_mask = str(configuration["rfi_flagging_mask"])
        else:
            self._logger.warning("'rfiFlaggingMask' not given. Proceeding.")

        if "scfo_band_1" in configuration:
            self._scfo_band_1 = int(configuration["scfo_band_1"])
        else:
            self._scfo_band_1 = 0
            self._logger.warning("'scfoBand1' not specified. Defaulting to 0.")

        if "scfo_band_2" in configuration:
            self._scfo_band_2 = int(configuration["scfo_band_2"])
        else:
            self._scfo_band_2 = 0
            self._logger.warning("'scfoBand2' not specified. Defaulting to 0.")

        if "scfo_band_3" in configuration:
            self._scfo_band_3 = int(configuration["scfo_band_3"])
        else:
            self._scfo_band_3 = 0
            self._logger.warning("'scfoBand3' not specified. Defaulting to 0.")

        if "scfo_band_4" in configuration:
            self._scfo_band_4 = configuration["scfo_band_4"]
        else:
            self._scfo_band_4 = 0
            self._logger.warning("'scfoBand4' not specified. Defaulting to 0.")

        if "scfo_band_5a" in configuration:
            self._scfo_band_5a = int(configuration["scfo_band_5a"])
        else:
            self._scfo_band_5a = 0
            self._logger.warning("'scfoBand5a' not specified. Defaulting to 0.")

        if "scfo_band_5b" in configuration:
            self._scfo_band_5b = int(configuration["scfo_band_5b"])
        else:
            self._scfo_band_5b = 0
            self._logger.warning("'scfoBand5b' not specified. Defaulting to 0.")

        return (ResultCode.OK, "Vcc ConfigureScan command completed OK")

    def scan(self: VccComponentManager, scan_id: int) -> Tuple[ResultCode, str]:

        """
        Begin scan operation.

        :param argin: scan ID integer

        :return: A tuple containing a return code and a string
            message indicating status. The message is for
            information purpose only.
        :rtype: (ResultCode, str)
        """

        self._scan_id = scan_id
        return (ResultCode.STARTED, "Vcc Scan command completed OK")

    def end_scan(self: VccComponentManager) -> Tuple[ResultCode, str]:

        """
        End scan operation.

        :return: A tuple containing a return code and a string
            message indicating status. The message is for
            information purpose only.
        :rtype: (ResultCode, str)
        """
        return (ResultCode.OK, "Vcc EndScan command completed OK")


    def configure_search_window(
        self:VccComponentManager,
        argin: str
    ) -> Tuple[ResultCode, str]:
        """
        Configure a search window by sending parameters from the input(JSON) to 
        SearchWindow self. This function is called by the subarray after the 
        configuration has already been validated, so the checks here have been 
        removed to reduce overhead.

        :param argin: JSON string with the search window parameters

        :return: A tuple containing a return code and a string
            message indicating status. The message is for
            information purpose only.
        :rtype: (ResultCode, str)
        """
        result_code = ResultCode.OK
        msg = "ConfigureSearchWindwo completed OK"

        argin = json.loads(argin)

        # variable to use as SW proxy
        proxy_sw = None
        # Configure searchWindowID.
        if int(argin["search_window_id"]) == 1:
            proxy_sw = self._sw_proxies[0]
        elif int(argin["search_window_id"]) == 2:
            proxy_sw = self._sw_proxies[1]

        try:
            # Configure searchWindowTuning.
            if self._frequency_band in list(range(4)):  # frequency band is not band 5
                proxy_sw.searchWindowTuning = argin["search_window_tuning"]

                start_freq_Hz, stop_freq_Hz = [
                    const.FREQUENCY_BAND_1_RANGE_HZ,
                    const.FREQUENCY_BAND_2_RANGE_HZ,
                    const.FREQUENCY_BAND_3_RANGE_HZ,
                    const.FREQUENCY_BAND_4_RANGE_HZ
                ][self._frequency_band]

                if start_freq_Hz + self._frequency_band_offset_stream_1 + \
                        const.SEARCH_WINDOW_BW_HZ / 2 <= \
                        int(argin["search_window_tuning"]) <= \
                        stop_freq_Hz + self._frequency_band_offset_stream_1 - \
                        const.SEARCH_WINDOW_BW_HZ / 2:
                    # this is the acceptable range
                    pass
                else:
                    # log a warning message
                    log_msg = "'searchWindowTuning' partially out of observed band. " \
                            "Proceeding."
                    self._logger.warning(log_msg)
            else:  # frequency band 5a or 5b (two streams with bandwidth 2.5 GHz)
                proxy_sw.searchWindowTuning = argin["search_window_tuning"]

                frequency_band_range_1 = (
                    self._stream_tuning[0] * 10 ** 9 + self._frequency_band_offset_stream_1 - \
                    const.BAND_5_STREAM_BANDWIDTH * 10 ** 9 / 2,
                    self._stream_tuning[0] * 10 ** 9 + self._frequency_band_offset_stream_1 + \
                    const.BAND_5_STREAM_BANDWIDTH * 10 ** 9 / 2
                )

                frequency_band_range_2 = (
                    self._stream_tuning[1] * 10 ** 9 + self._frequency_band_offset_stream_2 - \
                    const.BAND_5_STREAM_BANDWIDTH * 10 ** 9 / 2,
                    self._stream_tuning[1] * 10 ** 9 + self._frequency_band_offset_stream_2 + \
                    const.BAND_5_STREAM_BANDWIDTH * 10 ** 9 / 2
                )

                if (frequency_band_range_1[0] + \
                    const.SEARCH_WINDOW_BW * 10 ** 6 / 2 <= \
                    int(argin["search_window_tuning"]) <= \
                    frequency_band_range_1[1] - \
                    const.SEARCH_WINDOW_BW * 10 ** 6 / 2) or \
                        (frequency_band_range_2[0] + \
                        const.SEARCH_WINDOW_BW * 10 ** 6 / 2 <= \
                        int(argin["search_window_tuning"]) <= \
                        frequency_band_range_2[1] - \
                        const.SEARCH_WINDOW_BW * 10 ** 6 / 2):
                    # this is the acceptable range
                    pass
                else:
                    # log a warning message
                    log_msg = "'searchWindowTuning' partially out of observed band. " \
                            "Proceeding."
                    self._logger.warning(log_msg)

                # Configure tdcEnable.
                proxy_sw.tdcEnable = argin["tdc_enable"]
                if argin["tdc_enable"]:
                    proxy_sw.On()
                else:
                    proxy_sw.Off()

                # Configure tdcNumBits.
                if argin["tdc_enable"]:
                    proxy_sw.tdcNumBits = int(argin["tdc_num_bits"])

                # Configure tdcPeriodBeforeEpoch.
                if "tdc_period_before_epoch" in argin:
                    proxy_sw.tdcPeriodBeforeEpoch = int(argin["tdc_period_before_epoch"])
                else:
                    proxy_sw.tdcPeriodBeforeEpoch = 2
                    log_msg = "Search window specified, but 'tdcPeriodBeforeEpoch' not given. " \
                            "Defaulting to 2."
                    self._logger.warning(log_msg)

                # Configure tdcPeriodAfterEpoch.
                if "tdc_period_after_epoch" in argin:
                    proxy_sw.tdcPeriodAfterEpoch = int(argin["tdc_period_after_epoch"])
                else:
                    proxy_sw.tdcPeriodAfterEpoch = 22
                    log_msg = "Search window specified, but 'tdcPeriodAfterEpoch' not given. " \
                            "Defaulting to 22."
                    self._logger.warning(log_msg)

                # Configure tdcDestinationAddress.
                if argin["tdc_enable"]:
                    for receptor in argin["tdc_destination_address"]:
                        if receptor["receptor_id"] == self._receptor_id:
                            # TODO: validate input
                            proxy_sw.tdcDestinationAddress = \
                                receptor["tdc_destination_address"]
                            break

        except tango.DevFailed as df:
            self._logger.error(str(df.args[0].desc))
            (result_code, msg) = (ResultCode.FAILED, "Error configuring search window.")

        return (result_code, msg)


    def update_doppler_phase_correction(self: VccComponentManager, argin: str) -> None:
        """
        Update Vcc's doppler phase correction

        :param argin: the doppler phase correction JSON string
        """
        argin = json.loads(argin)

        for dopplerDetails in argin:
            if dopplerDetails["receptor"] == self._receptor_id:
                coeff = dopplerDetails["dopplerCoeff"]
                if len(coeff) == 4:
                    self._doppler_phase_correction = coeff.copy()
                else:
                    log_msg = "Invalid length for 'dopplerCoeff' "
                    self._logger.error(log_msg)


    def update_delay_model(self: VccComponentManager, argin: str) -> None:
        """
        Update Vcc's delay model

        :param argin: the delay model JSON string
        """
        argin = json.loads(argin)

        for delayDetails in argin:
            if delayDetails["receptor"] == self._receptor_id:
                for frequency_slice in delayDetails["receptorDelayDetails"]:
                    fsid = frequency_slice["fsid"]
                    coeff = frequency_slice["delayCoeff"]
                    if 1 <= fsid <= 26:
                        if len(coeff) == 6:
                            self._delay_model[fsid - 1] = coeff.copy()
                        else:
                            log_msg = "'delayCoeff' not valid for frequency slice " + \
                                f"{fsid} of receptor {self._receptor_id}"
                            self._logger.error(log_msg)
                    else:
                        log_msg = f"'fsid' {fsid} not valid for receptor {self._receptor_id}"
                        self._logger.error(log_msg)


    def update_jones_matrix(self: VccComponentManager, argin: str) -> None:
        """
        Update Vcc's jones matrix

        :param argin: the jones matrix JSON string
        """
        argin = json.loads(argin)

        for receptor in argin:
            if receptor["receptor"] == self._receptor_id:
                for frequency_slice in receptor["receptorMatrix"]:
                    fs_id = frequency_slice["fsid"]
                    matrix = frequency_slice["matrix"]
                    if 1 <= fs_id <= 26:
                        if len(matrix) == 16:
                            self._jones_matrix[fs_id-1] = matrix.copy()
                        else:
                            log_msg = f"'matrix' not valid for frequency slice {fs_id} " + \
                                        f" of receptor {self._receptor_id}"
                            self._logger.error(log_msg)
                    else:
                        log_msg = f"'fsid' {fs_id} not valid for receptor {self._receptor_id}"
                        self._logger.error(log_msg)<|MERGE_RESOLUTION|>--- conflicted
+++ resolved
@@ -44,47 +44,27 @@
     """Component manager for Vcc class."""
 
     @property
-<<<<<<< HEAD
-    def config_id(self) -> str:
-=======
     def config_id(self: VccComponentManager) -> str:
->>>>>>> 726c816b
         """Return the configuration id."""
         return self._config_id
 
     @config_id.setter
-<<<<<<< HEAD
-    def config_id(self, config_id: str):
-=======
     def config_id(self: VccComponentManager, config_id: str):
->>>>>>> 726c816b
         """Set the configuration ID."""
         self._config_id = config_id
 
     @property
-<<<<<<< HEAD
-    def scan_id(self) -> int:
-=======
     def scan_id(self: VccComponentManager) -> int:
->>>>>>> 726c816b
         """Return the scan id."""
         return self._scan_id
 
     @scan_id.setter
-<<<<<<< HEAD
-    def scan_id(self, scan_id: int):
-=======
     def scan_id(self: VccComponentManager, scan_id: int) -> None:
->>>>>>> 726c816b
         """Set the scan ID."""
         self._scan_id = scan_id
 
     @property
-<<<<<<< HEAD
-    def receptor_id(self) -> int:
-=======
     def receptor_id(self: VccComponentManager) -> int:
->>>>>>> 726c816b
         return self._receptor_id
 
     @receptor_id.setter
@@ -93,74 +73,19 @@
         self._receptor_id = receptor_id
 
     @property
-<<<<<<< HEAD
-    def frequency_band(self) -> Optional[int]:
+    def frequency_band(self: VccComponentManager) -> Optional[int]:
         return self._frequency_band
 
     @property
-    def stream_tuning(self) -> Tuple[int]:
+    def stream_tuning(self: VccComponentManager) -> Tuple[int]:
         return self._stream_tuning
 
     @property
-    def frequency_band_offset_stream_1(self) -> int:
+    def frequency_band_offset_stream_1(self: VccComponentManager) -> int:
         return self._frequency_band_offset_stream_1
 
     @property
-    def frequency_band_offset_stream_2(self) -> int:
-        return self._frequency_band_offset_stream_2
-
-    @property
-    def rfi_flagging_mask(self) -> str:
-        return self._rfi_flagging_mask
-
-    @property
-    def scfo_band_1(self) -> int:
-        return self._scfo_band_1
-
-    @property
-    def scfo_band_2(self) -> int:
-        return self._scfo_band_2
-
-    @property
-    def scfo_band_3(self) -> int:
-        return self._scfo_band_3
-
-    @property
-    def scfo_band_4(self) -> int:
-        return self._scfo_band_4
-
-    @property
-    def scfo_band_5a(self) -> int:
-        return self._scfo_band_5a
-
-    @property
-    def scfo_band_5b(self) -> int:
-        return self._scfo_band_5b
-
-    @property
-    def jones_matrix(self) -> List[List[float]]:
-        return self._jones_matrix
-
-    @property
-    def delay_model(self) -> List[List[float]]:
-        return self._delay_model
-
-    @property
-    def doppler_phase_correction(self) -> List[float]:
-=======
-    def frequency_band(self: VccComponentManager) -> None:
-        return self._frequency_band
-
-    @property
-    def stream_tuning(self: VccComponentManager) -> List[float]:
-        return self._stream_tuning
-
-    @property
-    def frequency_band_offset_stream_1(self: VccComponentManager):
-        return self._frequency_band_offset_stream_1
-
-    @property
-    def frequency_band_offset_stream_2(self: VccComponentManager):
+    def frequency_band_offset_stream_2(self: VccComponentManager) -> int:
         return self._frequency_band_offset_stream_2
 
     @property
@@ -201,7 +126,6 @@
 
     @property
     def doppler_phase_correction(self: VccComponentManager) -> List[float]:
->>>>>>> 726c816b
         return self._doppler_phase_correction
 
 
