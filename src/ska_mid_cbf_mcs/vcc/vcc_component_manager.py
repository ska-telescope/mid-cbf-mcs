--- conflicted
+++ resolved
@@ -101,29 +101,6 @@
         self._receptor_id = receptor_id
 
     @property
-<<<<<<< HEAD
-=======
-    def frequency_offset_k(self: VccComponentManager) -> int:
-        """
-        Frequency Offset K-value for this receptor
-
-        :return: the frequency offset k-value
-        """
-        return self._frequency_offset_k
-
-    @frequency_offset_k.setter
-    def frequency_offset_k(
-        self: VccComponentManager, frequency_offset_k: int
-    ) -> None:
-        """
-        Set the frequency offset k-value.
-
-        :param frequency_offset_k: Frequency offset k-value
-        """
-        self._frequency_offset_k = frequency_offset_k
-
-    @property
->>>>>>> 27865bf6
     def frequency_band(self: VccComponentManager) -> int:
         """
         Frequency Band
@@ -246,10 +223,6 @@
 
         # Initialize attribute values
         self._receptor_id = 0
-<<<<<<< HEAD
-=======
-        self._frequency_offset_k = 0
->>>>>>> 27865bf6
 
         self._scan_id = 0
         self._config_id = ""
@@ -419,50 +392,6 @@
         self.update_component_power_mode(PowerMode.ON)
         return (ResultCode.OK, "On command completed OK")
 
-<<<<<<< HEAD
-=======
-    def _init_vcc_controller_parameters(self: VccComponentManager) -> None:
-        """
-        Initialize the set of parameters in the VCC Controller device that
-        are common to all bands and will not change during scan configuration.
-        """
-        param_init = {
-            "frequency_offset_k": self._frequency_offset_k,
-            "frequency_offset_delta_f": const.DELTA_F,
-        }
-
-        if self._simulation_mode:
-            self._logger.info(
-                "Initializing VCC Controller constant parameters"
-            )
-            self._vcc_controller_simulator.InitCommonParameters(
-                json.dumps(param_init)
-            )
-
-        else:
-            # Wait for VCC Controller
-            for i in range(6):
-                try:
-                    self._vcc_controller_proxy.ping()
-                    break
-                except tango.DevFailed:
-                    time.sleep(5)
-
-            # Skip this if the device has already been initialized
-            if self._vcc_controller_proxy.State() != tango.DevState.INIT:
-                self._logger.info(
-                    "VCC Controller parameters already initialized"
-                )
-                return
-
-            self._logger.info(
-                f"Initializing VCC Controller constant parameters: {param_init}"
-            )
-            self._vcc_controller_proxy.InitCommonParameters(
-                json.dumps(param_init)
-            )
-
->>>>>>> 27865bf6
     def off(self: VccComponentManager) -> Tuple[ResultCode, str]:
         """
         Turn off VCC component; currently unimplemented.
@@ -538,16 +467,14 @@
                 ) as f:
                     json_string = f.read()
 
-<<<<<<< HEAD
+            self._logger.info(f"VCC internal parameters: {json_string}")
+
             args = json.loads(json_string)
             args.update({"dish_sample_rate": band_config["dish_sample_rate"]})
             args.update(
                 {"samples_per_frame": band_config["samples_per_frame"]}
             )
             json_string = json.dumps(args)
-=======
-            self._logger.info(f"VCC internal parameters: {json_string}")
->>>>>>> 27865bf6
 
             idx = self._freq_band_index[self._freq_band_name]
             if self._simulation_mode:
