--- conflicted
+++ resolved
@@ -121,11 +121,36 @@
                     context.DeviceProxy(device_name=fqdn)
                     for fqdn in self._vcc_band_fqdn
                 ]
+
+                # Update HPS WIB ExpectedDishID property
+                # Create proxy to this VCC's band's WIB
+                wib_fqdn = self._band_proxies[0].get_property(
+                    "WidebandInputBufferFQDN"
+                )["WidebandInputBufferFQDN"][0]
+                self._logger.info(f"Updating ExpectedDishID in {wib_fqdn}")
+                wib_proxy = context.DeviceProxy(device_name=wib_fqdn)
+                old_expDishID = wib_proxy.get_property("ExpectedDishID")[
+                    "ExpectedDishID"
+                ][0]
+                # Update WIBs ExpectedDishID property
+                dish_id_prop = tango.utils.obj_2_property(
+                    {"ExpectedDishID": self.dish_id}
+                )
+                self._logger.info(f"Setting ExpectedDishID to {self.dish_id}")
+                wib_proxy.put_property(dish_id_prop)
+                wib_proxy.Init()
+                new_expDishID = wib_proxy.get_property("ExpectedDishID")[
+                    "ExpectedDishID"
+                ][0]
+                self._logger.info(
+                    f"Updated ExpectedDishID from {old_expDishID} to {new_expDishID}"
+                )
             except tango.DevFailed as df:
                 self.logger.error(f"{df}")
                 self._update_communication_state(
                     communication_state=CommunicationStatus.NOT_ESTABLISHED
                 )
+                #TODO: self._update_component_state(obs_fault=True) ?
                 return (
                     ResultCode.FAILED,
                     "Failed to establish proxies to HPS VCC devices.",
@@ -189,39 +214,6 @@
 
         self.logger.debug(f"VCC internal parameters: {json_string}")
 
-<<<<<<< HEAD
-                self._band_proxies = [
-                    CbfDeviceProxy(fqdn=fqdn, logger=self._logger)
-                    for fqdn in self._vcc_band_fqdn
-                ]
-                # Update HPS WIB ExpectedDishID property
-                # Create proxy to this VCC's band's WIB
-                wib_fqdn = self._band_proxies[0].get_property(
-                    "WidebandInputBufferFQDN"
-                )["WidebandInputBufferFQDN"][0]
-                self._logger.info(f"Updating ExpectedDishID in {wib_fqdn}")
-                wib_proxy = CbfDeviceProxy(fqdn=wib_fqdn, logger=self._logger)
-                old_expDishID = wib_proxy.get_property("ExpectedDishID")[
-                    "ExpectedDishID"
-                ][0]
-                # Update WIBs ExpectedDishID property
-                dish_id_prop = tango.utils.obj_2_property(
-                    {"ExpectedDishID": self._dish_id}
-                )
-                self._logger.info(f"Setting ExpectedDishID to {self._dish_id}")
-                wib_proxy.put_property(dish_id_prop)
-                wib_proxy.Init()
-                new_expDishID = wib_proxy.get_property("ExpectedDishID")[
-                    "ExpectedDishID"
-                ][0]
-                self._logger.info(
-                    f"Updated ExpectedDishID from {old_expDishID} to {new_expDishID}"
-                )
-        except tango.DevFailed as df:
-            self._logger.error(str(df.args[0].desc))
-            self.update_component_fault(True)
-            return (ResultCode.FAILED, "Failed to connect to HPS VCC devices")
-=======
         # add dish_sample_rate and samples_per_frame to internal params json
         args = json.loads(json_string)
         args.update({"dish_sample_rate": dish_sample_rate})
@@ -232,7 +224,6 @@
     # -------------
     # Fast Commands
     # -------------
->>>>>>> e9d5c2e2
 
     # None at this time
 
