--- conflicted
+++ resolved
@@ -155,7 +155,6 @@
                     band_proxy.set_timeout_millis(self._lrc_timeout * 1000)
                     self._band_proxies.append(band_proxy)
 
-<<<<<<< HEAD
                 # Begin the polling thread
                 self._poll_thread_event = Event()
                 self._poll_thread = Thread(
@@ -166,17 +165,6 @@
                 )
                 self._poll_thread.start()
 
-=======
-                    # Begin the polling thread
-                    self._poll_thread_event = Event()
-                    self._poll_thread = Thread(
-                        target=self._internal_polling_thread,
-                        args=[
-                            self._poll_thread_event,
-                        ],
-                    )
-                    self._poll_thread.start()
->>>>>>> b4c8b2a2
             except tango.DevFailed as df:
                 self.logger.error(f"{df}")
                 self._update_communication_state(
