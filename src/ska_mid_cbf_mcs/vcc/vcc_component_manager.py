--- conflicted
+++ resolved
@@ -63,7 +63,6 @@
         self._talon_lru_fqdn = talon_lru
         self._vcc_controller_fqdn = vcc_controller
         self._vcc_band_fqdn = vcc_band
-<<<<<<< HEAD
 
         # --- Attribute Values --- #
         self.dish_id = ""
@@ -71,15 +70,6 @@
         self.scan_id = 0
         self.config_id = ""
 
-=======
-
-        # --- Attribute Values --- #
-        self.dish_id = ""
-
-        self.scan_id = 0
-        self.config_id = ""
-
->>>>>>> 0843ff1f
         self.frequency_band = 0
         self._freq_band_name = ""
 
@@ -117,11 +107,6 @@
         """
         Establish communication with the component, then start monitoring.
         """
-<<<<<<< HEAD
-        self.logger.debug("Entering VccComponentManager._start_communicating")
-
-=======
->>>>>>> 0843ff1f
         # Try to connect to HPS devices, which are deployed during the
         # CbfController OnCommand sequence
         if not self.simulation_mode:
@@ -243,13 +228,7 @@
         task_abort_event: Optional[Event] = None,
     ) -> None:
         """
-<<<<<<< HEAD
-        Configure VCC band-specific devices. At the HPS level,
-        this reconfigures the FPGA to the correct bitstream and enables the respective
-        band device. All other band devices are disabled.
-=======
         Configure VCC band-specific devices
->>>>>>> 0843ff1f
 
         :param argin: JSON string with the configure band parameters
 
@@ -343,13 +322,9 @@
         task_callback: Optional[Callable] = None,
     ) -> tuple[TaskStatus, str]:
         """
-<<<<<<< HEAD
-        Long running command that submits the ConfigureBand command thread to task executor queue.
-=======
         Configure the corresponding band. At the HPS level, this reconfigures the
         FPGA to the correct bitstream and enables the respective band device. All
         other band devices are disabled.
->>>>>>> 0843ff1f
 
         :param argin: the frequency band name
 
@@ -432,7 +407,6 @@
 
         # Update obsState callback
         self._update_component_state(configured=True)
-<<<<<<< HEAD
 
         task_callback(
             result=(ResultCode.OK, "ConfigureScan completed OK"),
@@ -440,15 +414,6 @@
         )
         return
 
-=======
-
-        task_callback(
-            result=(ResultCode.OK, "ConfigureScan completed OK"),
-            status=TaskStatus.COMPLETED,
-        )
-        return
-
->>>>>>> 0843ff1f
     def _scan(
         self: VccComponentManager,
         argin: int,
@@ -491,17 +456,10 @@
                     ),
                 )
                 return
-<<<<<<< HEAD
 
         # Update obsState callback
         self._update_component_state(scanning=True)
 
-=======
-
-        # Update obsState callback
-        self._update_component_state(scanning=True)
-
->>>>>>> 0843ff1f
         task_callback(
             result=(ResultCode.OK, "Scan completed OK"),
             status=TaskStatus.COMPLETED,
@@ -537,8 +495,6 @@
                 self.logger.error(f"{df}")
                 self._update_communication_state(
                     communication_state=CommunicationStatus.NOT_ESTABLISHED
-<<<<<<< HEAD
-=======
                 )
                 task_callback(
                     status=TaskStatus.FAILED,
@@ -586,55 +542,6 @@
                 self.logger.error(f"{df}")
                 self._update_communication_state(
                     communication_state=CommunicationStatus.NOT_ESTABLISHED
->>>>>>> 0843ff1f
-                )
-                task_callback(
-                    status=TaskStatus.FAILED,
-                    result=(
-                        ResultCode.FAILED,
-<<<<<<< HEAD
-                        f"Failed to issue EndScan command to HPS VCC band {fb_index} device.",
-                    ),
-                )
-                return
-
-        # Update obsState callback
-        self._update_component_state(scanning=False)
-
-        task_callback(
-            result=(ResultCode.OK, "EndScan completed OK"),
-            status=TaskStatus.COMPLETED,
-        )
-        return
-
-    def _go_to_idle(
-        self: VccComponentManager,
-        task_callback: Optional[Callable] = None,
-        task_abort_event: Optional[Event] = None,
-    ) -> None:
-        """
-        Execute observing state transition from READY to IDLE.
-
-        :return: None
-        """
-        # set task status in progress, check for abort event
-        task_callback(status=TaskStatus.IN_PROGRESS)
-        if self.task_abort_event_is_set(
-            "GoToIdle", task_callback, task_abort_event
-        ):
-            return
-
-        if self.simulation_mode:
-            self._vcc_controller_simulator.Unconfigure()
-        else:
-            try:
-                pass
-                # TODO CIP-1850
-                # self._vcc_controller_proxy.Unconfigure()
-            except tango.DevFailed as df:
-                self.logger.error(f"{df}")
-                self._update_communication_state(
-                    communication_state=CommunicationStatus.NOT_ESTABLISHED
                 )
                 task_callback(
                     status=TaskStatus.FAILED,
@@ -649,17 +556,6 @@
         self._deconfigure()
 
         # Update obsState callback
-=======
-                        "Failed to issue Unconfigure command to HPS VCC controller device.",
-                    ),
-                )
-                return
-
-        # reset configured attributes
-        self._deconfigure()
-
-        # Update obsState callback
->>>>>>> 0843ff1f
         self._update_component_state(configured=False)
 
         task_callback(
@@ -755,7 +651,6 @@
                     self.logger.error(f"{df}")
                     self._update_communication_state(
                         communication_state=CommunicationStatus.NOT_ESTABLISHED
-<<<<<<< HEAD
                     )
                     task_callback(
                         status=TaskStatus.FAILED,
@@ -764,16 +659,6 @@
                             f"Failed to issue ObsReset to HPS VCC band {fb_index} device.",
                         ),
                     )
-=======
-                    )
-                    task_callback(
-                        status=TaskStatus.FAILED,
-                        result=(
-                            ResultCode.FAILED,
-                            f"Failed to issue ObsReset to HPS VCC band {fb_index} device.",
-                        ),
-                    )
->>>>>>> 0843ff1f
                     return
         else:
             # if no value for _freq_band_name, assume in IDLE state,
@@ -784,21 +669,12 @@
 
         # reset configured attributes
         self._deconfigure()
-<<<<<<< HEAD
 
         # Update obsState callback
         # There is no obsfault == False action implemented, however,
         # we reset it it False so that obsfault == True may be triggered in the future
         self._update_component_state(configured=False, obsfault=False)
 
-=======
-
-        # Update obsState callback
-        # There is no obsfault == False action implemented, however,
-        # we reset it it False so that obsfault == True may be triggered in the future
-        self._update_component_state(configured=False, obsfault=False)
-
->>>>>>> 0843ff1f
         task_callback(
             result=(ResultCode.OK, "ObsReset completed OK"),
             status=TaskStatus.COMPLETED,
