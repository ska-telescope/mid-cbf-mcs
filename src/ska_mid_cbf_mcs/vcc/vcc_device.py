# -*- coding: utf-8 -*-
#
# This file is part of the Mid.CBF MCS project
#
#
#
# Distributed under the terms of the GPL license.
# See LICENSE.txt for more info.

# """
# Author: James Jiang James.Jiang@nrc-cnrc.gc.ca,
# Herzberg Astronomy and Astrophysics, National Research Council of Canada
# Copyright (c) 2019 National Research Council of Canada
# """

# Vcc TANGO device class

# PROTECTED REGION ID(Vcc.additional_import) ENABLED START #
from __future__ import annotations  # allow forward references in type hints
from typing import List, Tuple, Optional
import json

# Tango imports
import tango
from tango import DebugIt
from tango.server import run, attribute, command, device_property
from tango import AttrWriteType

# SKA imports
from ska_mid_cbf_mcs.commons.global_enum import const, freq_band_dict
from ska_mid_cbf_mcs.vcc.vcc_component_manager import VccComponentManager

from ska_tango_base.base.base_device import SKABaseDevice
from ska_tango_base.control_model import ObsState, SimulationMode, PowerMode
from ska_mid_cbf_mcs.component.component_manager import CommunicationStatus
from ska_tango_base.csp.obs.obs_state_model import CspSubElementObsStateModel
from ska_tango_base.csp.obs.obs_device import CspSubElementObsDevice
from ska_tango_base.commands import ResultCode, BaseCommand, ResponseCommand

# PROTECTED REGION END #    //  Vcc.additional_import

__all__ = ["Vcc", "main"]


class Vcc(CspSubElementObsDevice):
    """
    Vcc TANGO device class for the prototype
    """

    # -----------------
    # Device Properties
    # -----------------

    VccID = device_property(
        dtype='DevUShort'
    )

    Band1And2Address = device_property(
        dtype='str'
    )

    Band3Address = device_property(
        dtype='str'
    )

    Band4Address = device_property(
        dtype='str'
    )

    Band5Address = device_property(
        dtype='str'
    )

    SW1Address = device_property(
        dtype='str'
    )

    SW2Address = device_property(
        dtype='str'
    )

    # ----------
    # Attributes
    # ----------

    receptorID = attribute(
        dtype='uint16',
        access=AttrWriteType.READ_WRITE,
        label="Receptor ID",
        doc="Receptor ID",
    )

    subarrayMembership = attribute(
        dtype='uint16',
        access=AttrWriteType.READ_WRITE,
        label="subarrayMembership",
        doc="Subarray membership",
    )

    frequencyBand = attribute(
        dtype='DevEnum',
        access=AttrWriteType.READ,
        label="Frequency band",
        doc="Frequency band; an int in the range [0, 5]",
        enum_labels=["1", "2", "3", "4", "5a", "5b", ],
    )

    band5Tuning = attribute(
        dtype=('float',),
        max_dim_x=2,
        access=AttrWriteType.READ,
        label="Stream tuning (GHz)",
        doc="Stream tuning (GHz)"
    )

    frequencyBandOffsetStream1 = attribute(
        dtype='int',
        access=AttrWriteType.READ,
        label="Frequency band offset (stream 1) (Hz)",
        doc="Frequency band offset (stream 1) (Hz)"
    )

    frequencyBandOffsetStream2 = attribute(
        dtype='int',
        access=AttrWriteType.READ,
        label="Frequency band offset (stream 2) (Hz)",
        doc="Frequency band offset (stream 2) (Hz)"
    )

    dopplerPhaseCorrection = attribute(
        dtype=('float',),
        access=AttrWriteType.READ_WRITE,
        max_dim_x=4,
        label="Doppler phase correction coefficients",
        doc="Doppler phase correction coefficients"
    )

    rfiFlaggingMask = attribute(
        dtype='str',
        access=AttrWriteType.READ,
        label="RFI Flagging Mask",
        doc="RFI Flagging Mask"
    )

    scfoBand1 = attribute(
        dtype='int',
        access=AttrWriteType.READ,
        label="SCFO (band 1)",
        doc="Sample clock frequency offset for band 1",
    )

    scfoBand2 = attribute(
        dtype='int',
        access=AttrWriteType.READ,
        label="SCFO (band 2)",
        doc="Sample clock frequency offset for band 2",
    )

    scfoBand3 = attribute(
        dtype='int',
        access=AttrWriteType.READ,
        label="SCFO (band 3)",
        doc="Sample clock frequency offset for band 3",
    )

    scfoBand4 = attribute(
        dtype='int',
        access=AttrWriteType.READ,
        label="SCFO (band 4)",
        doc="Sample clock frequency offset for band 4",
    )

    scfoBand5a = attribute(
        dtype='int',
        access=AttrWriteType.READ,
        label="SCFO (band 5a)",
        doc="Sample clock frequency offset for band 5a",
    )

    scfoBand5b = attribute(
        dtype='int',
        access=AttrWriteType.READ,
        label="SCFO (band 5b)",
        doc="Sample clock frequency offset for band 5b",
    )

    delayModel = attribute(
        dtype=(('double',),),
        max_dim_x=6,
        max_dim_y=26,
        access=AttrWriteType.READ,
        label="Delay model coefficients",
        doc="Delay model coefficients, given per frequency slice"
    )

    jonesMatrix = attribute(
        dtype=(('double',),),
        max_dim_x=16,
        max_dim_y=26,
        access=AttrWriteType.READ,
        label='Jones Matrix elements',
        doc='Jones Matrix elements, given per frequency slice'
    )

    scanID = attribute(
        dtype='DevULong',
        access=AttrWriteType.READ,
        label="scanID",
        doc="scan ID",
    )

    configID = attribute(
        dtype='DevString',
        access=AttrWriteType.READ,
        label="config ID",
        doc="config ID",
    )

    # ---------------
    # General methods
    # ---------------

    # PROTECTED REGION ID(Vcc.class_variable) ENABLED START #

    def init_command_objects(self: Vcc) -> None:
        """
        Sets up the command objects
        """
        super().init_command_objects()

        device_args = (
            self,
            self.op_state_model,
            self.logger
        )

        self.register_command_object(
            "On", self.OnCommand(*device_args)
        )

        self.register_command_object(
            "Off", self.OffCommand(*device_args)
        )

        self.register_command_object(
            "Standby", self.StandbyCommand(*device_args)
        )

        self.register_command_object(
            "TurnOnBandDevice", self.TurnOnBandDeviceCommand(*device_args)
        )

        self.register_command_object(
            "TurnOffBandDevice", self.TurnOffBandDeviceCommand(*device_args)
        )

        self.register_command_object(
            "UpdateDopplerPhaseCorrection",
            self.UpdateDopplerPhaseCorrectionCommand(*device_args)
        )

        self.register_command_object(
            "UpdateDelayModel", self.UpdateDelayModelCommand(*device_args)
        )

        self.register_command_object(
            "UpdateJonesMatrix", self.UpdateJonesMatrixCommand(*device_args)
        )

        self.register_command_object(
            "ConfigureSearchWindow", self.ConfigureSearchWindowCommand(*device_args)
        )

        device_args = (
            self,
            self.op_state_model,
            self.obs_state_model,
            self.logger
        )

        self.register_command_object(
            "ConfigureScan", self.ConfigureScanCommand(*device_args)
        )

        self.register_command_object(
            "Scan", self.ScanCommand(*device_args)
        )

        self.register_command_object(
            "EndScan", self.EndScanCommand(*device_args)
        )

        self.register_command_object(
            "GoToIdle", self.GoToIdleCommand(*device_args)
        )

    # PROTECTED REGION END #    //  Vcc.class_variable


    def create_component_manager(self: Vcc) -> VccComponentManager:
        self._communication_status: Optional[CommunicationStatus] = None
        self._component_power_mode: Optional[PowerMode] = None

        self._simulation_mode = SimulationMode.FALSE

        return VccComponentManager(
            simulation_mode=self._simulation_mode,
            vcc_band=[
                self.Band1And2Address,
                self.Band3Address,
                self.Band4Address,
                self.Band5Address
            ],
            search_window=[self.SW1Address, self.SW2Address],
            logger=self.logger,
            push_change_event_callback=self.push_change_event,
            communication_status_changed_callback=self._communication_status_changed,
            component_power_mode_changed_callback=self._component_power_mode_changed,
            component_fault_callback=self._component_fault
        )


    def always_executed_hook(self: Vcc) -> None:
        # PROTECTED REGION ID(Vcc.always_executed_hook) ENABLED START #
        """Hook to be executed before any commands."""
        pass
        # PROTECTED REGION END #    //  Vcc.always_executed_hook

    def delete_device(self: Vcc) -> None:
        # PROTECTED REGION ID(Vcc.delete_device) ENABLED START #
        """Hook to delete device."""
        pass
        # PROTECTED REGION END #    //  Vcc.delete_device


    # ---------
    # Callbacks
    # ---------


    def _communication_status_changed(
        self: Vcc,
        communication_status: CommunicationStatus,
    ) -> None:
        """
        Handle change in communications status between component manager and component.

        This is a callback hook, called by the component manager when
        the communications status changes. It is implemented here to
        drive the op_state.

        :param communication_status: the status of communications
            between the component manager and its component.
        """

        self._communication_status = communication_status

        if communication_status == CommunicationStatus.DISABLED:
            self.op_state_model.perform_action("component_disconnected")
        elif communication_status == CommunicationStatus.NOT_ESTABLISHED:
            self.op_state_model.perform_action("component_unknown")
        elif communication_status == CommunicationStatus.ESTABLISHED \
            and self._component_power_mode is not None:
            self._component_power_mode_changed(self._component_power_mode)
        else:  # self._component_power_mode is None
            pass  # wait for a power mode update


    def _component_power_mode_changed(
        self: Vcc,
        power_mode: PowerMode,
    ) -> None:
        """
        Handle change in the power mode of the component.

        This is a callback hook, called by the component manager when
        the power mode of the component changes. It is implemented here
        to drive the op_state.

        :param power_mode: the power mode of the component.
        """
        self._component_power_mode = power_mode

        if self._communication_status == CommunicationStatus.ESTABLISHED:
            action_map = {
                PowerMode.OFF: "component_off",
                PowerMode.STANDBY: "component_standby",
                PowerMode.ON: "component_on",
                PowerMode.UNKNOWN: "component_unknown",
            }
            self.op_state_model.perform_action(action_map[power_mode])


    def _component_fault(self: Vcc, faulty: bool) -> None:
        """
        Handle component fault
        """
        if faulty:
            self.op_state_model.perform_action("component_fault")
            self.set_status("The device is in FAULT state.")
        else:
            self.set_status("The device has recovered from FAULT state.")


    # ------------------
    # Attributes methods
    # ------------------

    def read_receptorID(self: Vcc) -> int:
        # PROTECTED REGION ID(Vcc.receptorID_read) ENABLED START #
        """
        Read the receptorID attribute.

        :return: the Vcc's receptor id.
        :rtype: int
        """
        return self.component_manager.receptor_id
        # PROTECTED REGION END #    //  Vcc.receptorID_read

    def write_receptorID(self: Vcc, value: int) -> None:
        # PROTECTED REGION ID(Vcc.receptorID_write) ENABLED START #
        """
        Write the receptorID attribute.

        :param value: the receptorID value.
        """
        self.component_manager.receptor_id = value
        # PROTECTED REGION END #    //  Vcc.receptorID_write

    def read_subarrayMembership(self: Vcc) -> int:
        # PROTECTED REGION ID(Vcc.subarrayMembership_read) ENABLED START #
        """
        Read the subarrayMembership attribute.

        :return: the subarray membership (0 = no affiliation).
        :rtype: int
        """
        return self._subarray_membership
        # PROTECTED REGION END #    //  Vcc.subarrayMembership_read

    def write_subarrayMembership(self: Vcc, value: int) -> None:
        # PROTECTED REGION ID(Vcc.subarrayMembership_write) ENABLED START #
        """
        Write the subarrayMembership attribute.

        :param value: the subarray membership value (0 = no affiliation).
        """
        self.logger.debug(f"Entering write_subarrayMembership(), value = {value}")
        self._subarray_membership = value
        self.push_change_event("subarrayMembership",value)
        if not value:
            self.obs_state_model.perform_action("component_unconfigured")
        # PROTECTED REGION END #    //  Vcc.subarrayMembership_write

    def read_frequencyBand(self: Vcc) -> tango.DevEnum:
        # PROTECTED REGION ID(Vcc.frequencyBand_read) ENABLED START #
        """
        Read the frequencyBand attribute.

        :return: the frequency band (being 
            :return: the frequency band (being 
        :return: the frequency band (being 
            observed by the current scan, one of 
                observed by the current scan, one of 
            observed by the current scan, one of 
            ["1", "2", "3", "4", "5a", "5b"]).
        :rtype: tango.DevEnum
        """
        return self.component_manager.frequency_band
        # PROTECTED REGION END #    //  Vcc.frequencyBand_read

    def read_band5Tuning(self: Vcc) -> List[float]:
        # PROTECTED REGION ID(Vcc.band5Tuning_read) ENABLED START #
        """
        Read the band5Tuning attribute.

        :return: the band5Tuning attribute (stream tuning (GHz)).
        :rtype: list of float
        """
        return self.component_manager.stream_tuning
        # PROTECTED REGION END #    //  Vcc.band5Tuning_read

    def read_frequencyBandOffsetStream1(self: Vcc) -> int:
        # PROTECTED REGION ID(Vcc.frequencyBandOffsetStream1_read) ENABLED START #
        """
        Read the frequencyBandOffsetStream1 attribute.

        :return: the frequencyBandOffsetStream1 attribute.
        :rtype: int
        """
        return self.component_manager.frequency_band_offset_stream_1
        # PROTECTED REGION END #    //  Vcc.frequencyBandOffsetStream1_read

    def read_frequencyBandOffsetStream2(self: Vcc) -> int:
        # PROTECTED REGION ID(Vcc.frequencyBandOffsetStream2_read) ENABLED START #
        """
        Read the frequencyBandOffsetStream2 attribute.

        :return: the frequencyBandOffsetStream2 attribute.
        :rtype: int
        """
        return self.component_manager.frequency_band_offset_stream_2
        # PROTECTED REGION END #    //  Vcc.frequencyBandOffsetStream2_read

    def read_dopplerPhaseCorrection(self: Vcc) -> List[float]:
        # PROTECTED REGION ID(Vcc.dopplerPhaseCorrection_read) ENABLED START #
        """
        Read the dopplerPhaseCorrection attribute.

        :return: the dopplerPhaseCorrection attribute.
        :rtype: list of float
        """
        return self.component_manager.doppler_phase_correction
        # PROTECTED REGION END #    //  Vcc.dopplerPhaseCorrection_read

    def write_dopplerPhaseCorrection(self: Vcc, value: List[float]) -> None:
        # PROTECTED REGION ID(Vcc.dopplerPhaseCorrection_write) ENABLED START #
        """
        Write the dopplerPhaseCorrection attribute.

        :param value: the dopplerPhaseCorrection attribute value.
        """
        self.component_manager.doppler_phase_correction = value
        # PROTECTED REGION END #    //  Vcc.dopplerPhaseCorrection_write

    def read_rfiFlaggingMask(self: Vcc) -> str:
        # PROTECTED REGION ID(Vcc.rfiFlaggingMask_read) ENABLED START #
        """
        Read the rfiFlaggingMask attribute.

        :return: the rfiFlaggingMask attribute.
        :rtype: str/JSON
        """
        return self.component_manager.rfi_flagging_mask
        # PROTECTED REGION END #    //  Vcc.rfiFlaggingMask_read

    def read_scfoBand1(self: Vcc) -> int:
        # PROTECTED REGION ID(Vcc.scfoBand1_read) ENABLED START #
        """
        Read the scfoBand1 attribute.

        :return: the scfoBand1 attribute (sample clock frequency 
            :return: the scfoBand1 attribute (sample clock frequency 
        :return: the scfoBand1 attribute (sample clock frequency 
            offset for band 1).
        :rtype: int
        """
        return self.component_manager.scfo_band_1
        # PROTECTED REGION END #    //  Vcc.scfoBand1_read

    def read_scfoBand2(self: Vcc) -> int:
        # PROTECTED REGION ID(Vcc.scfoBand2_read) ENABLED START #
        """
        Read the scfoBand2 attribute.

        :return: the scfoBand2 attribute (sample clock frequency 
            :return: the scfoBand2 attribute (sample clock frequency 
        :return: the scfoBand2 attribute (sample clock frequency 
            offset for band 2).
        :rtype: int
        """
        return self.component_manager.scfo_band_2
        # PROTECTED REGION END #    //  Vcc.scfoBand2_read

    def read_scfoBand3(self: Vcc) -> int:
        # PROTECTED REGION ID(Vcc.scfoBand3_read) ENABLED START #
        """
        Read the scfoBand3 attribute.

        :return: the scfoBand3 attribute (sample clock frequency 
            :return: the scfoBand3 attribute (sample clock frequency 
        :return: the scfoBand3 attribute (sample clock frequency 
            offset for band 3).
        :rtype: int
        """      
        return self.component_manager.scfo_band_3
        # PROTECTED REGION END #    //  Vcc.scfoBand3_read

    def read_scfoBand4(self: Vcc) -> int:
        # PROTECTED REGION ID(Vcc.scfoBand4_read) ENABLED START #
        """
        Read the scfoBand4 attribute.

        :return: the scfoBand4 attribute (sample clock frequency 
            :return: the scfoBand4 attribute (sample clock frequency 
        :return: the scfoBand4 attribute (sample clock frequency 
            offset for band 4).
        :rtype: int
        """      
        return self.component_manager.scfo_band_4
        # PROTECTED REGION END #    //  Vcc.scfoBand4_read

    def read_scfoBand5a(self: Vcc) -> int:
        # PROTECTED REGION ID(Vcc.scfoBand5a_read) ENABLED START #
        """
        Read the scfoBand5a attribute.

        :return: the scfoBand5a attribute (sample clock frequency 
            :return: the scfoBand5a attribute (sample clock frequency 
        :return: the scfoBand5a attribute (sample clock frequency 
            offset for band 5a).
        :rtype: int
        """     
        return self.component_manager.scfo_band_5a
        # PROTECTED REGION END #    //  Vcc.scfoBand5a_read

    def read_scfoBand5b(self: Vcc) -> int:
        # PROTECTED REGION ID(Vcc.scfoBand5b_read) ENABLED START #
        """
        Read the scfoBand5b attribute.

        :return: the scfoBand5b attribute (sample clock frequency 
            :return: the scfoBand5b attribute (sample clock frequency 
        :return: the scfoBand5b attribute (sample clock frequency 
            offset for band 5b.
        :rtype: int
        """      
        return self.component_manager.scfo_band_5b
        # PROTECTED REGION END #    //  Vcc.scfoBand5b_read

    def read_delayModel(self: Vcc) -> List[List[float]]:
        # PROTECTED REGION ID(Vcc.delayModel_read) ENABLED START #
        """
        Read the delayModel attribute.

        :return: the delayModel attribute (delay model coefficients, 
            :return: the delayModel attribute (delay model coefficients, 
        :return: the delayModel attribute (delay model coefficients, 
            given per frequency slice).
        :rtype: list of list of float
        """
        return self.component_manager.delay_model
        # PROTECTED REGION END #    //  Vcc.delayModel_read

    def read_jonesMatrix(self: Vcc) -> List[List[float]]:
        # PROTECTED REGION ID(Vcc.jonesMatrix_read) ENABLED START #
        """
        Read the jonesMatrix attribute.

        :return: the jonesMatrix attribute (jones matrix values, 
            :return: the jonesMatrix attribute (jones matrix values, 
        :return: the jonesMatrix attribute (jones matrix values, 
            given per frequency slice).
        :rtype: list of list of float
        """
        return self.component_manager.jones_matrix
        # PROTECTED REGION END #    //  Vcc.jonesMatrix_read

    def read_scanID(self: Vcc) -> int:
        # PROTECTED REGION ID(Vcc.scanID_read) ENABLED START #
        """
        Read the scanID attribute.

        :return: the scanID attribute.
        :rtype: int
        """
        return self.component_manager.scan_id
        # PROTECTED REGION END #    //  Vcc.scanID_read

    def read_configID(self: Vcc) -> str:
        # PROTECTED REGION ID(Vcc.configID_read) ENABLED START #
        """
        Read the configID attribute.

        :return: the configID attribute.
        :rtype: str
        """
        return self.component_manager.config_id
        # PROTECTED REGION END #    //  Vcc.configID_read


    # --------
    # Commands
    # --------


    class InitCommand(CspSubElementObsDevice.InitCommand):
        """
        A class for the Vcc's init_device() "command".
        """

        def do(
            self: Vcc.InitCommand,
        ) -> Tuple[ResultCode, str]:
            """
            Stateless hook for device initialisation.

            :return: A tuple containing a return code and a string
                message indicating status. The message is for
                information purpose only.
            :rtype: (ResultCode, str)
            """

            (result_code, msg) = super().do()

            device = self.target

            # Make a private copy of the device properties:
            device._vcc_id = device.VccID

            # initialize attribute values
            device._subarray_membership = 0
            device._last_scan_configuration = ""

            device._configuring_from_idle = False

            device.set_change_event("subarrayMembership", True, True)

            return (result_code, msg)


    class OnCommand(CspSubElementObsDevice.OnCommand):
        """
        A class for the Vcc's on command.
        """

        def do(
            self: Vcc.OnCommand,
        ) -> Tuple[ResultCode, str]:
            """
            Stateless hook for device initialisation.

            :return: A tuple containing a return code and a string
                message indicating status. The message is for
                information purpose only.
            :rtype: (ResultCode, str)
            """
            return self.target.component_manager.on()

    class OffCommand(CspSubElementObsDevice.OffCommand):
        """
        A class for the Vcc's off command.
        """

        def do(
            self: Vcc.OffCommand,
        ) -> Tuple[ResultCode, str]:
            """
            Stateless hook for device initialisation.

            :return: A tuple containing a return code and a string
                message indicating status. The message is for
                information purpose only.
            :rtype: (ResultCode, str)
            """
            return self.target.component_manager.off()

    class StandbyCommand(CspSubElementObsDevice.StandbyCommand):
        """
        A class for the Vcc's standby command.
        """

        def do(
            self: Vcc.StandbyCommand,
        ) -> Tuple[ResultCode, str]:
            """
            Stateless hook for device initialisation.

            :return: A tuple containing a return code and a string
                message indicating status. The message is for
                information purpose only.
            :rtype: (ResultCode, str)
            """
            return self.target.component_manager.standby()


    class TurnOnBandDeviceCommand(ResponseCommand):
        """
        A class for the Vcc's TurnOnBandDevice() command.

        Turn on the corresponding band device and disable all the others.
        """

        def do(self: Vcc.TurnOnBandDeviceCommand, argin: str) -> Tuple[ResultCode, str]:
            """
            Stateless hook for TurnOnBandDevice() command functionality.

            :param freq_band_name: the frequency band name

            :return: A tuple containing a return code and a string
                message indicating status. The message is for
                information purpose only.
            :rtype: (ResultCode, str)
            """
            return self.target.component_manager.turn_on_band_device(argin)

    @command(
        dtype_in="DevString",
        doc_in="Frequency band string.",
    )
    @DebugIt()
    def TurnOnBandDevice(self, freq_band_name: str) -> Tuple[ResultCode, str]:
        # PROTECTED REGION ID(CspSubElementObsDevice.TurnOnBandDevice) ENABLED START #
        """
        Turn on the corresponding band device and disable all the others.

        :param freq_band_name: the frequency band name

        :return: A tuple containing a return code and a string
            message indicating status. The message is for
            information purpose only.
        :rtype: (ResultCode, str)
        """
        command = self.get_command_object("TurnOnBandDevice")
        (result_code, message) = command(freq_band_name)
        return [[result_code], [message]]
        # PROTECTED REGION END #    //  CspSubElementObsDevice.TurnOnBandDevice


    class TurnOffBandDeviceCommand(ResponseCommand):
        """
        A class for the Vcc's TurnOffBandDevice() command.

        Turn off the corresponding band device.
        """

        def do(self: Vcc.TurnOffBandDeviceCommand, argin: str) -> Tuple[ResultCode, str]:
            """
            Stateless hook for TurnOffBandDevice() command functionality.

            :param freq_band_name: the frequency band name

            :return: A tuple containing a return code and a string
                message indicating status. The message is for
                information purpose only.
            :rtype: (ResultCode, str)
            """
            return self.target.component_manager.turn_off_band_device(argin)


    @command(
        dtype_in="DevString",
        doc_in="Frequency band string.",
    )
    @DebugIt()
    def TurnOffBandDevice(self, freq_band_name: str) -> Tuple[ResultCode, str]:
        # PROTECTED REGION ID(CspSubElementObsDevice.TurnOffBandDevice) ENABLED START #
        """
        Turn off the corresponding band device.

        :param freq_band_name: the frequency band name

        :return: A tuple containing a return code and a string
            message indicating status. The message is for
            information purpose only.
        :rtype: (ResultCode, str)
        """
        command = self.get_command_object("TurnOffBandDevice")
        (result_code, message) = command(freq_band_name)
        return [[result_code], [message]]
        # PROTECTED REGION END #    //  CspSubElementObsDevice.TurnOffBandDevice

    def _raise_configuration_fatal_error(
        self: Vcc, 
        msg: str,
        cmd: str
    ) -> None:
        """
        Throw an error message if ConfigureScan/ConfigureSearchWindow fails

        :param msg: the error message
        ::param cmd: the failed command
        """
        self.logger.error(msg)
        tango.Except.throw_exception("Command failed", msg, cmd + " execution",
                                    tango.ErrSeverity.ERR)


    class ConfigureScanCommand(CspSubElementObsDevice.ConfigureScanCommand):
        """
        A class for the Vcc's ConfigureScan() command.
        """

        def do(
            self: Vcc.ConfigureScanCommand,
            argin: str
        ) -> Tuple[ResultCode, str]:
            """
            Stateless hook for ConfigureScan() command functionality.

            :param argin: The configuration as JSON formatted string
            :type argin: str

            :return: A tuple containing a return code and a string
                message indicating status. The message is for
                information purpose only.
            :rtype: (ResultCode, str)
            :raises: ``CommandError`` if the configuration data validation fails.
            """
            device = self.target
            # By this time, the receptor_ID should be set:
<<<<<<< HEAD
            self.logger.debug(("device._receptor_ID = {}".
            format(device._receptor_ID)))

            # This validation is already performed in the CbfSubbarray ConfigureScan.
            # TODO: Improve validation (validation should only be done once,
            # most of the validation can be done through a schema instead of manually
            # through functions).
            result_code = ResultCode.OK
            try:
                (result_code, msg) = self._validate_scan_configuration(argin)
            except tango.DevFailed as df:
                self.logger.error(str(df.args[0].desc))
                self.logger.warn("validate scan configuration error")
            
            configuration = json.loads(argin)

            device._config_id = configuration["config_id"]

            # TODO: The frequency band attribute is optional but 
            # if not specified the previous frequency band set should be used 
            # (see Mid.CBF Scan Configuration in ICD). Therefore, the previous frequency 
            # band value needs to be stored, and if the frequency band is not
            # set in the config it should be replaced with the previous value.
            frequency_bands = ["1", "2", "3", "4", "5a", "5b"]
            #TODO change frequency_band assignment to str when merging vcc 
            # component manager changes
            device._frequency_band = frequency_bands.index(configuration["frequency_band"])
            device._freq_band_name =  frequency_bands[device._frequency_band]
            if device._frequency_band in [4, 5]:
                    device._stream_tuning = configuration["band_5_tuning"]

            device._frequency_band_offset_stream_1 = int(configuration["frequency_band_offset_stream_1"])
            device._frequency_band_offset_stream_2 = int(configuration["frequency_band_offset_stream_2"])
            
            if "rfi_flagging_mask" in configuration:
                device._rfi_flagging_mask = str(configuration["rfi_flagging_mask"])
            else:
                self.logger.warn("'rfiFlaggingMask' not given. Proceeding.")
=======
            device.logger.debug(f"receptorID: {device.component_manager.receptor_id}")
>>>>>>> 230a6f9b

            device.component_manager.deconfigure()
            (result_code, msg) = device.component_manager.configure_scan(argin)

            if result_code == ResultCode.OK:
                # store the configuration on command success
                device._last_scan_configuration = argin
                if device._configuring_from_idle:
                    device.obs_state_model.perform_action("component_configured")

            return(result_code, msg)

        def validate_input(
            self: Vcc.ConfigureScanCommand, 
            argin: str
            ) -> Tuple[bool, str]:
            """
                Validate the configuration parameters against allowed values, as needed.

                :param argin: The JSON formatted string with configuration for the device.
                    :type argin: 'DevString'
                :return: A tuple containing a boolean and a string message.
                :rtype: (bool, str)
            """
            try:
                configuration = json.loads(argin)
            except json.JSONDecodeError:
                msg = "Scan configuration object is not a valid JSON object." \
                " Aborting configuration."
                return (False, msg)

            # Validate config_id.
            if "config_id" not in configuration:
                msg = "'configID' attribute is required."
                return (False, msg)
            
            # Validate frequency_band.
            if "frequency_band" not in configuration:
                msg = "'frequencyBand' attribute is required."
                return (False, msg)
            
            # Validate frequency_band_offset_stream_1.
            if "frequency_band_offset_stream_1" not in configuration:
                configuration["frequency_band_offset_stream_1"] = 0
            if abs(int(configuration["frequency_band_offset_stream_1"])) <= \
                const.FREQUENCY_SLICE_BW * 10 ** 6 / 2:
                pass
            else:
                msg = "Absolute value of 'frequencyBandOffsetStream1' must be at " \
                    "most half of the frequency slice bandwidth. Aborting configuration."
                return (False, msg)

            # Validate frequency_band_offset_stream_2.
            if "frequency_band_offset_stream_2" not in configuration:
                configuration["frequency_band_offset_stream_2"] = 0
            if abs(int(configuration["frequency_band_offset_stream_2"])) <= \
                const.FREQUENCY_SLICE_BW * 10 ** 6 / 2:
                pass
            else:
                msg = "Absolute value of 'frequencyBandOffsetStream2' must be at " \
                    "most half of the frequency slice bandwidth. Aborting configuration."
                return (False, msg)
            
            # Validate frequency_band.
            valid_freq_bands = ["1", "2", "3", "4", "5a", "5b"]
            if configuration["frequency_band"] not in valid_freq_bands:
                msg = configuration["frequency_band"] + \
                    " not a valid frequency band. Aborting configuration."
                return (False, msg)

            # Validate band_5_tuning, frequency_band_offset_stream_2
            # if frequency_band is 5a or 5b.
            if configuration["frequency_band"] in ["5a", "5b"]:
                # band_5_tuning is optional
                if "band_5_tuning" in configuration:
                    pass
                    # check if stream_tuning is an array of length 2
                    try:
                        assert len(configuration["band_5_tuning"]) == 2
                    except (TypeError, AssertionError):
                        msg = "'band_5_tuning' must be an array of length 2. Aborting configuration."
                        return (False, msg)

                    stream_tuning = [*map(float, configuration["band_5_tuning"])]
                    if configuration["frequency_band"] == "5a":
                        if all(
                                [const.FREQUENCY_BAND_5a_TUNING_BOUNDS[0] <= stream_tuning[i]
                                <= const.FREQUENCY_BAND_5a_TUNING_BOUNDS[1] for i in [0, 1]]
                        ):
                            pass
                        else:
                            msg = "Elements in 'band_5_tuning must be floats between " + \
                                f"{const.FREQUENCY_BAND_5a_TUNING_BOUNDS[0]} and " + \
                                f"{const.FREQUENCY_BAND_5a_TUNING_BOUNDS[1]} " + \
                                f"(received {stream_tuning[0]} and {stream_tuning[1]})" + \
                                " for a 'frequencyBand' of 5a. Aborting configuration."
                            return (False, msg)
                    else:  # configuration["frequency_band"] == "5b"
                        if all(
                                [const.FREQUENCY_BAND_5b_TUNING_BOUNDS[0] <= stream_tuning[i]
                                <= const.FREQUENCY_BAND_5b_TUNING_BOUNDS[1] for i in [0, 1]]
                        ):
                            pass
                        else:
                            msg = "Elements in 'band_5_tuning must be floats between " + \
                                f"{const.FREQUENCY_BAND_5b_TUNING_BOUNDS[0]} and " + \
                                f"{const.FREQUENCY_BAND_5b_TUNING_BOUNDS[1]} " + \
                                f"(received {stream_tuning[0]} and {stream_tuning[1]})" + \
                                " for a 'frequencyBand' of 5b. Aborting configuration."
                            return (False, msg)
            
            return (True, "Configuration validated OK")


    @command(
        dtype_in="DevString",
        doc_in="JSON formatted string with the scan configuration.",
        dtype_out="DevVarLongStringArray",
        doc_out="A tuple containing a return code and a string message indicating status. "
        "The message is for information purpose only.",
    )
    @DebugIt()
    def ConfigureScan(self, argin):
        # PROTECTED REGION ID(CspSubElementObsDevice.ConfigureScan) ENABLED START #
        """
        Configure the observing device parameters for the current scan.

        :param argin: JSON formatted string with the scan configuration.
        :type argin: 'DevString'

        :return: A tuple containing a return code and a string message indicating status.
            The message is for information purpose only.
        :rtype: (ResultCode, str)
        """
        # This validation is already performed in the CbfSubarray ConfigureScan.
        # TODO: Improve validation (validation should only be done once,
        # most of the validation can be done through a schema instead of manually
        # through functions).
        command = self.get_command_object("ConfigureScan")

        (valid, message) = command.validate_input(argin)
        if not valid:
            self._raise_configuration_fatal_error(message, "ConfigureScan")
        else:
            if self._obs_state == ObsState.IDLE:
                self._configuring_from_idle = True
            else: 
                self._configuring_from_idle = False
            (result_code, message) = command(argin)
            # store the configuration on command success
            self._last_scan_configuration = argin

        return [[result_code], [message]]
        # PROTECTED REGION END #    //  CspSubElementObsDevice.ConfigureScan


    class ScanCommand(CspSubElementObsDevice.ScanCommand):
        """
        A class for the Vcc's Scan() command.
        """

        def do(
            self: Vcc.ScanCommand,
            argin: str
        ) -> Tuple[ResultCode, str]:
            """
            Stateless hook for Scan() command functionality.

            :param argin: The scan ID as JSON formatted string
            :type argin: str

            :return: A tuple containing a return code and a string
                message indicating status. The message is for
                information purpose only.
            :rtype: (ResultCode, str)
            """

            device = self.target
            (result_code, msg) = device.component_manager.scan(int(argin))

            if result_code == ResultCode.STARTED:
                device.obs_state_model.perform_action("component_scanning")

            return(result_code, msg)


    class EndScanCommand(CspSubElementObsDevice.EndScanCommand):
        """
        A class for the Vcc's EndScan() command.
        """
        def do(self: Vcc.EndScanCommand) -> Tuple[ResultCode, str]:
            """
            Stateless hook for EndScan() command functionality.

            :return: A tuple containing a return code and a string
                message indicating status. The message is for
                information purpose only.
            :rtype: (ResultCode, str)
            """
            device = self.target
            (result_code, msg) = device.component_manager.end_scan()

            if result_code == ResultCode.OK:
                device.obs_state_model.perform_action("component_not_scanning")

            return(result_code, msg)


    class GoToIdleCommand(CspSubElementObsDevice.GoToIdleCommand):
        """
        A class for the Vcc's GoToIdle command.
        """

        def do(
            self: Vcc.GoToIdleCommand,
        ) -> Tuple[ResultCode, str]:
            """
            Stateless hook for GoToIdle() command functionality.

            :return: A tuple containing a return code and a string
                message indicating status. The message is for
                information purpose only.
            :rtype: (ResultCode, str)
            """

            self.logger.debug("Entering GoToIdleCommand()")

            device = self.target

            # Reset all values intialized in InitCommand.do():
            device.component_manager.deconfigure()

            if device._obs_state == ObsState.IDLE:
                return (ResultCode.OK, 
                "GoToIdle command completed OK. Device already IDLE")

            device.obs_state_model.perform_action("component_unconfigured")

            return (ResultCode.OK, "GoToIdle command completed OK")


    class UpdateDopplerPhaseCorrectionCommand(BaseCommand):
        """
        A class for the Vcc's UpdateDopplerPhaseCorrection() command.

        Update Vcc's doppler phase correction.
        """

        def is_allowed(self: Vcc.UpdateDopplerPhaseCorrectionCommand) -> bool:
            """
            Determine if UpdateDopplerPhaseCorrection is allowed
            (allowed when Devstate is ON and ObsState is READY OR SCANNING).

            :return: if UpdateDopplerPhaseCorrection is allowed
            :rtype: bool
            """
            if self.target.get_state() == tango.DevState.ON and \
                self.target._obs_state in [ObsState.READY, ObsState.SCANNING]:
                return True
            return False

        def do(self: Vcc.UpdateDopplerPhaseCorrectionCommand, argin: str) -> None:
            """
            Stateless hook for UpdateDopplerPhaseCorrection() command functionality.

            :param argin: the doppler phase correction JSON
            """
            if self.is_allowed():
                self.target.component_manager.update_doppler_phase_correction(argin)


    @command(
        dtype_in="DevString",
        doc_in="JSON formatted string with the Doppler phase correction model.",
    )
    @DebugIt()
    def UpdateDopplerPhaseCorrection(self, argin: str):
        # PROTECTED REGION ID(CspSubElementObsDevice.UpdateDopplerPhaseCorrection) ENABLED START #
        """
        Update Vcc's doppler phase correction.
        """
        self.get_command_object("UpdateDopplerPhaseCorrection")(argin)
        # PROTECTED REGION END #    //  CspSubElementObsDevice.UpdateDopplerPhaseCorrection


    class UpdateDelayModelCommand(BaseCommand):
        """
        A class for the Vcc's UpdateDelayModel() command.

        Update Vcc's delay model.
        """

        def is_allowed(self: Vcc.UpdateDelayModelCommand) -> bool:
            """
            Determine if UpdateDelayModel is allowed
            (allowed when Devstate is ON and ObsState is READY OR SCANNING).

            :return: if UpdateDelayModel is allowed
            :rtype: bool
            """
            if self.target.get_state() == tango.DevState.ON and \
                self.target._obs_state in [ObsState.READY, ObsState.SCANNING]:
                return True
            return False

        def do(self: Vcc.UpdateDelayModelCommand, argin: str) -> None:
            """
            Stateless hook for UpdateDelayModel() command functionality.

            :param argin: the delay model JSON
            """
            if self.is_allowed():
                self.target.component_manager.update_delay_model(argin)


    @command(
        dtype_in="DevString",
        doc_in="JSON formatted string with the delay model.",
    )
    @DebugIt()
    def UpdateDelayModel(self, argin: str):
        # PROTECTED REGION ID(CspSubElementObsDevice.UpdateDelayModel) ENABLED START #
        """
        Update Vcc's delay model.
        """
        self.get_command_object("UpdateDelayModel")(argin)
        # PROTECTED REGION END #    //  CspSubElementObsDevice.UpdateDelayModel



    class UpdateJonesMatrixCommand(BaseCommand):
        """
        A class for the Vcc's UpdateJonesMatrix() command.

        Update Vcc's Jones matrix.
        """

        def is_allowed(self: Vcc.UpdateJonesMatrixCommand) -> bool:
            """
            Determine if UpdateJonesMatrix is allowed
            (allowed when Devstate is ON and ObsState is READY OR SCANNING).

            :return: if UpdateJonesMatrix is allowed
            :rtype: bool
            """
            if self.target.get_state() == tango.DevState.ON and \
                self.target._obs_state in [ObsState.READY, ObsState.SCANNING]:
                return True
            return False

        def do(self: Vcc.UpdateJonesMatrixCommand, argin: str) -> None:
            """
            Stateless hook for UpdateJonesMatrix() command functionality.

            :param argin: the Jones Matrix JSON
            """
            if self.is_allowed():
                self.target.component_manager.update_jones_matrix(argin)


    @command(
        dtype_in="DevString",
        doc_in="JSON formatted string with the delay model.",
    )
    @DebugIt()
    def UpdateJonesMatrix(self, argin: str):
        # PROTECTED REGION ID(CspSubElementObsDevice.UpdateJonesMatrix) ENABLED START #
        """
        Update Vcc's Jones matrix.
        """
        self.get_command_object("UpdateJonesMatrix")(argin)
        # PROTECTED REGION END #    //  CspSubElementObsDevice.UpdateJonesMatrix


    class ConfigureSearchWindowCommand(ResponseCommand):
        """
        A class for the Vcc's ConfigureSearchWindow() command.

        Configure a search window by sending parameters from the input(JSON) to 
        SearchWindow device. 
        This function is called by the subarray after the configuration has 
        already been validated.
        """

        def is_allowed(self: Vcc.ConfigureSearchWindowCommand) -> bool:
            """
            Determine if ConfigureSearchWindow is allowed
            (allowed if DevState is ON and ObsState is CONFIGURING)

            :return: if ConfigureSearchWindow is allowed
            :rtype: bool
            """
            if self.target.get_state() == tango.DevState.ON and \
                (self.target._obs_state == ObsState.CONFIGURING or \
                self.target._obs_state == ObsState.READY):
                return True
            return False

        def validate_input(
            self: Vcc.ConfigureSearchWindowCommand, 
            argin: str
        ) -> Tuple[bool, str]:
            """
            Validate a search window configuration

            :param argin: JSON object with the search window parameters
            """
            device = self.target

            # try to deserialize input string to a JSON object
            try:
                argin = json.loads(argin)
            except json.JSONDecodeError:  # argument not a valid JSON object
                msg = "Search window configuration object is not a valid JSON object."
                return (False, msg)

            # Validate searchWindowID.
            if "search_window_id" in argin:
                sw_id = argin["search_window_id"]
                if sw_id in [1, 2]:
                    pass
                else:  # searchWindowID not in valid range
                    msg = f"'search_window_id' must be one of [1, 2] (received {sw_id})."
                    return (False, msg)
            else:
                msg = "Search window specified, but 'search_window_id' not given."
                return (False, msg)

            # Validate searchWindowTuning.
            if "search_window_tuning" in argin:
                freq_band_name = argin["frequency_band"]
                if freq_band_name not in ["5a", "5b"]:  # frequency band is not band 5
                    
                    frequencyBand_mi = freq_band_dict()[freq_band_name]
                    
                    frequencyBand = ["1", "2", "3", "4", "5a", "5b"].index(argin["frequency_band"])

                    assert frequencyBand_mi == frequencyBand
                    
                    start_freq_Hz, stop_freq_Hz = [
                        const.FREQUENCY_BAND_1_RANGE_HZ,
                        const.FREQUENCY_BAND_2_RANGE_HZ,
                        const.FREQUENCY_BAND_3_RANGE_HZ,
                        const.FREQUENCY_BAND_4_RANGE_HZ
                    ][frequencyBand]

                    device.logger.debug(f"start_freq_Hz = {start_freq_Hz}")
                    device.logger.debug(f"stop_freq_Hz = {stop_freq_Hz}")

                    if start_freq_Hz + argin["frequency_band_offset_stream_1"] <= \
                            int(argin["search_window_tuning"]) <= \
                            stop_freq_Hz + argin["frequency_band_offset_stream_1"]:
                        pass
                    else:
                        msg = "'search_window_tuning' must be within observed band."
                        return (False, msg)
                else:  # frequency band 5a or 5b (two streams with bandwidth 2.5 GHz)
                    if argin["band_5_tuning"] == [0,0]: # band 5 tuning not specified in configuration
                        pass
                    else:
                        frequency_band_range_1 = (
                            argin["band_5_tuning"][0] * 10 ** 9 + argin["frequency_band_offset_stream_1"] - \
                            const.BAND_5_STREAM_BANDWIDTH * 10 ** 9 / 2,
                            argin["band_5_tuning"][0] * 10 ** 9 + argin["frequency_band_offset_stream_1"] + \
                            const.BAND_5_STREAM_BANDWIDTH * 10 ** 9 / 2
                        )

                        frequency_band_range_2 = (
                            argin["band_5_tuning"][1] * 10 ** 9 + argin["frequency_band_offset_stream_2"] - \
                            const.BAND_5_STREAM_BANDWIDTH * 10 ** 9 / 2,
                            argin["band_5_tuning"][1] * 10 ** 9 + argin["frequency_band_offset_stream_2"] + \
                            const.BAND_5_STREAM_BANDWIDTH * 10 ** 9 / 2
                        )

                        if (frequency_band_range_1[0] <= \
                            int(argin["search_window_tuning"]) <= \
                            frequency_band_range_1[1]) or \
                                (frequency_band_range_2[0] <= \
                                int(argin["search_window_tuning"]) <= \
                                frequency_band_range_2[1]):
                            pass
                        else:
                            msg = "'searchWindowTuning' must be within observed band."
                            device.logger.error(msg)
                            tango.Except.throw_exception("Command failed", msg,
                                                        "ConfigureSearchWindow execution",
                                                        tango.ErrSeverity.ERR)
            else:
                msg = "Search window specified, but 'search_window_tuning' not given."
                return (False, msg)

            # Validate tdcEnable.
            if "tdc_enable" in argin:
                if argin["tdc_enable"] in [True, False]:
                    pass
                else:
                    msg = "Search window specified, but 'tdc_enable' not given."
                    return (False, msg)
            else:
                msg = "Search window specified, but 'tdc_enable' not given."
                return (False, msg)

            # Validate tdcNumBits.
            if argin["tdc_enable"]:
                if "tdc_num_bits" in argin:
                    tdc_num_bits = argin["tdc_num_bits"]
                    if tdc_num_bits in [2, 4, 8]:
                        pass
                    else:
                        msg = f"'tdcNumBits' must be one of [2, 4, 8] (received {tdc_num_bits})."
                        return (False, msg)
                else:
                    msg = "Search window specified with TDC enabled, but 'tdcNumBits' not given."
                    return (False, msg)

            # Validate tdcPeriodBeforeEpoch.
            if "tdc_period_before_epoch" in argin:
                tdc_pbe = argin["tdc_period_before_epoch"]
                if tdc_pbe > 0:
                    pass
                else:
                    msg = f"'tdcPeriodBeforeEpoch' must be a positive integer (received {tdc_pbe})."
                    return (False, msg)
            else:
                pass

            # Validate tdcPeriodAfterEpoch.
            if "tdc_period_after_epoch" in argin:
                tdc_pae = argin["tdc_period_after_epoch"]
                if tdc_pae > 0:
                    pass
                else:
                    msg = f"'tdcPeriodAfterEpoch' must be a positive integer (received {tdc_pae})."
                    return (False, msg)
            else:
                pass

            # Validate tdcDestinationAddress.
            if argin["tdc_enable"]:
                try:
                    for receptor in argin["tdc_destination_address"]:
                        receptor_id = receptor["receptor_id"]
                        if receptor_id == device.component_manager.receptor_id:
                            # TODO: validate tdc_destination_address
                            pass
                        else:
                            msg = f"Incorrect receptor ID: {receptor_id}"
                            return (False, msg)
                except KeyError:
                    # tdcDestinationAddress not given or receptorID not in tdcDestinationAddress
                    msg = "Search window specified with TDC enabled, but 'tdcDestinationAddress' " \
                        "not given or missing receptors."
                    return (False, msg)
            
            return (True, "Search window validated.")

        def do(
            self: Vcc.ConfigureSearchWindowCommand,
            argin: str
        ) -> Tuple[ResultCode, str]:
            """
            Stateless hook for ConfigureSearchWindow() command functionality.

            :param argin: JSON object with the search window parameters

            :return: A tuple containing a return code and a string
                message indicating status. The message is for
                information purpose only.
            :rtype: (ResultCode, str)
            """
            return self.target.component_manager.configure_search_window(argin)

    @command(
        dtype_in="DevString",
        doc_in="JSON formatted string with the search window configuration.",
        dtype_out="DevVarLongStringArray",
        doc_out="A tuple containing a return code and a string message indicating status. "
        "The message is for information purpose only.",
    )
    @DebugIt()
    def ConfigureSearchWindow(self, argin):
        # PROTECTED REGION ID(CspSubElementObsDevice.ConfigureScan) ENABLED START #
        """
        Configure the observing device parameters for a search window.

        :param argin: JSON formatted string with the search window configuration.
        :type argin: 'DevString'

        :return: A tuple containing a return code and a string message indicating status.
            The message is for information purpose only.
        :rtype: (ResultCode, str)
        """
        # This validation is already performed in the CbfSubarray ConfigureScan.
        # TODO: Improve validation (validation should only be done once,
        # most of the validation can be done through a schema instead of manually
        # through functions).
        command = self.get_command_object("ConfigureSearchWindow")

        (valid, message) = command.validate_input(argin)
        if not valid:
            self._raise_configuration_fatal_error(message, "ConfigureSearchWindow")

        (result_code, message) = command(argin)

        return [[result_code], [message]]
        # PROTECTED REGION END #    //  CspSubElementObsDevice.ConfigureScan


# ----------
# Run server
# ----------

def main(args=None, **kwargs):
    # PROTECTED REGION ID(Vcc.main) ENABLED START #
    return run((Vcc,), args=args, **kwargs)
    # PROTECTED REGION END #    //  Vcc.main

if __name__ == '__main__':
    main()<|MERGE_RESOLUTION|>--- conflicted
+++ resolved
@@ -889,48 +889,7 @@
             """
             device = self.target
             # By this time, the receptor_ID should be set:
-<<<<<<< HEAD
-            self.logger.debug(("device._receptor_ID = {}".
-            format(device._receptor_ID)))
-
-            # This validation is already performed in the CbfSubbarray ConfigureScan.
-            # TODO: Improve validation (validation should only be done once,
-            # most of the validation can be done through a schema instead of manually
-            # through functions).
-            result_code = ResultCode.OK
-            try:
-                (result_code, msg) = self._validate_scan_configuration(argin)
-            except tango.DevFailed as df:
-                self.logger.error(str(df.args[0].desc))
-                self.logger.warn("validate scan configuration error")
-            
-            configuration = json.loads(argin)
-
-            device._config_id = configuration["config_id"]
-
-            # TODO: The frequency band attribute is optional but 
-            # if not specified the previous frequency band set should be used 
-            # (see Mid.CBF Scan Configuration in ICD). Therefore, the previous frequency 
-            # band value needs to be stored, and if the frequency band is not
-            # set in the config it should be replaced with the previous value.
-            frequency_bands = ["1", "2", "3", "4", "5a", "5b"]
-            #TODO change frequency_band assignment to str when merging vcc 
-            # component manager changes
-            device._frequency_band = frequency_bands.index(configuration["frequency_band"])
-            device._freq_band_name =  frequency_bands[device._frequency_band]
-            if device._frequency_band in [4, 5]:
-                    device._stream_tuning = configuration["band_5_tuning"]
-
-            device._frequency_band_offset_stream_1 = int(configuration["frequency_band_offset_stream_1"])
-            device._frequency_band_offset_stream_2 = int(configuration["frequency_band_offset_stream_2"])
-            
-            if "rfi_flagging_mask" in configuration:
-                device._rfi_flagging_mask = str(configuration["rfi_flagging_mask"])
-            else:
-                self.logger.warn("'rfiFlaggingMask' not given. Proceeding.")
-=======
             device.logger.debug(f"receptorID: {device.component_manager.receptor_id}")
->>>>>>> 230a6f9b
 
             device.component_manager.deconfigure()
             (result_code, msg) = device.component_manager.configure_scan(argin)
