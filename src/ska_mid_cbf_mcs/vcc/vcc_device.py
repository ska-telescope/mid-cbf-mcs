--- conflicted
+++ resolved
@@ -17,10 +17,6 @@
 # Vcc TANGO device class for the prototype
 
 # PROTECTED REGION ID(Vcc.additionnal_import) ENABLED START #
-<<<<<<< HEAD
-import json
-import logging
-=======
 from __future__ import annotations  # allow forward references in type hints
 
 from typing import List, Tuple
@@ -29,7 +25,6 @@
 import sys
 import json
 import copy
->>>>>>> ac70fcda
 
 # tango imports
 import tango
@@ -657,12 +652,6 @@
                 self.logger.warn("'scfoBand5b' not specified. Defaulting to 0.")
             
             if result_code == ResultCode.OK:
-<<<<<<< HEAD
-                # TODO: cosider to turn_on the selected band device
-                #       via a separate command
-                self.turn_on_band_device(device._freq_band_name)
-=======
->>>>>>> ac70fcda
                 # store the configuration on command success
                 device._last_scan_configuration = argin
                 msg = "Configure command completed OK"
@@ -691,58 +680,6 @@
             :rtype: (ResultCode, str)
             """
             try:
-<<<<<<< HEAD
-                config_dict = json.loads(argin)
-                device._config_id = config_dict['config_id']
-                self.logger.info("New Config ID: {}".format(device._config_id))
-                freq_band_name = config_dict['frequency_band']
-                device._freq_band_name = freq_band_name
-                device._frequency_band = freq_band_dict()[freq_band_name]
-
-                # call the method to validate the data sent with
-                # the configuration, as needed.
-                return (ResultCode.OK, "ConfigureScan arguments validation successfull")
-
-            except (KeyError, json.JSONDecodeError) as err:
-                msg = "Validate configuration failed with error:{}".format(err)
-            except Exception as other_errs:
-                msg = "Validate configuration failed with unknown error:{}".format(
-                    other_errs)
-                self.logger.error(msg)
-            return (ResultCode.FAILED, msg)
-
-        def turn_on_band_device(self, freq_band_name):
-            """
-            Constraint: Must be called AFTER validate_input()
-            Set corresponding band of this VCC. # TODO - remove this
-            Send ON signal to the corresponding band, and DISABLE signal 
-            to all others
-            """
-
-            device = self.target
-
-            # TODO: can be done in a more Pythonian way; broken?
-            if freq_band_name in ["1", "2"]:
-                device._proxy_band_12.On()
-                device._proxy_band_3.Disable()
-                device._proxy_band_4.Disable()
-                device._proxy_band_5.Disable()
-            elif freq_band_name == "3":
-                device._proxy_band_12.Disable()
-                device._proxy_band_3.On()
-                device._proxy_band_4.Disable()
-                device._proxy_band_5.Disable()
-            elif freq_band_name == "4":
-                device._proxy_band_12.Disable()
-                device._proxy_band_3.Disable()
-                device._proxy_band_4.On()
-                device._proxy_band_5.Disable()
-            elif freq_band_name in ["5a", "5b"]:
-                device._proxy_band_12.Disable()
-                device._proxy_band_3.Disable()
-                device._proxy_band_4.Disable()
-                device._proxy_band_5.On()
-=======
                 configuration = json.loads(argin)
             except json.JSONDecodeError:  # argument not a valid JSON object
                 msg = "Scan configuration object is not a valid JSON object. Aborting configuration."
@@ -763,7 +700,6 @@
                 configuration["frequency_band_offset_stream_1"] = 0
             if abs(int(configuration["frequency_band_offset_stream_1"])) <= const.FREQUENCY_SLICE_BW * 10 ** 6 / 2:
                 pass
->>>>>>> ac70fcda
             else:
                 msg = "Absolute value of 'frequencyBandOffsetStream1' must be at most half " \
                         "of the frequency slice bandwidth. Aborting configuration."
