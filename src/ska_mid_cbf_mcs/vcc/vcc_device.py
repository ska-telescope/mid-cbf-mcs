--- conflicted
+++ resolved
@@ -619,14 +619,10 @@
 
             device._configuring_from_idle = False
 
-<<<<<<< HEAD
-            device.write_simulationMode(True)
-=======
             device.set_change_event("frequencyBand", True, True)
 
             # Setting initial simulation mode to True
             device.write_simulationMode(SimulationMode.TRUE)
->>>>>>> 17c50aab
 
             device.set_change_event("subarrayMembership", True, True)
 
