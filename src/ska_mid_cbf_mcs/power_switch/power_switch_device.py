--- conflicted
+++ resolved
@@ -19,11 +19,7 @@
 from ska_control_model import PowerState, SimulationMode
 
 # tango imports
-<<<<<<< HEAD
-from ska_tango_base.commands import ResultCode, SubmittedSlowCommand
-=======
-from ska_tango_base.commands import FastCommand, SubmittedSlowCommand
->>>>>>> 6698f89f
+from ska_tango_base.commands import SubmittedSlowCommand
 from tango import DebugIt
 from tango.server import attribute, command, device_property, run
 
@@ -151,30 +147,7 @@
     # Fast Commands
     # -------------
 
-<<<<<<< HEAD
-    class InitCommand(CbfDevice.InitCommand):
-        """
-        A class for the PowerSwitch's init_device() "command".
-        """
-
-        def do(self: PowerSwitch.InitCommand) -> tuple[ResultCode, str]:
-            """
-            Stateless hook for device initialisation.
-
-            :return: A tuple containing a return code and a string
-                message indicating status. The message is for
-                information purpose only.
-            """
-
-            (result_code, message) = super().do()
-            self._device._simulation_mode = SimulationMode.TRUE
-
-            return (result_code, message)
-
     class GetOutletPowerStateCommand(CbfFastCommand):
-=======
-    class GetOutletPowerStateCommand(FastCommand):
->>>>>>> 6698f89f
         """
         The command class for the GetOutletPowerState command.
 
