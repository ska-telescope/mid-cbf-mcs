# -*- coding: utf-8 -*-
#
# This file is part of the SKA Mid.CBF MCS project
#
# Distributed under the terms of the GPL license.
# See LICENSE for more info.

"""
CbfSubarray
Sub-element subarray device for Mid.CBF
"""
from __future__ import annotations  # allow forward references in type hints
from logging import log
from typing import Any, Dict, List, Tuple
import sys
import json
from random import randint
from threading import Thread, Lock
import time
import copy
from itertools import repeat

# Tango imports
import tango
from tango import DebugIt
from tango.server import run
from tango.server import attribute, command
from tango.server import device_property
from tango import DevState, AttrWriteType, AttrQuality
# Additional import
# PROTECTED REGION ID(CbfSubarray.additionnal_import) ENABLED START #

# SKA imports
from ska_mid_cbf_mcs.device_proxy import CbfDeviceProxy
from ska_mid_cbf_mcs.group_proxy import CbfGroupProxy
from ska_mid_cbf_mcs.commons.global_enum import const, freq_band_dict
from ska_mid_cbf_mcs.attribute_proxy import CbfAttributeProxy
from ska_mid_cbf_mcs.device_proxy import CbfDeviceProxy
from ska_tango_base.control_model import ObsState, AdminMode, HealthState
from ska_tango_base import SKASubarray, SKABaseDevice
from ska_tango_base.commands import ResultCode, BaseCommand, ResponseCommand, ActionCommand

# PROTECTED REGION END #    //  CbfSubarray.additionnal_import

__all__ = ["CbfSubarray", "main"]


def validate_ip(ip: str) -> bool:
    """
    Validate IP address format.

    :param ip: IP address to be evaluated

    :return: whether or not the IP address format is valid
    :rtype: bool
    """
    splitip = ip.split('.')
    if len(splitip) != 4:
        return False
    for ipparts in splitip:
        if not ipparts.isdigit():
            return False
        ipval = int(ipparts)
        if ipval < 0 or ipval > 255:
            return False
    return True


class CbfSubarray(SKASubarray):
    """
    CBFSubarray TANGO device class for the CBFSubarray prototype
    """

    # PROTECTED REGION ID(CbfSubarray.class_variable) ENABLED START #
    def init_command_objects(self: CbfSubarray) -> None:
        """
        Sets up the command objects. Register the new Commands here.
        """
        super().init_command_objects()
        device_args = (self, self.state_model, self.logger)
        # resource_args = (self.resource_manager, self.state_model, self.logger) 
        # only use resource_args if we want to have separate resource_manager object

        # self.register_command_object(
        #     "On",
        #     self.OnCommand(*device_args)
        # )
        self.register_command_object(
            "Off",
            self.OffCommand(*device_args)
        )
        #TODO: is this command needed (vs ConfigureScan)
        # self.register_command_object(
        #     "Configure",
        #     self.ConfigureCommand(*device_args)
        # )
        self.register_command_object(
            "AddReceptors",
            self.AddReceptorsCommand(*device_args)
        )
        self.register_command_object(
            "RemoveReceptors",
            self.RemoveReceptorsCommand(*device_args)
        )
        self.register_command_object(
            "RemoveAllReceptors",
            self.RemoveAllReceptorsCommand(*device_args)
        )
        self.register_command_object(
            "ConfigureScan",
            self.ConfigureScanCommand(*device_args)
        )
        self.register_command_object(
            "Scan",
            self.ScanCommand(*device_args)
        )
        self.register_command_object(
            "EndScan",
            self.EndScanCommand(*device_args)
        )
        self.register_command_object(
            "GoToIdle",
            self.GoToIdleCommand(*device_args)
        )
        
    # ----------
    # Helper functions
    # ----------

    def _doppler_phase_correction_event_callback(
        self: CbfSubarray,
        fqdn: str,
        name: str,
        value: Any,
        quality: AttrQuality
    ) -> None:
        """
        Callback for dopplerPhaseCorrection change event subscription.

        :param fqdn: attribute FQDN
        :param name: attribute name
        :param value: attribute value
        :param quality: attribute quality
        """
        # TODO: investigate error in this callback (subarray logs)
        if value is not None:
            try:
                self._group_vcc.write_attribute("dopplerPhaseCorrection", value)
                log_msg = f"Value of {name} is {value}"
                self.logger.debug(log_msg)
            except Exception as e:
                self.logger.error(str(e))
        else:
            self.logger.warn(f"None value for {fqdn}")

    def _delay_model_event_callback(
        self: CbfSubarray,
        fqdn: str,
        name: str,
        value: Any,
        quality: AttrQuality
    ) -> None:
        """"
        Callback for delayModel change event subscription.

        :param fqdn: attribute FQDN
        :param name: attribute name
        :param value: attribute value
        :param quality: attribute quality
        """
        self.logger.debug("Entering _delay_model_event_callback()")

        if value is not None:
            if self._obs_state not in [ObsState.READY, ObsState.SCANNING]:
                log_msg = "Ignoring delay model (obsState not correct)."
                self.logger.warn(log_msg)
                return
            try:
                self.logger.info("Received delay model update.")

                if value == self._last_received_delay_model:
                    log_msg = "Ignoring delay model (identical to previous)."
                    self.logger.warn(log_msg)
                    return

                self._last_received_delay_model = value
                delay_model_all = json.loads(value)

                for delay_model in delay_model_all["delayModel"]:
                    t = Thread(
                        target=self._update_delay_model,
                        args=(int(delay_model["epoch"]), 
                              json.dumps(delay_model["delayDetails"])
                        )
                    )
                    t.start()
            except Exception as e:
                self.logger.error(str(e))
        else:
            self.logger.warn(f"None value for {fqdn}")

<<<<<<< HEAD
    def _update_delay_model(self, epoch, model):
=======
    def _update_delay_model(
        self: CbfSubarray,
        destination_type: str,
        epoch: int,
        model: str
    ) -> None:
        """
        Update FSP and VCC delay models.

        :param destination_type: type of device to send the delay model to
        :param epoch: system time of delay model reception
        :param model: delay model
        """
>>>>>>> ad494f8e
        # This method is always called on a separate thread
        log_msg = f"Delay model active at {epoch} (currently {time.time()})..."
        self.logger.info(log_msg)

        if epoch > time.time():
            time.sleep(epoch - time.time())

        log_msg = f"Updating delay model at specified epoch {epoch}..."
        self.logger.info(log_msg)

        data = tango.DeviceData()
        data.insert(tango.DevString, model)

        # we lock the mutex, forward the configuration, then immediately unlock it
        self._mutex_delay_model_config.acquire()
        self._group_vcc.command_inout("UpdateDelayModel", data)
        self._group_fsp.command_inout("UpdateDelayModel", data)
        self._mutex_delay_model_config.release()

    def _jones_matrix_event_callback(
        self: CbfSubarray,
        fqdn: str,
        name: str,
        value: Any,
        quality: AttrQuality
    ) -> None:
        """"
        Callback for jonesMatrix change event subscription.

        :param fqdn: attribute FQDN
        :param name: attribute name
        :param value: attribute value
        :param quality: attribute quality
        """
        self.logger.debug("CbfSubarray._jones_matrix_event_callback")

        if value is not None:
            if self._obs_state not in [ObsState.READY, ObsState.SCANNING]:
                log_msg = "Ignoring Jones matrix (obsState not correct)."
                self.logger.warn(log_msg)
                return
            try:
                self.logger.info("Received Jones Matrix update.")

                if value == self._last_received_jones_matrix:
                    log_msg = "Ignoring Jones matrix (identical to previous)."
                    self.logger.warn(log_msg)
                    return

                self._last_received_jones_matrix = value
                jones_matrix_all = json.loads(value)

                for jones_matrix in jones_matrix_all["jonesMatrix"]:
                    t = Thread(
                        target=self._update_jones_matrix,
                        args=(jones_matrix["destinationType"], 
                              int(jones_matrix["epoch"]), 
                              json.dumps(jones_matrix["matrixDetails"])
                        )
                    )
                    t.start()
            except Exception as e:
                self.logger.error(str(e))
        else:
            self.logger.warn(f"None value for {fqdn}")

    def _update_jones_matrix(
        self: CbfSubarray,
        destination_type: str,
        epoch: int,
        matrix_details: str
    ) -> None:
        """
        Update FSP and VCC Jones matrices.

        :param destination_type: type of device to send the delay model to
        :param epoch: system time of delay model reception
        :param matrix_details: Jones matrix value
        """
        #This method is always called on a separate thread
        self.logger.debug("CbfSubarray._update_jones_matrix")
        log_msg = f"Jones matrix active at {epoch} (currently {time.time()})..."
        self.logger.info(log_msg)

        if epoch > time.time():
            time.sleep(epoch - time.time())

        log_msg = f"Updating Jones Matrix at specified epoch {epoch}..."
        self.logger.info(log_msg)

        data = tango.DeviceData()
        data.insert(tango.DevString, matrix_details)

        # we lock the mutex, forward the configuration, then immediately unlock it
        self._mutex_jones_matrix_config.acquire()
        if destination_type == "vcc":
            self._group_vcc.command_inout("UpdateJonesMatrix", data)
        elif destination_type == "fsp":
            self._group_fsp.command_inout("UpdateJonesMatrix", data)
        self._mutex_jones_matrix_config.release()

    def _beam_weights_event_callback(
        self: CbfSubarray,
        fqdn: str,
        name: str,
        value: Any,
        quality: AttrQuality
    ) -> None:
        """"
        Callback for beamWeights change event subscription.

        :param fqdn: attribute FQDN
        :param name: attribute name
        :param value: attribute value
        :param quality: attribute quality
        """
        self.logger.debug("CbfSubarray._beam_weights_event_callback")

        if value is not None:
            if self._obs_state not in [ObsState.READY, ObsState.SCANNING]:
                log_msg = "Ignoring beam weights (obsState not correct)."
                self.logger.warn(log_msg)
                return
            try:
                self.logger.info("Received beam weights update.")

                if value == self._last_received_beam_weights:
                    log_msg = "Ignoring beam weights (identical to previous)."
                    self.logger.warn(log_msg)
                    return

                self._last_received_beam_weights = value
                beam_weights_all = json.loads(value)

                for beam_weights in beam_weights_all["beamWeights"]:
                    t = Thread(
                        target=self._update_beam_weights,
                        args=(int(beam_weights["epoch"]), 
                              json.dumps(beam_weights["beamWeightsDetails"])
                        )
                    )
                    t.start()
            except Exception as e:
                self.logger.error(str(e))
        else:
            self.logger.warn(f"None value for {fqdn}")

    def _update_beam_weights(
        self: CbfSubarray,
        epoch: int,
        weights_details: str
    ) -> None:
        """
        Update FSP beam weights.

        :param destination_type: type of device to send the delay model to
        :param epoch: system time of delay model reception
        :param weights_details: beam weights value
        """
        #This method is always called on a separate thread
        self.logger.debug("CbfSubarray._update_beam_weights")
        log_msg = f"Beam weights active at {epoch} (currently {time.time()})..."
        self.logger.info(log_msg)

        if epoch > time.time():
            time.sleep(epoch - time.time())

        log_msg = f"Updating beam weights at specified epoch {epoch}..."
        self.logger.info(log_msg)

        data = tango.DeviceData()
        data.insert(tango.DevString, weights_details)

        # we lock the mutex, forward the configuration, then immediately unlock it
        self._mutex_beam_weights_config.acquire()
        self._group_fsp.command_inout("UpdateBeamWeights", data)
        self._mutex_beam_weights_config.release()

    def _state_change_event_callback(
        self: CbfSubarray,
        fqdn: str,
        name: str,
        value: Any,
        quality: AttrQuality
    ) -> None:
        """"
        Callback for state and healthState change event subscription.

        :param fqdn: attribute FQDN
        :param name: attribute name
        :param value: attribute value
        :param quality: attribute quality
        """
        if value is not None:
            try:
                if "healthState" in name:
                    if "vcc" in fqdn:
                        self._vcc_health_state[fqdn] = value
                    elif "fsp" in fqdn:
                        self._fsp_health_state[fqdn] = value
                    else:
                        # should NOT happen!
                        log_msg = f"Received healthState change for unknown device {name}"
                        self.logger.warn(log_msg)
                        return
                elif "State" in name:
                    if "vcc" in fqdn:
                        self._vcc_state[fqdn] = value
                    elif "fsp" in fqdn:
                        self._fsp_state[fqdn] = value
                    else:
                        # should NOT happen!
                        log_msg = f"Received state change for unknown device {name}"
                        self.logger.warn(log_msg)
                        return

                log_msg = f"New value for {fqdn} {name} is {value}"
                self.logger.info(log_msg)

            except Exception as except_occurred:
                self.logger.error(str(except_occurred))
        else:
            self.logger.warn(f"None value for {fqdn}")

    def _validate_scan_configuration(
        self: CbfSubarray,
        argin: str
    ) -> None:
        """
        Validate scan configuration.

        :param argin: The configuration as JSON formatted string.

        :raises: ``tango.DevFailed`` if the configuration data validation fails.
        """
        # try to deserialize input string to a JSON object
        try:
            full_configuration = json.loads(argin)
            common_configuration = copy.deepcopy(full_configuration["common"])
            configuration = copy.deepcopy(full_configuration["cbf"])
        except json.JSONDecodeError:  # argument not a valid JSON object
            msg = "Scan configuration object is not a valid JSON object. Aborting configuration."
            self._raise_configure_scan_fatal_error(msg)

        for proxy in self._proxies_assigned_vcc:
            if proxy.State() != tango.DevState.ON:
                msg = f"VCC {self._proxies_vcc.index(proxy) + 1} is not ON. Aborting configuration."
                self._raise_configure_scan_fatal_error(msg)
        
        # Validate frequencyBandOffsetStream1.
        if "frequency_band_offset_stream_1" not in configuration:
            configuration["frequency_band_offset_stream_1"] = 0
        if abs(int(configuration["frequency_band_offset_stream_1"])) <= const.FREQUENCY_SLICE_BW * 10 ** 6 / 2:
            pass
        else:
            msg = "Absolute value of 'frequencyBandOffsetStream1' must be at most half " \
                    "of the frequency slice bandwidth. Aborting configuration."
            self._raise_configure_scan_fatal_error(msg)

        # Validate frequencyBandOffsetStream2.
        if "frequency_band_offset_stream_2" not in configuration:
            configuration["frequency_band_offset_stream_2"] = 0
        if abs(int(configuration["frequency_band_offset_stream_2"])) <= const.FREQUENCY_SLICE_BW * 10 ** 6 / 2:
            pass
        else:
            msg = "Absolute value of 'frequencyBandOffsetStream2' must be at most " \
                    "half of the frequency slice bandwidth. Aborting configuration."
            self._raise_configure_scan_fatal_error(msg)

        # Validate band5Tuning, frequencyBandOffsetStream2 if frequencyBand is 5a or 5b.
        if common_configuration["frequency_band"] in ["5a", "5b"]:
            # band5Tuning is optional
            if "band_5_tuning" in common_configuration:
                pass
                # check if streamTuning is an array of length 2
                try:
                    assert len(common_configuration["band_5_tuning"]) == 2
                except (TypeError, AssertionError):
                    msg = "'band5Tuning' must be an array of length 2. Aborting configuration."
                    self._raise_configure_scan_fatal_error(msg)

                stream_tuning = [*map(float, common_configuration["band_5_tuning"])]
                if common_configuration["frequency_band"] == "5a":
                    if all(
                            [const.FREQUENCY_BAND_5a_TUNING_BOUNDS[0] <= stream_tuning[i]
                             <= const.FREQUENCY_BAND_5a_TUNING_BOUNDS[1] for i in [0, 1]]
                    ):
                        pass
                    else:
                        msg = (
                            "Elements in 'band5Tuning must be floats between"
                            f"{const.FREQUENCY_BAND_5a_TUNING_BOUNDS[0]} and "
                            f"{const.FREQUENCY_BAND_5a_TUNING_BOUNDS[1]} "
                            f"(received {stream_tuning[0]} and {stream_tuning[1]})"
                            " for a 'frequencyBand' of 5a. "
                            "Aborting configuration."
                        )
                        self._raise_configure_scan_fatal_error(msg)
                else:  # configuration["frequency_band"] == "5b"
                    if all(
                            [const.FREQUENCY_BAND_5b_TUNING_BOUNDS[0] <= stream_tuning[i]
                             <= const.FREQUENCY_BAND_5b_TUNING_BOUNDS[1] for i in [0, 1]]
                    ):
                        pass
                    else:
                        msg = (
                            "Elements in 'band5Tuning must be floats between"
                            f"{const.FREQUENCY_BAND_5b_TUNING_BOUNDS[0]} and "
                            f"{const.FREQUENCY_BAND_5b_TUNING_BOUNDS[1]} "
                            f"(received {stream_tuning[0]} and {stream_tuning[1]})"
                            " for a 'frequencyBand' of 5b. "
                            "Aborting configuration."
                        )
                        self._raise_configure_scan_fatal_error(msg)
            else:
                # set band5Tuning to zero for the rest of the test. This won't 
                # change the argin in function "configureScan(argin)"
                common_configuration["band_5_tuning"] = [0, 0]

        # Validate dopplerPhaseCorrSubscriptionPoint.
        if "doppler_phase_corr_subscription_point" in configuration:
            try:
                attribute_proxy = CbfAttributeProxy(
                    fqdn=configuration["doppler_phase_corr_subscription_point"],
                    logger=self.logger
                )
                attribute_proxy.ping()
            except tango.DevFailed:  # attribute doesn't exist or is not set up correctly
                msg = (
                    f"Attribute {configuration['doppler_phase_corr_subscription_point']}"
                    " not found or not set up correctly for "
                    "'dopplerPhaseCorrSubscriptionPoint'. Aborting configuration."
                )
                self._raise_configure_scan_fatal_error(msg)

        # Validate delayModelSubscriptionPoint.
        if "delay_model_subscription_point" in configuration:
            try:
                attribute_proxy = CbfAttributeProxy(
                    fqdn=configuration["delay_model_subscription_point"],
                    logger=self.logger
                )
                attribute_proxy.ping()
            except tango.DevFailed:  # attribute doesn't exist or is not set up correctly
                msg = (
                    f"Attribute {configuration['delay_model_subscription_point']}"
                    " not found or not set up correctly for "
                    "'delayModelSubscriptionPoint'. Aborting configuration."
                )
                self._raise_configure_scan_fatal_error(msg)

        # Validate jonesMatrixSubscriptionPoint.
        if "jones_matrix_subscription_point" in configuration:
            try:
                attribute_proxy = CbfAttributeProxy(
                    fqdn=configuration["jones_matrix_subscription_point"],
                    logger=self.logger
                )
                attribute_proxy.ping()
            except tango.DevFailed:  # attribute doesn't exist or is not set up correctly
                msg = (
                    f"Attribute {configuration['jones_matrix_subscription_point']}"
                    " not found or not set up correctly for "
                    "'jonesMatrixSubscriptionPoint'. Aborting configuration."
                )
                self._raise_configure_scan_fatal_error(msg)
        
        # Validate beamWeightsSubscriptionPoint.
        if "timing_beam_weights_subscription_point" in configuration:
            try:
                attribute_proxy = CbfAttributeProxy(
                    fqdn=configuration["timing_beam_weights_subscription_point"],
                    logger=self.logger
                )
                attribute_proxy.ping()
            except tango.DevFailed:  # attribute doesn't exist or is not set up correctly
                msg = (
                    f"Attribute {configuration['timing_beam_weights_subscription_point']}"
                    " not found or not set up correctly for "
                    "'beamWeightsSubscriptionPoint'. Aborting configuration."
                )
                self._raise_configure_scan_fatal_error(msg)


        # Validate searchWindow.
        if "search_window" in configuration:
            # check if searchWindow is an array of maximum length 2
            if len(configuration["search_window"]) > 2:
                msg = "'searchWindow' must be an array of maximum length 2. " \
                        "Aborting configuration."
                self._raise_configure_scan_fatal_error(msg)
            #TODO consider moving the search_window object validation to Vcc
            for search_window in configuration["search_window"]:
                for vcc in self._proxies_assigned_vcc:
                    try:
                        search_window["frequency_band"] = common_configuration["frequency_band"]
                        search_window["frequency_band_offset_stream_1"] = \
                            configuration["frequency_band_offset_stream_1"]
                        search_window["frequency_band_offset_stream_2"] = \
                            configuration["frequency_band_offset_stream_2"]
                        if search_window["frequency_band"] in ["5a", "5b"]:
                            search_window["band_5_tuning"] = common_configuration["band_5_tuning"]

                        # pass on configuration to VCC
                        vcc.ValidateSearchWindow(json.dumps(search_window))

                    except tango.DevFailed:  # exception in Vcc.ValidateSearchWindow
                        msg = (
                            "An exception occurred while configuring VCC search "
                            f"windows:\n{sys.exc_info()[1].args[0].de}\n. "
                            "Aborting configuration."
                        )
                        self._raise_configure_scan_fatal_error(msg)
        else:
            pass

        # Validate fsp.
        for fsp in configuration["fsp"]:
            try:
                # Validate fspID.
                if int(fsp["fsp_id"]) in list(range(1, self._count_fsp + 1)):
                    fspID = int(fsp["fsp_id"])
                    proxy_fsp = self._proxies_fsp[fspID - 1]
                    if fsp["function_mode"] == "CORR":
                        proxy_fsp_subarray = self._proxies_fsp_corr_subarray[fspID - 1]
                    elif fsp["function_mode"] == "PSS-BF":
                        proxy_fsp_subarray = self._proxies_fsp_pss_subarray[fspID - 1]
                    elif fsp["function_mode"] == "PST-BF":
                        proxy_fsp_subarray = self._proxies_fsp_pst_subarray[fspID - 1]
                else:
                    msg = (
                        f"'fspID' must be an integer in the range [1, {self._count_fsp}]."
                        " Aborting configuration."
                    )
                    self._raise_configure_scan_fatal_error(msg)

                if proxy_fsp.State() != tango.DevState.ON:
                    msg = f"FSP {fspID} is not ON. Aborting configuration."
                    self._raise_configure_scan_fatal_error(msg)

                if proxy_fsp_subarray.State() != tango.DevState.ON:
                    msg = (
                        f"Subarray {self._subarray_id} of FSP {fspID} is not ON."
                        " Aborting configuration."
                    )
                    self._raise_configure_scan_fatal_error(msg)

                # Validate functionMode.
                function_modes = ["CORR", "PSS-BF", "PST-BF", "VLBI"]
                if fsp["function_mode"] in function_modes:
                    if function_modes.index(fsp["function_mode"]) + 1 == \
                            proxy_fsp.functionMode or \
                            proxy_fsp.functionMode == 0:
                        pass
                    else:
                        #TODO need to add this check for VLBI once implemented
                        for fsp_corr_subarray_proxy in self._proxies_fsp_corr_subarray:
                            if fsp_corr_subarray_proxy.obsState != ObsState.IDLE:
                                msg = (
                                    f"A different subarray is using FSP {fsp['fsp_id']} "
                                    "for a different function mode. Aborting configuration."
                                )
                                self._raise_configure_scan_fatal_error(msg)
                        for fsp_pss_subarray_proxy in self._proxies_fsp_pss_subarray:
                            if fsp_pss_subarray_proxy.obsState != ObsState.IDLE:
                                msg = (
                                    f"A different subarray is using FSP {fsp['fsp_id']} "
                                    "for a different function mode. Aborting configuration."
                                )
                                self._raise_configure_scan_fatal_error(msg)
                        for fsp_pst_subarray_proxy in self._proxies_fsp_pst_subarray:
                            if fsp_pst_subarray_proxy.obsState != ObsState.IDLE:
                                msg = (
                                    f"A different subarray is using FSP {fsp['fsp_id']} "
                                    "for a different function mode. Aborting configuration."
                                )
                                self._raise_configure_scan_fatal_error(msg)
                else:
                    msg = (
                        f"'functionMode' must be one of {function_modes} "
                        f"(received {fsp['function_mode']}). "
                    )
                    self._raise_configure_scan_fatal_error(msg)

                # TODO - why add these keys to the fsp dict - not good practice!
                # TODO - create a new dict from a deep copy of the fsp dict.
                fsp["frequency_band"] = common_configuration["frequency_band"]
                fsp["frequency_band_offset_stream_1"] = configuration["frequency_band_offset_stream_1"]
                fsp["frequency_band_offset_stream_2"] = configuration["frequency_band_offset_stream_2"]
                if fsp["frequency_band"] in ["5a", "5b"]:
                    fsp["band_5_tuning"] = common_configuration["band_5_tuning"]

                # --------------------------------------------------------

                ########## CORR ##########

                if fsp["function_mode"] == "CORR":

                    if "receptor_ids" in fsp:
                        for this_rec in fsp["receptor_ids"]:
                            if this_rec not in self._receptors:
                                msg = (
                                    f"Receptor {self._receptors[this_rec]} "
                                    f"does not belong to subarray {self._subarray_id}."
                                )
                                self.logger.error(msg)
                                self._raise_configure_scan_fatal_error(msg)
                    else:
                        msg = "'receptors' not specified for Fsp CORR config"
                        # TODO - In this case by the ICD, all subarray allocated resources should be used.
                        # TODO add support for more than one receptor per fsp
                        # fsp["receptor_ids"] = self._receptors
                        fsp["receptor_ids"] = self._receptors[0]

                    frequencyBand = freq_band_dict()[fsp["frequency_band"]]
                    # Validate frequencySliceID.
                    # TODO: move these to consts
                    # See for ex. Fig 8-2 in the Mid.CBF DDD 
                    num_frequency_slices = [4, 5, 7, 12, 26, 26]
                    if int(fsp["frequency_slice_id"]) in list(
                            range(1, num_frequency_slices[frequencyBand] + 1)):
                        pass
                    else:
                        msg = (
                            "'frequencySliceID' must be an integer in the range "
                            f"[1, {num_frequency_slices[frequencyBand]}] "
                            f"for a 'frequencyBand' of {fsp['frequency_band']}."
                        )
                        self.logger.error(msg)
                        tango.Except.throw_exception("Command failed", msg, "ConfigureScan execution",
                                                        tango.ErrSeverity.ERR)

                    # Validate zoom_factor.
                    if int(fsp["zoom_factor"]) in list(range(0, 7)):
                        pass
                    else:
                        msg = "'zoom_factor' must be an integer in the range [0, 6]."
                        # this is a fatal error
                        self.logger.error(msg)
                        tango.Except.throw_exception("Command failed", msg, "ConfigureScan execution",
                                                        tango.ErrSeverity.ERR)

                    # Validate zoomWindowTuning.
                    if int(fsp["zoom_factor"]) > 0:  # zoomWindowTuning is required
                        if "zoom_window_tuning" in fsp:

                            if fsp["frequency_band"] not in ["5a", "5b"]:  # frequency band is not band 5
                                frequencyBand = ["1", "2", "3", "4", "5a", "5b"].index(fsp["frequency_band"])
                                frequency_band_start = [*map(lambda j: j[0] * 10 ** 9, [
                                    const.FREQUENCY_BAND_1_RANGE,
                                    const.FREQUENCY_BAND_2_RANGE,
                                    const.FREQUENCY_BAND_3_RANGE,
                                    const.FREQUENCY_BAND_4_RANGE
                                ])][frequencyBand] + fsp["frequency_band_offset_stream_1"]
                                
                                frequency_slice_range = (
                                    frequency_band_start + \
                                    (fsp["frequency_slice_id"] - 1) * const.FREQUENCY_SLICE_BW * 10 ** 6,
                                    frequency_band_start +
                                    fsp["frequency_slice_id"] * const.FREQUENCY_SLICE_BW * 10 ** 6
                                )

                                if frequency_slice_range[0] <= \
                                        int(fsp["zoom_window_tuning"]) * 10 ** 3 <= \
                                        frequency_slice_range[1]:
                                    pass
                                else:
                                    msg = "'zoomWindowTuning' must be within observed frequency slice."
                                    self.logger.error(msg)
                                    tango.Except.throw_exception("Command failed", msg,
                                                                    "ConfigureScan execution",
                                                                    tango.ErrSeverity.ERR)
                            else:  # frequency band 5a or 5b (two streams with bandwidth 2.5 GHz)
                                if common_configuration["band_5_tuning"] == [0,0]: # band5Tuning not specified
                                    pass
                                else:

                                    # TODO: these validations of BW range are done many times
                                    # in many places - use a commom function; also may be possible
                                    # to do them only once (ex. for band5Tuning)

                                    frequency_slice_range_1 = (
                                        fsp["band_5_tuning"][0] * 10 ** 9 + fsp["frequency_band_offset_stream_1"] - \
                                        const.BAND_5_STREAM_BANDWIDTH * 10 ** 9 / 2 + \
                                        (fsp["frequency_slice_id"] - 1) * const.FREQUENCY_SLICE_BW * 10 ** 6,
                                        fsp["band_5_tuning"][0] * 10 ** 9 + fsp["frequency_band_offset_stream_1"] - \
                                        const.BAND_5_STREAM_BANDWIDTH * 10 ** 9 / 2 + \
                                        fsp["frequency_slice_id"] * const.FREQUENCY_SLICE_BW * 10 ** 6
                                    )

                                    frequency_slice_range_2 = (
                                        fsp["band_5_tuning"][1] * 10 ** 9 + fsp["frequency_band_offset_stream_2"] - \
                                        const.BAND_5_STREAM_BANDWIDTH * 10 ** 9 / 2 + \
                                        (fsp["frequency_slice_id"] - 1) * const.FREQUENCY_SLICE_BW * 10 ** 6,
                                        fsp["band_5_tuning"][1] * 10 ** 9 + fsp["frequency_band_offset_stream_2"] - \
                                        const.BAND_5_STREAM_BANDWIDTH * 10 ** 9 / 2 + \
                                        fsp["frequency_slice_id"] * const.FREQUENCY_SLICE_BW * 10 ** 6
                                    )

                                    if (frequency_slice_range_1[0] <= int(fsp["zoom_window_tuning"]) * 10 ** 3 <=
                                        frequency_slice_range_1[1]) or \
                                            (frequency_slice_range_2[0] <=
                                            int(fsp["zoom_window_tuning"]) * 10 ** 3 <=
                                            frequency_slice_range_2[1]):
                                        pass
                                    else:
                                        msg = "'zoomWindowTuning' must be within observed frequency slice."
                                        self.logger.error(msg)
                                        tango.Except.throw_exception("Command failed", msg,
                                                                    "ConfigureScan execution",
                                                                    tango.ErrSeverity.ERR)
                        else:
                            msg = "FSP specified, but 'zoomWindowTuning' not given."
                            self.logger.error(msg)
                            tango.Except.throw_exception("Command failed", msg,
                                                            "ConfigureScan execution",
                                                            tango.ErrSeverity.ERR)

                    # Validate integrationTime.
                    if int(fsp["integration_factor"]) in list(
                            range (self.MIN_INT_TIME, 10 * self.MIN_INT_TIME + 1, self.MIN_INT_TIME)
                    ):
                        pass
                    else:
                        msg = (
                            "'integrationTime' must be an integer in the range"
                            f" [1, 10] multiplied by {self.MIN_INT_TIME}."
                        )
                        self.logger.error(msg)
                        tango.Except.throw_exception("Command failed", msg, "ConfigureScan execution",
                                                        tango.ErrSeverity.ERR)

                    # Validate fspChannelOffset
                    try: 
                        if int(fsp["channel_offset"])>=0: 
                            pass
                        #TODO has to be a multiple of 14880
                        else:
                            msg="fspChannelOffset must be greater than or equal to zero"
                            self.logger.error(msg)
                            tango.Except.throw_exception("Command failed", msg, "ConfigureScan execution",
                                                        tango.ErrSeverity.ERR)
                    except:
                        msg="fspChannelOffset must be an integer"
                        self.logger.error(msg)
                        tango.Except.throw_exception("Command failed", msg, "ConfigureScan execution",
                                                        tango.ErrSeverity.ERR)

                    # validate outputlink
                    # check the format
                    try:
                        for element in fsp["output_link_map"]:
                            a, b = (int(element[0]), int(element[1]))
                    except:
                        msg = "'outputLinkMap' format not correct."
                        self.logger.error(msg)
                        tango.Except.throw_exception("Command failed", msg, "ConfigureScan execution",
                                                    tango.ErrSeverity.ERR)

                    # Validate channelAveragingMap.
                    if "channel_averaging_map" in fsp:
                        try:
                            # validate dimensions
                            for i in range(0,len(fsp["channel_averaging_map"])):
                                assert len(fsp["channel_averaging_map"][i]) == 2

                            # validate averaging factor
                            for i in range(0,len(fsp["channel_averaging_map"])):
                                # validate channel ID of first channel in group
                                if int(fsp["channel_averaging_map"][i][0]) == \
                                        i * self.NUM_FINE_CHANNELS / self.NUM_CHANNEL_GROUPS:
                                    pass  # the default value is already correct
                                else:
                                    msg = (
                                        f"'channelAveragingMap'[{i}][0] is not the channel ID of the "
                                        f"first channel in a group (received {fsp['channel_averaging_map'][i][0]})."
                                    )
                                    self.logger.error(msg)
                                    tango.Except.throw_exception("Command failed", msg,
                                                                 "ConfigureScan execution",
                                                                 tango.ErrSeverity.ERR)

                                # validate averaging factor
                                if int(fsp["channel_averaging_map"][i][1]) in [0, 1, 2, 3, 4, 6, 8]:
                                    pass
                                else:
                                    msg = (
                                        f"'channelAveragingMap'[{i}][1] must be one of "
                                        f"[0, 1, 2, 3, 4, 6, 8] (received {fsp['channel_averaging_map'][i][1]})."
                                    )
                                    self.logger.error(msg)
                                    tango.Except.throw_exception("Command failed", msg,
                                                                    "ConfigureScan execution",
                                                                    tango.ErrSeverity.ERR)
                        except (TypeError, AssertionError):  # dimensions not correct
                            msg = "channel Averaging Map dimensions not correct"
                            self.logger.error(msg)
                            tango.Except.throw_exception("Command failed", msg, "ConfigureScan execution",
                                                            tango.ErrSeverity.ERR)

                    # TODO: validate destination addresses: outputHost, outputMac, outputPort?

                # --------------------------------------------------------

                ########## PSS-BF ##########
                # TODO currently only CORR function mode is supported outside of Mid.CBF MCS
                if fsp["function_mode"] == "PSS-BF":
                    if int(fsp["search_window_id"]) in [1, 2]:
                        pass
                    else:  # searchWindowID not in valid range
                        msg = (
                            "'searchWindowID' must be one of [1, 2] "
                            f"(received {fsp['search_window_id']})."
                        )
                        self._raise_configure_scan_fatal_error(msg)
                    if len(fsp["search_beam"]) <= 192:
                        for searchBeam in fsp["search_beam"]:
                            if 1 > int(searchBeam["search_beam_id"]) > 1500:
                                # searchbeamID not in valid range
                                msg = (
                                    "'searchBeamID' must be within range 1-1500 "
                                    f"(received {searchBeam['search_beam_id']})."
                                )
                                self._raise_configure_scan_fatal_error(msg)
                            
                            for fsp_pss_subarray_proxy in self._proxies_fsp_pss_subarray:
                                searchBeamID = fsp_pss_subarray_proxy.searchBeamID
                                if searchBeamID is None:
                                    pass
                                else:
                                    for search_beam_ID in searchBeamID:
                                        if int(searchBeam["search_beam_id"]) != search_beam_ID:
                                            pass
                                        elif fsp_pss_subarray_proxy.obsState == ObsState.IDLE:
                                            pass
                                        else:
                                            msg = (
                                                f"'searchBeamID' {searchBeam['search_beam_id']} "
                                                "is already being used on another fspSubarray."
                                            )
                                            self._raise_configure_scan_fatal_error(msg)
                            
                                # Validate receptors.
                                # This is always given, due to implementation details.
                                #TODO assume always given, as there is currently only support for 1 receptor/beam
                            if "receptor_ids" not in searchBeam:
                                searchBeam["receptor_ids"] = self._receptors

                            # Sanity check:
                            for this_rec in searchBeam["receptor_ids"]:
                                if this_rec not in self._receptors:
                                    msg = (
                                        f"Receptor {self._receptors[this_rec]} "
                                        f"does not belong to subarray {self._subarray_id}."
                                    )
                                    self.logger.error(msg)
                                    tango.Except.throw_exception("Command failed", msg, 
                                    "ConfigureScan execution", tango.ErrSeverity.ERR)

                            if searchBeam["enable_output"] is False or searchBeam["enable_output"] is True:
                                pass
                            else:
                                msg = "'outputEnabled' is not a valid boolean"
                                self._raise_configure_scan_fatal_error(msg)

                            if isinstance(searchBeam["averaging_interval"], int):
                                pass
                            else:
                                msg = "'averagingInterval' is not a valid integer"
                                self._raise_configure_scan_fatal_error(msg)

                            if validate_ip(searchBeam["search_beam_destination_address"]):
                                pass
                            else:
                                msg = "'searchBeamDestinationAddress' is not a valid IP address"
                                self._raise_configure_scan_fatal_error(msg)

                    else:
                        msg = "More than 192 SearchBeams defined in PSS-BF config"
                        self._raise_configure_scan_fatal_error(msg)
                
                # --------------------------------------------------------

                ########## PST-BF ##########
                # TODO currently only CORR function mode is supported outside of Mid.CBF MCS
                if fsp["function_mode"] == "PST-BF":
                    if len(fsp["timing_beam"]) <= 16:
                        for timingBeam in fsp["timing_beam"]:
                            if 1 <= int(timingBeam["timing_beam_id"]) <= 16:
                                pass
                            else:  # timingBeamID not in valid range
                                msg = (
                                    "'timingBeamID' must be within range 1-16 "
                                    f"(received {timingBeam['timing_beam_id']})."
                                )
                                self._raise_configure_scan_fatal_error(msg)
                            for fsp_pst_subarray_proxy in self._proxies_fsp_pst_subarray:
                                timingBeamID = fsp_pst_subarray_proxy.timingBeamID
                                if timingBeamID is None:
                                    pass
                                else:
                                    for timing_beam_ID in timingBeamID:
                                        if int(timingBeam["timing_beam_id"]) != timing_beam_ID:
                                            pass
                                        elif fsp_pst_subarray_proxy.obsState == ObsState.IDLE:
                                            pass
                                        else:
                                            msg = (
                                                f"'timingBeamID' {timingBeam['timing_beam_id']} "
                                                "is already being used on another fspSubarray."
                                            )
                                            self._raise_configure_scan_fatal_error(msg)

                            # Validate receptors.
                            # This is always given, due to implementation details.
                            if "receptor_ids" in timingBeam:
                                for this_rec in timingBeam["receptor_ids"]:
                                    if this_rec not in self._receptors:
                                        msg = (
                                            f"Receptor {self._receptors[this_rec]} "
                                            f"does not belong to subarray {self._subarray_id}."
                                        )
                                        self.logger.error(msg)
                                        self._raise_configure_scan_fatal_error(msg)
                            else:
                                timingBeam["receptor_ids"] = self._receptors

                            if timingBeam["enable_output"] is False or timingBeam["enable_output"] is True:
                                pass
                            else:
                                msg = "'outputEnabled' is not a valid boolean"
                                self._raise_configure_scan_fatal_error(msg)

                            if validate_ip(timingBeam["timing_beam_destination_address"]):
                                pass
                            else:
                                msg = "'timingBeamDestinationAddress' is not a valid IP address"
                                self._raise_configure_scan_fatal_error(msg)

                    else:
                        msg = "More than 16 TimingBeams defined in PST-BF config"
                        self._raise_configure_scan_fatal_error(msg)

            except tango.DevFailed:  # exception in ConfigureScan
                msg = (
                    "An exception occurred while configuring FSPs:"
                    f"\n{sys.exc_info()[1].args[0].desc}\n" \
                    "Aborting configuration"
                 )

                self._raise_configure_scan_fatal_error(msg)

        # At this point, everything has been validated.

    def _raise_configure_scan_fatal_error(self: CbfSubarray, msg: str) -> None:
        """
        Raise fatal error in ConfigureScan execution

        :param msg: error message
        """
        self.logger.error(msg)
        tango.Except.throw_exception(
            "Command failed", msg, "ConfigureScan execution", tango.ErrSeverity.ERR
        )

    # PROTECTED REGION END #    //  CbfSubarray.class_variable



    def _deconfigure(self:CbfSubarray) -> None:
        """Completely deconfigure the subarray; all initialization performed 
        by by the ConfigureScan command must be 'undone' here."""
        
        # TODO: the deconfiguration should happen in reverse order of the
        #       initialization:

        # unsubscribe from TMC events
        for event_id in list(self._events_telstate.keys()):
            self._events_telstate[event_id].remove_event(event_id)
            del self._events_telstate[event_id]

        # unsubscribe from FSP state change events
        for fspID in list(self._events_state_change_fsp.keys()):
            proxy_fsp = self._proxies_fsp[fspID - 1]
            proxy_fsp.remove_event(
                "State",
                self._events_state_change_fsp[fspID][0]
            )
            proxy_fsp.remove_event(
                "healthState",
                self._events_state_change_fsp[fspID][1]
            )
            del self._events_state_change_fsp[fspID]
            del self._fsp_state[self._fqdn_fsp[fspID - 1]]
            del self._fsp_health_state[self._fqdn_fsp[fspID - 1]]

        for group in [
            self._group_fsp_corr_subarray, 
            self._group_fsp_pss_subarray,
            self._group_fsp_pst_subarray
            ]:
            if group.get_size() > 0:
                group.command_inout("GoToIdle")
                # remove channel info from FSP subarrays
                # already done in GoToIdle
                group.remove_all()

        if self._group_vcc.get_size() > 0:
            self._group_vcc.command_inout("GoToIdle")
            frequency_bands = ["1", "2", "3", "4", "5a", "5b"]
            freq_band_name =  frequency_bands[self._frequency_band]
            data = tango.DeviceData()
            data.insert(tango.DevString, freq_band_name)
            self._group_vcc.command_inout("TurnOffBandDevice", data)

        if self._group_fsp.get_size() > 0:
            # change FSP subarray membership
            data = tango.DeviceData()
            data.insert(tango.DevUShort, self._subarray_id)
            # self.logger.info(data)
            self._group_fsp.command_inout("RemoveSubarrayMembership", data)
            self._group_fsp.remove_all()

        # reset all private data to their initialization values:
        self._scan_ID = 0       
        self._config_ID = ""
        self._frequency_band = 0
        self._last_received_delay_model  = "{}"
        self._last_received_jones_matrix = "{}"
        self._last_received_beam_weights = "{}"

        # TODO: what happens if 
        #       fsp_corr_subarray_proxy.State() == tango.DevState.OFF ??
        #       that should not happen
        # TODO: why is this done after the group command_inout?
        for fsp_corr_subarray_proxy in self._proxies_fsp_corr_subarray:
            if fsp_corr_subarray_proxy.State() == tango.DevState.ON:
                fsp_corr_subarray_proxy.GoToIdle()
        for fsp_pss_subarray_proxy in self._proxies_fsp_pss_subarray:
            if fsp_pss_subarray_proxy.State() == tango.DevState.ON:
                fsp_pss_subarray_proxy.GoToIdle()
        for fsp_pst_subarray_proxy in self._proxies_fsp_pst_subarray:
            if fsp_pst_subarray_proxy.State() == tango.DevState.ON:
                fsp_pst_subarray_proxy.GoToIdle()
        # TODO: add 'GoToIdle' for VLBI once implemented

    def _remove_receptors_helper(self: CbfSubarray, argin: List[int]) -> None:
        """Helper function to remove receptors for removeAllReceptors. 
        Takes in a list of integers.

        :param argin: list of receptors to remove
        """
        receptor_to_vcc = dict([*map(int, pair.split(":"))] for pair in
                               self._proxy_cbf_controller.receptorToVcc)
        for receptorID in argin:
            # check for invalid receptorID
            if not 0 < receptorID < 198:
                log_msg = f"Invalid receptor ID {receptorID}. Skipping."
                self.logger.warn(log_msg)
            elif receptorID in self._receptors:
                vccID = receptor_to_vcc[receptorID]
                vccFQDN = self._fqdn_vcc[vccID - 1]
                vccProxy = self._proxies_vcc[vccID - 1]

                # unsubscribe from events
                vccProxy.remove_event(
                    "State",
                    self._events_state_change_vcc[vccID][0]
                )
                vccProxy.remove_event(
                    "healthState",
                    self._events_state_change_vcc[vccID][1]
                )
                
                del self._events_state_change_vcc[vccID]
                del self._vcc_state[vccFQDN]
                del self._vcc_health_state[vccFQDN]


                # reset receptorID and subarrayMembership Vcc attribute:
                # TODO: should VCC receptorID be altered here?
                # currently the mapping is set in the controller
                # vccProxy.receptorID = 0
                vccProxy.subarrayMembership = 0

                self._receptors.remove(receptorID)
                self._proxies_assigned_vcc.remove(vccProxy)
                self._group_vcc.remove(vccFQDN)
            else:
                log_msg = f"Receptor {receptorID} not assigned to subarray. Skipping."
                self.logger.warn(log_msg)


    # Used by commands that needs resource manager in SKASubarray 
    # base class (for example AddReceptors command). 
    # The base class define len as len(resource_manager), 
    # so we need to change that here. TODO - to clarify.
    def __len__(self: CbfSubarray) -> int:
        """
        Returns the number of resources currently assigned. Note that
        this also functions as a boolean method for whether there are
        any assigned resources: ``if len()``.

        :return: number of resources assigned
        :rtype: int
        """

        return len(self._receptors)


    # -----------------
    # Device Properties
    # -----------------

    SubID = device_property(
        dtype='uint16',
    )

    CbfControllerAddress = device_property(
        dtype='str',
        doc="FQDN of CBF CController",
        default_value="mid_csp_cbf/sub_elt/controller"
    )

    PssConfigAddress = device_property(
        dtype='str'
    )

    PstConfigAddress = device_property(
        dtype='str'
    )

    SW1Address = device_property(
        dtype='str'
    )

    SW2Address = device_property(
        dtype='str'
    )

    VCC = device_property(
        dtype=('str',)
    )

    FSP = device_property(
        dtype=('str',)
    )

    FspCorrSubarray = device_property(
        dtype=('str',)
    )

    FspPssSubarray = device_property(
        dtype=('str',)
    )

    FspPstSubarray = device_property(
        dtype=('str',)
    )

    # ----------
    # Attributes
    # ----------

    frequencyBand = attribute(
        dtype='DevEnum',
        access=AttrWriteType.READ,
        label="Frequency band",
        doc="Frequency band; an int in the range [0, 5]",
        enum_labels=["1", "2", "3", "4", "5a", "5b", ],
    )

    configID = attribute(
        dtype='str',
        access=AttrWriteType.READ,
        label="Config ID",
        doc="config ID",
    )

    scanID = attribute(
        dtype='uint',
        access=AttrWriteType.READ,
        label="Scan ID",
        doc="Scan ID",
    )

    receptors = attribute(
        dtype=('uint16',),
        access=AttrWriteType.READ_WRITE,
        max_dim_x=197,
        label="receptor_ids",
        doc="List of receptors assigned to subarray",
    )


    vccState = attribute(
        dtype=('DevState',),
        max_dim_x=197,
        label="VCC state",
        polling_period=1000,
        doc="Report the state of the assigned VCCs as an array of DevState",
    )

    vccHealthState = attribute(
        dtype=('uint16',),
        max_dim_x=197,
        label="VCC health status",
        polling_period=1000,
        abs_change=1,
        doc="Report the health state of assigned VCCs as an array of unsigned short.\nEx:\n[0,0,0,2,0...3]",
    )

    fspState = attribute(
        dtype=('DevState',),
        max_dim_x=27,
        label="FSP state",
        polling_period=1000,
        doc="Report the state of the assigned FSPs",
    )

    fspHealthState = attribute(
        dtype=('uint16',),
        max_dim_x=27,
        label="FSP health status",
        polling_period=1000,
        abs_change=1,
        doc="Report the health state of the assigned FSPs.",
    )

    fspList = attribute(
        dtype=(('uint16',),),
        max_dim_x=4,
        max_dim_y=27,
        label="List of FSP's used by subarray",
        doc="fsp[1][x] = CORR [2][x] = PSS [1][x] = PST [1][x] = VLBI",
    )

    latestScanConfig = attribute(
        dtype='DevString',
        label="lastest Scan Configuration",
        doc="for storing lastest scan configuration",
    )


    # ---------------
    # General methods
    # ---------------
    class InitCommand(SKASubarray.InitCommand):
        """
        A class for the CbfSubarray's init_device() "command".
        """
        def do(self: CbfSubarray.InitCommand) -> Tuple[ResultCode, str]:
            """
            Stateless hook for device initialisation. 
            Initialize the attributes and the properties of the CbfSubarray.

            :return: A tuple containing a return code and a string
                message indicating status. The message is for
                information purpose only.
            :rtype: (ResultCode, str)
            
            """
            # SKASubarray.init_device(self)
            # PROTECTED REGION ID(CbfSubarray.init_device) ENABLED START #
            # self.set_state(DevState.INIT)
            (result_code, message) = super().do()

            device=self.target
            
            device._storage_logging_level = tango.LogLevel.LOG_DEBUG
            device._element_logging_level = tango.LogLevel.LOG_DEBUG
            device._central_logging_level = tango.LogLevel.LOG_DEBUG

            # get subarray ID
            if device.SubID:
                device._subarray_id = device.SubID
            else:
                device._subarray_id = int(device.get_name()[-2:])  # last two chars of FQDN

            # initialize attribute values
            device._receptors = []
            device._frequency_band = 0
            device._config_ID = ""
            device._scan_ID = 0
            device._fsp_list = [[], [], [], []]
            # device._output_links_distribution = {"configID": ""}# ???
            device._vcc_state = {}  # device_name:state
            device._vcc_health_state = {}  # device_name:healthState
            device._fsp_state = {}  # device_name:state
            device._fsp_health_state = {}  # device_name:healthState
            # store list of fsp configs being used for each function mode
            device._corr_config = []
            device._pss_config = []
            device._pst_config = []
            # store list of fsp being used for each function mode
            device._corr_fsp_list = []
            device._pss_fsp_list = []
            device._pst_fsp_list = []
            device._latest_scan_config=""
            # device._published_output_links = False# ???
            # device._last_received_vis_destination_address = "{}"#???
            device._last_received_delay_model = "{}"
            device._last_received_jones_matrix = "{}"
            device._last_received_beam_weights = "{}"

            device._mutex_delay_model_config = Lock()
            device._mutex_jones_matrix_config = Lock()
            device._mutex_beam_weights_config = Lock()

            # for easy device-reference
            device._frequency_band_offset_stream_1 = 0
            device._frequency_band_offset_stream_2 = 0
            device._stream_tuning = [0, 0]

            device.MIN_INT_TIME = const.MIN_INT_TIME
            device.NUM_CHANNEL_GROUPS = const.NUM_CHANNEL_GROUPS
            device.NUM_FINE_CHANNELS = const.NUM_FINE_CHANNELS

            # device proxy for easy reference to CBF controller
            device._proxy_cbf_controller = None

            device._controller_max_capabilities = {}
            device._count_vcc = 0
            device._count_fsp = 0

            device._fqdn_vcc = list(device.VCC)[:device._count_vcc]
            device._fqdn_fsp = list(device.FSP)[:device._count_fsp]
            device._fqdn_fsp_corr_subarray = list(device.FspCorrSubarray)
            device._fqdn_fsp_pss_subarray = list(device.FspPssSubarray)
            device._fqdn_fsp_pst_subarray = list(device.FspPstSubarray)

            device._proxies_vcc = []
            device._proxies_fsp = []
            device._proxies_fsp_corr_subarray = []
            device._proxies_fsp_pss_subarray = []
            device._proxies_fsp_pst_subarray = []

            # Note vcc connected both individual and in group
            device._proxies_assigned_vcc = []
            device._proxies_assigned_fsp = []

            # store the subscribed telstate events as event_ID:attribute_proxy key:value pairs
            device._events_telstate = {}

            # store the subscribed state change events as vcc_ID:[event_ID, event_ID] key:value pairs
            device._events_state_change_vcc = {}

            # store the subscribed state change events as fsp_ID:[event_ID, event_ID] key:value pairs
            device._events_state_change_fsp = {}

            # initialize groups
            device._group_vcc = None
            device._group_fsp = None
            device._group_fsp_corr_subarray = None
            device._group_fsp_pss_subarray = None
            device._group_fsp_pst_subarray = None

            return (ResultCode.OK, "successfull")

    def always_executed_hook(self: CbfSubarray) -> None:
        # PROTECTED REGION ID(CbfSubarray.always_executed_hook) ENABLED START #
        """methods always executed before any TANGO command is executed"""
        if self._proxy_cbf_controller is None:
            self._proxy_cbf_controller = CbfDeviceProxy(
                fqdn=self.CbfControllerAddress, logger=self.logger
            )
            self._controller_max_capabilities = dict(
                pair.split(":") for pair in
                self._proxy_cbf_controller.get_property("MaxCapabilities")["MaxCapabilities"]
            )
            self._count_vcc = int(self._controller_max_capabilities["VCC"])
            self._count_fsp = int(self._controller_max_capabilities["FSP"])
            self._fqdn_vcc = list(self.VCC)[:self._count_vcc]
            self._fqdn_fsp = list(self.FSP)[:self._count_fsp]
            self._fqdn_fsp_corr_subarray = list(self.FspCorrSubarray)
            self._fqdn_fsp_pss_subarray = list(self.FspPssSubarray)
            self._fqdn_fsp_pst_subarray = list(self.FspPstSubarray)

        if len(self._proxies_vcc) == 0:
            self._proxies_vcc = [
                CbfDeviceProxy(fqdn=fqdn, logger=self.logger) 
                for fqdn in self._fqdn_vcc
            ]
        if len(self._proxies_fsp) == 0:
            self._proxies_fsp = [
                CbfDeviceProxy(fqdn=fqdn, logger=self.logger)
                for fqdn in self._fqdn_fsp
            ]
        if len(self._proxies_fsp_corr_subarray) == 0:
            self._proxies_fsp_corr_subarray = [
                CbfDeviceProxy(fqdn=fqdn, logger=self.logger)
                for fqdn in self._fqdn_fsp_corr_subarray
            ]
        if len(self._proxies_fsp_pss_subarray) == 0:
            self._proxies_fsp_pss_subarray = [
                CbfDeviceProxy(fqdn=fqdn, logger=self.logger)
                for fqdn in self._fqdn_fsp_pss_subarray
            ]
        if len(self._proxies_fsp_pst_subarray) == 0:
            self._proxies_fsp_pst_subarray = [
                CbfDeviceProxy(fqdn=fqdn, logger=self.logger)
                for fqdn in self._fqdn_fsp_pst_subarray
            ]
        
        if self._group_vcc is None:
            self._group_vcc = CbfGroupProxy(name="VCC", logger=self.logger)
        if self._group_fsp is None:
            self._group_fsp = CbfGroupProxy(name="FSP",logger=self.logger)
        if self._group_fsp_corr_subarray is None:
            self._group_fsp_corr_subarray = CbfGroupProxy(
                name="FSP Subarray Corr", logger=self.logger)
        if self._group_fsp_pss_subarray is None:
            self._group_fsp_pss_subarray = CbfGroupProxy(
                name="FSP Subarray Pss", logger=self.logger)
        if self._group_fsp_pst_subarray is None:
            self._group_fsp_pst_subarray = CbfGroupProxy(
                name="FSP Subarray Pst", logger=self.logger)
        # PROTECTED REGION END #    //  CbfSubarray.always_executed_hook

    def delete_device(self: CbfSubarray) -> None:
        # PROTECTED REGION ID(CbfSubarray.delete_device) ENABLED START #
        """hook to delete device. Set State to DISABLE, romove all receptors, go to OBsState IDLE"""

        pass
        # PROTECTED REGION END #    //  CbfSubarray.delete_device

    # ------------------
    # Attributes methods
    # ------------------

    def read_frequencyBand(self: CbfSubarray) -> int:
        # PROTECTED REGION ID(CbfSubarray.frequencyBand_read) ENABLED START #
        """
        Return frequency band assigned to this subarray. 
        One of ["1", "2", "3", "4", "5a", "5b", ]

        :return: the frequency band
        :rtype: int
        """
        return self._frequency_band
        # PROTECTED REGION END #    //  CbfSubarray.frequencyBand_read

    def read_configID(self: CbfSubarray) -> str:
        # PROTECTED REGION ID(CbfSubarray.configID_read) ENABLED START #
        """
        Return attribute configID
        
        :return: the configuration ID
        :rtype: str
        """
        return self._config_ID
        # PROTECTED REGION END #    //  CbfSubarray.configID_read

    def read_scanID(self: CbfSubarray) -> int:
        # PROTECTED REGION ID(CbfSubarray.configID_read) ENABLED START #
        """
        Return attribute scanID
        
        :return: the scan ID
        :rtype: int
        """
        return self._scan_ID
        # PROTECTED REGION END #    //  CbfSubarray.configID_read

    def read_receptors(self: CbfSubarray) -> List[int]:
        # PROTECTED REGION ID(CbfSubarray.receptors_read) ENABLED START #
        """
        Return list of receptors assgined to subarray
        
        :return: the list of receptors
        :rtype: List[int]
        """
        return self._receptors
        # PROTECTED REGION END #    //  CbfSubarray.receptors_read

    def write_receptors(self: CbfSubarray, value: List[int]) -> None:
        # PROTECTED REGION ID(CbfSubarray.receptors_write) ENABLED START #
        """
        Set receptors of this array to the input value. 
        Input should be an array of int
        
        :param value: the list of receptors
        """
        self.RemoveAllReceptors()
        self.AddReceptors(value)
        # PROTECTED REGION END #    //  CbfSubarray.receptors_write


    def read_vccState(self: CbfSubarray) -> Dict[str, DevState]:
        # PROTECTED REGION ID(CbfSubarray.vccState_read) ENABLED START #
        """
        Return the attribute vccState: array of DevState
        
        :return: the list of VCC states
        :rtype: Dict[str, DevState]
        """
        return list(self._vcc_state.values())
        # PROTECTED REGION END #    //  CbfSubarray.vccState_read

    def read_vccHealthState(self: CbfSubarray) -> Dict[str, HealthState]:
        # PROTECTED REGION ID(CbfSubarray.vccHealthState_read) ENABLED START #
        """
        returns vccHealthState attribute: an array of unsigned short
        
        :return: the list of VCC health states
        :rtype: Dict[str, HealthState]
        """
        return list(self._vcc_health_state.values())
        # PROTECTED REGION END #    //  CbfSubarray.vccHealthState_read

    def read_fspState(self: CbfSubarray) -> Dict[str, DevState]:
        # PROTECTED REGION ID(CbfSubarray.fspState_read) ENABLED START #
        """
        Return the attribute fspState: array of DevState
        
        :return: the list of FSP states
        :rtype: Dict[str, DevState]
        """
        return list(self._fsp_state.values())
        # PROTECTED REGION END #    //  CbfSubarray.fspState_read

    def read_fspHealthState(self: CbfSubarray) -> Dict[str, HealthState]:
        # PROTECTED REGION ID(CbfSubarray.fspHealthState_read) ENABLED START #
        """
        returns fspHealthState attribute: an array of unsigned short
        
        :return: the list of FSP health states
        :rtype: Dict[str, HealthState]
        """
        return list(self._fsp_health_state.values())
        # PROTECTED REGION END #    //  CbfSubarray.fspHealthState_read

    def read_fspList(self: CbfSubarray) -> List[List[int]]:
        # PROTECTED REGION ID(CbfSubarray.fspList_read) ENABLED START #
        """
        return fspList attribute 
        2 dimentional array the fsp used by all the subarrays
        
        :return: the array of FSP IDs
        :rtype: List[List[int]]
        """
        return self._fsp_list
        # PROTECTED REGION END #    //  CbfSubarray.fspList_read

    def read_latestScanConfig(self: CbfSubarray) -> str:
        # PROTECTED REGION ID(CbfSubarray.latestScanConfig_read) ENABLED START #
        """
        Return the latestScanConfig attribute.
        
        :return: the latest scan configuration string
        :rtype: str
        """
        return self._latest_scan_config
        # PROTECTED REGION END #    //  CbfSubarray.latestScanConfig_read

    # --------
    # Commands
    # --------

    # class OnCommand(SKASubarray.OnCommand):
    #     """
    #     A class for the SKASubarray's On() command.
    #     """
    #     def do(self):
    #         """
    #         Stateless hook for On() command functionality.

    #         :return: A tuple containing a return code and a string
    #             message indicating status. The message is for
    #             information purpose only.
    #         :rtype: (ResultCode, str)
    #         """
    #         return super().do()

    class OffCommand(SKABaseDevice.OffCommand):
        """
        A class for the SKASubarray's Off() command.
        """
        def do(self: CbfSubarray.OffCommand) -> Tuple[ResultCode, str]:
            """
            Stateless hook for Off() command functionality.

            :return: A tuple containing a return code and a string
                message indicating status. The message is for
                information purpose only.
            :rtype: (ResultCode, str)
            """
            (result_code,message) = super().do()
            device = self.target
            self.logger.info(f"Subarray ObsState is {device._obs_state}")

            return (result_code, message)


    ##################  Receptors Related Commands  ###################

    @command(
        dtype_in=('uint16',),
        doc_in="List of receptor IDs",
        dtype_out='DevVarLongStringArray',
        doc_out="(ReturnType, 'informational message')"
    )
    def RemoveReceptors(
        self: CbfSubarray,
        argin: List[int]
    ) -> Tuple[ResultCode, str]:
        """
        Remove from list of receptors. Turn Subarray to ObsState = EMPTY if no receptors assigned.
        Uses RemoveReceptorsCommand class.

        :param argin: list of receptor IDs to remove
        :return: A tuple containing a return code and a string
            message indicating status. The message is for
            information purpose only.
        :rtype: (ResultCode, str)
        """
        command = self.get_command_object("RemoveReceptors")
        (return_code, message) = command(argin)
        return [[return_code], [message]]

    class RemoveReceptorsCommand(SKASubarray.ReleaseResourcesCommand):
        """
        A class for CbfSubarray's RemoveReceptors() command.
        Equivalent to the ReleaseResourcesCommand in ADR-8.
        """
        def do(
            self: CbfSubarray.RemoveReceptorsCommand,
            argin: List[int]
        ) -> Tuple[ResultCode, str]:
            """
            Stateless hook for RemoveReceptors() command functionality.

            :param argin: The receptors to be released
            :return: A tuple containing a return code and a string
                message indicating status. The message is for
                information purpose only.
            :rtype: (ResultCode, str)
            """
            #(result_code,message) = super().do(argin)
            device = self.target

            device._remove_receptors_helper(argin)
            message = "CBFSubarray RemoveReceptors command completed OK"
            self.logger.info(message)
            return (ResultCode.OK, message)


    @command(
        dtype_out='DevVarLongStringArray',
        doc_out="(ReturnType, 'informational message')"
    )

    @DebugIt()
    def RemoveAllReceptors(self: CbfSubarray) -> Tuple[ResultCode, str]:
        # PROTECTED REGION ID(CbfSubarray.RemoveAllReceptors) ENABLED START #
        """
        Remove all receptors. Turn Subarray OFF if no receptors assigned

        :return: A tuple containing a return code and a string
            message indicating status. The message is for
            information purpose only.
        :rtype: (ResultCode, str)
        """

        command = self.get_command_object("RemoveAllReceptors")
        (return_code, message) = command()
        return [[return_code], [message]]  
        # PROTECTED REGION END #    //  CbfSubarray.RemoveAllReceptors

    class RemoveAllReceptorsCommand(SKASubarray.ReleaseAllResourcesCommand):
        """
        A class for CbfSubarray's RemoveAllReceptors() command.
        """
        def do(
            self: CbfSubarray.RemoveAllReceptorsCommand
        ) -> Tuple[ResultCode, str]:
            """
            Stateless hook for RemoveAllReceptors() command functionality.

            :return: A tuple containing a return code and a string
                message indicating status. The message is for
                information purpose only.
            :rtype: (ResultCode, str)
            """
            # (result_code,message) = super().do()
            self.logger.debug("Entering RemoveAllReceptors()")

            device = self.target

            # TODO
            # For LMC0.6.0: use a helper instead of a command so that it doesn't care about the obsState
            device._remove_receptors_helper(device._receptors[:])

            message = "CBFSubarray RemoveAllReceptors command completed OK"
            self.logger.info(message)
            return (ResultCode.OK, message)

    @command(
        dtype_in=('uint16',),
        doc_in="List of receptor IDs",
        dtype_out='DevVarLongStringArray',
        doc_out="(ReturnType, 'informational message')"
    )

    @DebugIt()
    def AddReceptors(
        self: CbfSubarray,
        argin: List[int]
    ) -> Tuple[ResultCode, str]:
        """
        Assign Receptors to this subarray. 
        Turn subarray to ObsState = IDLE if previously no receptor is assigned.

        :param argin: list of receptors to add
        :return: A tuple containing a return code and a string
            message indicating status. The message is for
            information purpose only.
        :rtype: (ResultCode, str)
        """
        command = self.get_command_object("AddReceptors")
        (return_code, message) = command(argin)
        return [[return_code], [message]]  

    
    class AddReceptorsCommand(SKASubarray.AssignResourcesCommand):
        # NOTE: doesn't inherit SKASubarray._ResourcingCommand 
        # because will give error on len(self.target); TODO: to resolve
        """
        A class for CbfSubarray's AddReceptors() command.
        """
        def do(
            self: CbfSubarray.AddReceptorsCommand,
            argin: List[int]
        ) -> Tuple[ResultCode, str]:
            """
            Stateless hook for AddReceptors() command functionality.

            :param argin: The receptors to be assigned
            :return: A tuple containing a return code and a string
                message indicating status. The message is for
                information purpose only.
            :rtype: (ResultCode, str)
            """
            device = self.target

            errs = []  # list of error messages

            receptor_to_vcc = dict([*map(int, pair.split(":"))] for pair in
                                device._proxy_cbf_controller.receptorToVcc)

            for receptorID in argin:
                try:
                    # check for invalid receptorID
                    #TODO replace hardcoded values?
                    if not 0 < receptorID < 198:
                        errs.append(f"Invalid receptor ID {receptorID}.")
                        raise KeyError

                    vccID = receptor_to_vcc[receptorID]
                    vccProxy = device._proxies_vcc[vccID - 1]

                    self.logger.debug(
                        "receptorID = {receptorID}, vccProxy.receptorID = "
                        f"{vccProxy.receptorID}"
                    )

                    # TODO - may not be needed?
                    # vccProxy.receptorID = receptorID

                    subarrayID = vccProxy.subarrayMembership

                    # only add receptor if it does not already belong to a 
                    # different subarray
                    if subarrayID not in [0, device._subarray_id]:
                        errs.append(
                            f"Receptor {receptorID} already in use by "
                            f"subarray {subarrayID}."
                        )
                    else:
                        if receptorID not in device._receptors:
                            # change subarray membership of vcc
                            vccProxy.subarrayMembership = device._subarray_id

                            # TODO: is this note still relevant? 
                            # Note:json does not recognize NumPy data types. 
                            # Convert the number to a Python int 
                            # before serializing the object.
                            # The list of receptors is serialized when the FSPs  
                            # are configured for a scan.

                            device._receptors.append(int(receptorID))
                            device._proxies_assigned_vcc.append(vccProxy)
                            device._group_vcc.add(device._fqdn_vcc[vccID - 1])

                            # subscribe to VCC state and healthState changes
                            event_id_state = vccProxy.add_change_event_callback(
                                "State",
                                device._state_change_event_callback
                            )
                            self.logger.debug(f"State event ID: {event_id_state}")

                            event_id_health_state = vccProxy.add_change_event_callback(
                                "healthState",
                                device._state_change_event_callback
                            )
                            self.logger.debug(
                                f"Health state event ID: {event_id_health_state}"
                            )

                            device._events_state_change_vcc[vccID] = [
                                event_id_state,
                                event_id_health_state
                            ]
                        else:
                            log_msg = (
                                f"Receptor {receptorID} already assigned to "
                                "current subarray."
                            )
                            self.logger.warn(log_msg)

                except KeyError:  # invalid receptor ID
                    errs.append(f"Invalid receptor ID: {receptorID}")

            if errs:
                msg = "\n".join(errs)
                self.logger.error(msg)
                
                return (ResultCode.FAILED, msg)

            message = "CBFSubarray AddReceptors command completed OK"
            self.logger.info(message)
            return (ResultCode.OK, message)


    ############  Configure Related Commands   ##############

    class ConfigureScanCommand(SKASubarray.ConfigureCommand):
        """
        A class for CbfSubarray's ConfigureScan() command.
        """
        def do(
            self: CbfSubarray.ConfigureScanCommand,
            argin: str
        ) -> Tuple[ResultCode, str]:
            """
            Stateless hook for ConfigureScan() command functionality.

            :param argin: The configuration as JSON formatted string.
            :return: A tuple containing a return code and a string
                message indicating status. The message is for
                information purpose only.
            :rtype: (ResultCode, str)
            """

            device = self.target

            # Code here
            device._corr_config = []
            device._pss_config = []
            device._pst_config = []
            device._corr_fsp_list = []
            device._pss_fsp_list = []
            device._pst_fsp_list = []
            device._fsp_list = [[], [], [], []]

            # validate scan configuration first 
            try:
                device._validate_scan_configuration(argin)
            except tango.DevFailed as df:
                self.logger.error(str(df.args[0].desc))
                self.logger.warn("validate scan configuration error")
                # device._raise_configure_scan_fatal_error(msg)

            # Call this just to release all FSPs and unsubscribe to events.
            # Can't call GoToIdle, otherwise there will be state transition problem.
            # TODO - to clarify why can't call GoToIdle
            device._deconfigure()

            full_configuration = json.loads(argin)
            common_configuration = copy.deepcopy(full_configuration["common"])
            configuration = copy.deepcopy(full_configuration["cbf"])
            # set band5Tuning to [0,0] if not specified
            if "band_5_tuning" not in common_configuration: 
                common_configuration["band_5_tuning"] = [0,0]
            if "frequency_band_offset_stream_1" not in common_configuration: 
                configuration["frequency_band_offset_stream_1"] = 0
            if "frequency_band_offset_stream_2" not in common_configuration: 
                configuration["frequency_band_offset_stream_2"] = 0
            if "rfi_flagging_mask" not in configuration: 
                configuration["rfi_flagging_mask"] = {}

            # Configure configID.
            device._config_ID = str(common_configuration["config_id"])

            # Configure frequencyBand.
            frequency_bands = ["1", "2", "3", "4", "5a", "5b"]
            device._frequency_band = frequency_bands.index(common_configuration["frequency_band"])

            data = tango.DeviceData()
            data.insert(tango.DevString, common_configuration["frequency_band"])
            device._group_vcc.command_inout("TurnOnBandDevice", data)

            # Configure band5Tuning, if frequencyBand is 5a or 5b.
            if device._frequency_band in [4, 5]:
                stream_tuning = [*map(float, common_configuration["band_5_tuning"])]
                device._stream_tuning = stream_tuning

            # Configure frequencyBandOffsetStream1.
            if "frequency_band_offset_stream_1" in configuration:
                device._frequency_band_offset_stream_1 = int(configuration["frequency_band_offset_stream_1"])
            else:
                device._frequency_band_offset_stream_1 = 0
                log_msg = "'frequencyBandOffsetStream1' not specified. Defaulting to 0."
                self.logger.warn(log_msg)

            # Validate frequencyBandOffsetStream2.
            # If not given, use a default value.
            # If malformed, use a default value, but append an error.
            if "frequency_band_offset_stream_2" in configuration:
                device._frequency_band_offset_stream_2 = int(configuration["frequency_band_offset_stream_2"])
            else:
                device._frequency_band_offset_stream_2 = 0
                log_msg = "'frequencyBandOffsetStream2' not specified. Defaulting to 0."
                self.logger.warn(log_msg)

            config_dict = {
                "config_id": device._config_ID,
                "frequency_band": device._frequency_band,
                "band_5_tuning": device._stream_tuning,
                "frequency_band_offset_stream_1": device._frequency_band_offset_stream_1,
                "frequency_band_offset_stream_2": device._frequency_band_offset_stream_2,
                "rfi_flagging_mask": configuration["rfi_flagging_mask"],
            }
            json_str = json.dumps(config_dict)
            data = tango.DeviceData()
            data.insert(tango.DevString, json_str)
            device._group_vcc.command_inout("ConfigureScan", data)

            # Configure dopplerPhaseCorrSubscriptionPoint.
            if "doppler_phase_corr_subscription_point" in configuration:
                attribute_proxy = CbfAttributeProxy(
                    fqdn=configuration["doppler_phase_corr_subscription_point"],
                    logger=device.logger
                )
                attribute_proxy.ping()
                event_id = attribute_proxy.add_change_event_callback(
                    device._doppler_phase_correction_event_callback
                )
                device._events_telstate[event_id] = attribute_proxy

            # Configure delayModelSubscriptionPoint.
            if "delay_model_subscription_point" in configuration:
                device._last_received_delay_model = "{}"
                attribute_proxy = CbfAttributeProxy(
                    fqdn=configuration["delay_model_subscription_point"],
                    logger=device.logger
                )
                attribute_proxy.ping() #To be sure the connection is good(don't know if the device is running)
                event_id = attribute_proxy.add_change_event_callback(
                    device._delay_model_event_callback
                )
                device._events_telstate[event_id] = attribute_proxy

            # Configure jonesMatrixSubscriptionPoint
            if "jones_matrix_subscription_point" in configuration:
                device._last_received_jones_matrix = "{}"
                attribute_proxy = CbfAttributeProxy(
                    fqdn=configuration["jones_matrix_subscription_point"],
                    logger=device.logger
                )
                attribute_proxy.ping()
                event_id = attribute_proxy.add_change_event_callback(
                    device._jones_matrix_event_callback
                )
                device._events_telstate[event_id] = attribute_proxy

            # Configure beamWeightsSubscriptionPoint
            if "timing_beam_weights_subscription_point" in configuration:
                device._last_received_beam_weights= "{}"
                attribute_proxy = CbfAttributeProxy(
                    fqdn=configuration["timing_beam_weights_subscription_point"],
                    logger=device.logger
                )
                attribute_proxy.ping()
                event_id = attribute_proxy.add_change_event_callback(
                    device._beam_weights_event_callback
                )
                device._events_telstate[event_id] = attribute_proxy

            # Configure searchWindow.
            if "search_window" in configuration:
                for search_window in configuration["search_window"]:
                    search_window["frequency_band"] = common_configuration["frequency_band"]
                    search_window["frequency_band_offset_stream_1"] = \
                        device._frequency_band_offset_stream_1
                    search_window["frequency_band_offset_stream_2"] = \
                        device._frequency_band_offset_stream_2
                    if search_window["frequency_band"] in ["5a", "5b"]:
                        search_window["band_5_tuning"] = common_configuration["band_5_tuning"]
                    # pass on configuration to VCC
                    data = tango.DeviceData()
                    data.insert(tango.DevString, json.dumps(search_window))
                    device._group_vcc.command_inout("ConfigureSearchWindow", data)
            else:
                log_msg = "'searchWindow' not given."
                self.logger.warn(log_msg)

            # TODO: the entire vcc configuration should move to Vcc
            # for now, run ConfigScan only wih the following data, so that
            # the obsState are properly (implicitly) updated by the command
            # (And not manually by SetObservingState as before)

            ######## FSP #######
            # Configure FSP.
            for fsp in configuration["fsp"]:
                # Configure fspID.
                fspID = int(fsp["fsp_id"])
                proxy_fsp = device._proxies_fsp[fspID - 1]

                device._group_fsp.add(device._fqdn_fsp[fspID - 1])
                device._group_fsp_corr_subarray.add(device._fqdn_fsp_corr_subarray[fspID - 1])
                device._group_fsp_pss_subarray.add(device._fqdn_fsp_pss_subarray[fspID - 1])
                device._group_fsp_pst_subarray.add(device._fqdn_fsp_pst_subarray[fspID - 1])

                # change FSP subarray membership
                proxy_fsp.AddSubarrayMembership(device._subarray_id)

                # Configure functionMode.
                proxy_fsp.SetFunctionMode(fsp["function_mode"])

                # subscribe to FSP state and healthState changes
                event_id_state, event_id_health_state = proxy_fsp.add_change_event_callback(
                    "State",
                    device._state_change_event_callback
                ), proxy_fsp.add_change_event_callback(
                    "healthState",
                    device._state_change_event_callback
                )
                device._events_state_change_fsp[int(fsp["fsp_id"])] = [event_id_state,
                                                                    event_id_health_state]
                
                # Add configID to fsp. It is not included in the "FSP" portion in configScan JSON
                fsp["config_id"] = common_configuration["config_id"]
                fsp["frequency_band"] = common_configuration["frequency_band"]
                fsp["band_5_tuning"] = common_configuration["band_5_tuning"]
                fsp["frequency_band_offset_stream_1"] = device._frequency_band_offset_stream_1
                fsp["frequency_band_offset_stream_2"] = device._frequency_band_offset_stream_2

                if fsp["function_mode"] == "CORR":
                    if "receptor_ids" not in fsp:
                        # TODO In this case by the ICD, all subarray allocated resources should be used.
                        fsp["receptor_ids"] = [device._receptors[0]]
                    device._corr_config.append(fsp)
                    device._corr_fsp_list.append(fsp["fsp_id"])
                
                # TODO currently only CORR function mode is supported outside of Mid.CBF MCS
                elif fsp["function_mode"] == "PSS-BF":
                    for searchBeam in fsp["search_beam"]:
                        if "receptor_ids" not in searchBeam:
                            # In this case by the ICD, all subarray allocated resources should be used.
                            searchBeam["receptor_ids"] = device._receptors
                    device._pss_config.append(fsp)
                    device._pss_fsp_list.append(fsp["fsp_id"])
                elif fsp["function_mode"] == "PST-BF":
                    for timingBeam in fsp["timing_beam"]:
                        if "receptor_ids" not in timingBeam:
                            # In this case by the ICD, all subarray allocated resources should be used.
                            timingBeam["receptor_ids"] = device._receptors
                    device._pst_config.append(fsp)
                    device._pst_fsp_list.append(fsp["fsp_id"])

            # Call ConfigureScan for all FSP Subarray devices (CORR/PSS/PST)

            # NOTE:_corr_config is a list of fsp config JSON objects, each 
            #      augmented by a number of vcc-fsp common parameters 
            #      created by the function _validate_scan_configuration()
            if len(device._corr_config) != 0: 
                #device._proxy_corr_config.ConfigureFSP(json.dumps(device._corr_config))
                # Michelle - WIP - TODO - this is to replace the call to 
                #  _proxy_corr_config.ConfigureFSP()
                for this_fsp in device._corr_config:
                    try:                      
                        this_proxy = device._proxies_fsp_corr_subarray[int(this_fsp["fsp_id"])-1]
                        this_proxy.ConfigureScan(json.dumps(this_fsp))
                    except tango.DevFailed:
                        msg = "An exception occurred while configuring " \
                        "FspCorrSubarray; Aborting configuration"
                        device._raise_configure_scan_fatal_error(msg)

            # NOTE: _pss_config is costructed similarly to _corr_config
            if len(device._pss_config) != 0:
                for this_fsp in device._pss_config:
                    try:
                        this_proxy = device._proxies_fsp_pss_subarray[int(this_fsp["fsp_id"])-1]
                        this_proxy.ConfigureScan(json.dumps(this_fsp))
                    except tango.DevFailed:
                        msg = "An exception occurred while configuring  " \
                        "FspPssSubarray; Aborting configuration"
                        device._raise_configure_scan_fatal_error(msg)

            # NOTE: _pst_config is costructed similarly to _corr_config
            if len(device._pst_config) != 0:
                for this_fsp in device._pst_config:
                    try:
                        this_proxy = device._proxies_fsp_pst_subarray[int(this_fsp["fsp_id"])-1]
                        this_proxy.ConfigureScan(json.dumps(this_fsp))
                    except tango.DevFailed:
                        msg = "An exception occurred while configuring  " \
                        "FspPstSubarray; Aborting configuration"
                        device._raise_configure_scan_fatal_error(msg)

            # TODO add VLBI to this once they are implemented
            # what are these for?
            device._fsp_list[0].append(device._corr_fsp_list)
            device._fsp_list[1].append(device._pss_fsp_list)
            device._fsp_list[2].append(device._pst_fsp_list)

            #save configuration into latestScanConfig
            device._latest_scan_config = str(configuration)
            message = "CBFSubarray Configure command completed OK"
            self.logger.info(message)
            return (ResultCode.OK, message)

    @command(
        dtype_in='str',
        doc_in="Scan configuration",
        dtype_out='DevVarLongStringArray',
        doc_out="(ReturnType, 'informational message')",
    )

    @DebugIt()
    def ConfigureScan(self: CbfSubarray, argin: str) -> Tuple[ResultCode, str]:
        # PROTECTED REGION ID(CbfSubarray.ConfigureScan) ENABLED START #
        # """
        """Change state to CONFIGURING.
        Configure attributes from input JSON. Subscribe events. Configure VCC, VCC subarray, FSP, FSP Subarray. 
        publish output links.

        :param argin: The configuration as JSON formatted string.
        :return: A tuple containing a return code and a string
            message indicating status. The message is for
            information purpose only.
        :rtype: (ResultCode, str)
        """

        command = self.get_command_object("ConfigureScan")
        (return_code, message) = command(argin)
        return [[return_code], [message]]    

    class ScanCommand(SKASubarray.ScanCommand):
        """
        A class for CbfSubarray's Scan() command.
        """
        def do(
            self: CbfSubarray.ScanCommand,
            argin: str
        ) -> Tuple[ResultCode, str]:
            """
            Stateless hook for Scan() command functionality.

            :param argin: The scan ID as JSON formatted string.
            :type argin: str
            :return: A tuple containing a return code and a string
                message indicating status. The message is for
                information purpose only.
            :rtype: (ResultCode, str)
            """
            # overwrites the do hook

            device = self.target

            scan = json.loads(argin)

            device._scan_ID = int(scan["scan_id"])

            data = tango.DeviceData()
            data.insert(tango.DevString, str(device._scan_ID))
            device._group_vcc.command_inout("Scan", data)

            device._group_fsp_corr_subarray.command_inout("Scan", data)
            device._group_fsp_pss_subarray.command_inout("Scan", data)
            device._group_fsp_pst_subarray.command_inout("Scan", data)

            # return message
            message = "Scan command successful"
            self.logger.info(message)
            return (ResultCode.STARTED, message)


    class EndScanCommand(SKASubarray.EndScanCommand):
        """
        A class for CbfSubarray's EndScan() command.
        """
        def do(self: CbfSubarray.EndScanCommand) -> Tuple[ResultCode, str]:
            """
            Stateless hook for EndScan() command functionality.

            :return: A tuple containing a return code and a string
                message indicating status. The message is for
                information purpose only.
            :rtype: (ResultCode, str)
            """
            (result_code,message)=super().do()
            device=self.target

            # EndScan for all subordinate devices:
            device._group_vcc.command_inout("EndScan")
            device._group_fsp_corr_subarray.command_inout("EndScan")
            device._group_fsp_pss_subarray.command_inout("EndScan")
            device._group_fsp_pst_subarray.command_inout("EndScan")

            device._scan_ID = 0

            message = "EndScan command OK"
            self.logger.info(message)
            return (ResultCode.OK, message)


    @command(
        dtype_out='DevVarLongStringArray',
        doc_out="(ReturnType, 'informational message')",
    )
    def GoToIdle(self: CbfSubarray) -> Tuple[ResultCode, str]:
        """
        deconfigure a scan, set ObsState to IDLE

        :return: A tuple containing a return code and a string
                message indicating status. The message is for
                information purpose only.
        :rtype: (ResultCode, str)
        """
        
        command = self.get_command_object("GoToIdle")
        (return_code, message) = command()
        return [[return_code], [message]]

    class GoToIdleCommand(SKASubarray.EndCommand):
        """
        A class for SKASubarray's GoToIdle() command.
        """
        def do(self: CbfSubarray.GoToIdleCommand) -> Tuple[ResultCode, str]:
            """
            Stateless hook for GoToIdle() command functionality.
            
            :return: A tuple containing a return code and a string
                message indicating status. The message is for
                information purpose only.
            :rtype: (ResultCode, str)
            """

            self.logger.debug("Entering GoToIdleCommand()")
            
            device=self.target
            device._deconfigure()

            message = "GoToIdle command completed OK"
            self.logger.info(message)
            return (ResultCode.OK, message)

    ############### abort, restart and reset #####################

    class AbortCommand(SKASubarray.AbortCommand):
        """
        A class for SKASubarray's Abort() command.
        """
        def do(self: CbfSubarray.AbortCommand) -> Tuple[ResultCode, str]:
            """
            Stateless hook for Abort() command functionality.

            :return: A tuple containing a return code and a string
                message indicating status. The message is for
                information purpose only.
            :rtype: (ResultCode, str)
            """
            device = self.target

            # if aborted from SCANNING, end VCC and FSP Subarray scans
            if device._scan_ID != 0:
                self.logger.info("Aborting from scanning")
                device._group_vcc.command_inout("EndScan")
                device._group_fsp_corr_subarray.command_inout("EndScan")
                device._group_fsp_pss_subarray.command_inout("EndScan")
                device._group_fsp_pst_subarray.command_inout("EndScan")
            
            (result_code,message)=super().do()
            
            return (result_code,message)

    
    # RestartCommand already registered in SKASubarray, so no "def restart" needed
    class RestartCommand(SKASubarray.RestartCommand):
        """
        A class for CbfSubarray's Restart() command.
        """
        def do(self: CbfSubarray.RestartCommand) -> Tuple[ResultCode, str]:
            """
            Stateless hook for Restart() command functionality.

            :return: A tuple containing a return code and a string
                message indicating status. The message is for
                information purpose only.
            :rtype: (ResultCode, str)
            """
            device = self.target

            # We might have interrupted a long-running command such as a Configure
            # or a Scan, so we need to clean up from that.

            # Now totally deconfigure
            device._deconfigure()

            # and release all receptors
            device._remove_receptors_helper(device._receptors[:])

            message = "Restart command completed OK"
            self.logger.info(message)
            return (ResultCode.OK,message)


    class ObsResetCommand(SKASubarray.ObsResetCommand):
        """
        A class for CbfSubarray's ObsReset() command.
        """
        def do(self: CbfSubarray.ObsResetCommand) -> Tuple[ResultCode, str]:
            """
            Stateless hook for ObsReset() command functionality.

            :return: A tuple containing a return code and a string
                message indicating status. The message is for
                information purpose only.
            :rtype: (ResultCode, str)
            """
            device = self.target
            # We might have interrupted a long-running command such as a Configure
            # or a Scan, so we need to clean up from that.

            # totally deconfigure
            device._deconfigure()

            message = "ObsReset command completed OK"
            self.logger.info(message)
            return (ResultCode.OK, message)





# ----------
# Run server
# ----------


def main(args=None, **kwargs):
    # PROTECTED REGION ID(CbfSubarray.main) ENABLED START #
    return run((CbfSubarray,), args=args, **kwargs)
    # PROTECTED REGION END #    //  CbfSubarray.main


if __name__ == '__main__':
    main()<|MERGE_RESOLUTION|>--- conflicted
+++ resolved
@@ -199,12 +199,8 @@
         else:
             self.logger.warn(f"None value for {fqdn}")
 
-<<<<<<< HEAD
-    def _update_delay_model(self, epoch, model):
-=======
     def _update_delay_model(
         self: CbfSubarray,
-        destination_type: str,
         epoch: int,
         model: str
     ) -> None:
@@ -215,7 +211,6 @@
         :param epoch: system time of delay model reception
         :param model: delay model
         """
->>>>>>> ad494f8e
         # This method is always called on a separate thread
         log_msg = f"Delay model active at {epoch} (currently {time.time()})..."
         self.logger.info(log_msg)
