# -*- coding: utf-8 -*-
#
# This file is part of the SKA Mid.CBF MCS project
#
# Distributed under the terms of the GPL license.
# See LICENSE for more info.

"""
CbfSubarray
Sub-element subarray device for Mid.CBF
"""
from __future__ import annotations

import tango
from ska_control_model import ObsState, ObsStateModel
from ska_tango_base.base.base_device import DevVarLongStringArrayType
from ska_tango_base.commands import SubmittedSlowCommand
from tango.server import attribute, command, device_property

from ska_mid_cbf_mcs.device.obs_device import CbfObsDevice
from ska_mid_cbf_mcs.subarray.subarray_component_manager import (
    CbfSubarrayComponentManager,
)

__all__ = ["CbfSubarray", "main"]


class CbfSubarray(CbfObsDevice):
    """
    CBFSubarray TANGO device class for the CBFSubarray prototype
    """

    # -----------------
    # Device Properties
    # -----------------

    CbfControllerAddress = device_property(
        dtype="str",
        doc="FQDN of CBF CController",
        default_value="mid_csp_cbf/sub_elt/controller",
    )

    VCC = device_property(dtype=("str",))

    FSP = device_property(dtype=("str",))

    FspCorrSubarray = device_property(dtype=("str",))

    TalonBoard = device_property(dtype=("str",))

    # ----------
    # Attributes
    # ----------

    @attribute(
        dtype="DevEnum",
        doc="Frequency band; an int in the range [0, 5]",
        enum_labels=["1", "2", "3", "4", "5a", "5b"],
    )
    def frequencyBand(self: CbfSubarray) -> int:
        """
        Return frequency band assigned to this subarray.
        One of ["1", "2", "3", "4", "5a", "5b", ]

        :return: the frequency band
        :rtype: int
        """
        return self.component_manager.frequency_band

    @attribute(
        dtype=("str",),
        max_dim_x=197,
        doc="list of DISH/receptor string IDs assigned to subarray",
    )
    def receptors(self: CbfSubarray) -> list[str]:
        """
        Return list of receptors assigned to subarray

        :return: the list of receptor IDs
        :rtype: list[str]
        """
        receptors = self.component_manager.dish_ids.copy()
        receptors.sort()
        return receptors

    @attribute(
        dtype=("int",),
        max_dim_x=197,
        doc="list of VCC integer IDs assigned to subarray",
    )
<<<<<<< HEAD

    # ---------------
    # General Methods
    # ---------------

    class InitCommand(CspSubElementSubarray.InitCommand):
=======
    def assignedVCCs(self: CbfSubarray) -> list[int]:
>>>>>>> 783e36c8
        """
        Return list of VCCs assigned to subarray

        :return: the list of VCC IDs
        :rtype: list[int]
        """
        return self.component_manager.vcc_ids

    @attribute(
        dtype=("int",),
        max_dim_x=197,
        doc="Frequency offset (k) of up to 197 receptors as an array of ints.",
    )
    def frequencyOffsetK(self: CbfSubarray) -> list[int]:
        """
        Return frequencyOffsetK attribute

        :return: array of integers reporting frequencyOffsetK of receptors in subarray
        :rtype: list[int]
        """
        return self.component_manager.frequency_offset_k

    @frequencyOffsetK.write
    def frequencyOffsetK(self: CbfSubarray, value: list[int]) -> None:
        """
        Set frequencyOffsetK attribute

        :param value: list of frequencyOffsetK values
        """
        self.component_manager.frequency_offset_k = value

    @attribute(
        dtype="str",
        doc="the Dish ID - VCC ID mapping and frequency offset (k) in a json string",
    )
    def sysParam(self: CbfSubarray) -> str:
        """
        Return the sys param string in json format

        :return: the sys param string in json format
        :rtype: str
        """
        return self.component_manager._sys_param_str

    @sysParam.write
    def sysParam(self: CbfSubarray, value: str) -> None:
        """
        Set the sys param string in json format
        Should not be used by components external to Mid.CBF.
        To set the system parameters, refer to the CbfController Tango Commands:
        https://developer.skao.int/projects/ska-mid-cbf-mcs/en/latest/guide/interfaces/lmc_mcs_interface.html#cbfcontroller-tango-commands or the CbfController api docs at https://developer.skao.int/projects/ska-mid-cbf-mcs/en/latest/api/CbfController/index.html

        :param value: the sys param string in json format
        """
        self.component_manager.update_sys_param(value)

    @attribute(  # type: ignore[misc]  # "Untyped decorator makes function untyped"
        dtype="str", doc="The last valid delay model received."
    )
    def lastDelayModel(self: CbfObsDevice) -> str:
        """
        Read the last valid delay model received.

        :return: the current last_received_delay_model value
        """
<<<<<<< HEAD
        self.component_manager.obs_faulty = faulty
        if faulty:
            self.obs_state_model.perform_action("component_obsfault")
            self.set_status("The device is in FAULT state")

    # ------------------
    # Attributes Methods
    # ------------------
=======
        return self.component_manager.last_received_delay_model
>>>>>>> 783e36c8

    # ---------------
    # General methods
    # ---------------

    def _init_state_model(self: CbfSubarray) -> None:
        """Set up the state model for the device."""
        super(CbfObsDevice, self)._init_state_model()

        # subarray instantiates full observing state model
        self.obs_state_model = ObsStateModel(
            logger=self.logger,
            callback=self._update_obs_state,
        )

    def init_command_objects(self: CbfSubarray) -> None:
        """
        Sets up the command objects. Register the new Commands here.
        """
        super().init_command_objects()

        for command_name, method_name in [
            ("AddReceptors", "assign_vcc"),
            ("RemoveReceptors", "release_vcc"),
            ("RemoveAllReceptors", "release_all_vcc"),
            ("Restart", "restart"),
        ]:
            self.register_command_object(
                command_name,
                SubmittedSlowCommand(
                    command_name=command_name,
                    command_tracker=self._command_tracker,
                    component_manager=self.component_manager,
                    method_name=method_name,
                    logger=self.logger,
                ),
            )

    # Used by commands that needs resource manager in CspSubElementSubarray
    # base class (for example AddReceptors command).
    # The base class define len as len(resource_manager),
    # so we need to change that here. TODO - to clarify.
    def __len__(self: CbfSubarray) -> int:
        """
        Returns the number of resources currently assigned. Note that
        this also functions as a boolean method for whether there are
        any assigned resources: ``if len()``.

        :return: number of resources assigned
        :rtype: int
        """
        return len(self.component_manager.dish_ids)

    def create_component_manager(
        self: CbfSubarray,
    ) -> CbfSubarrayComponentManager:
        """
        Create and return a subarray component manager.

        :return: a subarray component manager
        """
        self.logger.debug("Entering CbfSubarray.create_component_manager()")

        return CbfSubarrayComponentManager(
            subarray_id=int(self.DeviceID),
            controller=self.CbfControllerAddress,
            vcc=self.VCC,
            fsp=self.FSP,
            fsp_corr_sub=self.FspCorrSubarray,
            talon_board=self.TalonBoard,
            logger=self.logger,
            attr_change_callback=self.push_change_event,
            attr_archive_callback=self.push_archive_event,
            health_state_callback=self._update_health_state,
            communication_state_callback=self._communication_state_changed,
            obs_command_running_callback=self._obs_command_running,
            component_state_callback=self._component_state_changed,
        )

    # ---------
    # Callbacks
    # ---------

    # None at this time

    # --------
    # Commands
    # --------

    class InitCommand(CbfObsDevice.InitCommand):
        """
        A class for the Subarray's init_device() "command".
        """

        def do(
            self: CbfSubarray.InitCommand,
            *args: any,
            **kwargs: any,
        ) -> DevVarLongStringArrayType:
            """
            Stateless hook for device initialisation.

            :return: A tuple containing a return code and a string
                message indicating status. The message is for
                information purpose only.
            :rtype: (ResultCode, str)
            """
            (result_code, msg) = super().do(*args, **kwargs)

            self._device._obs_state = ObsState.EMPTY
            self._device._commanded_obs_state = ObsState.EMPTY

            self._device.set_change_event("receptors", True)
            self._device.set_archive_event("receptors", True)

            return (result_code, msg)

    #  Resourcing Commands  #

    @command(
        dtype_in=("str",),
        doc_in="List of DISH (receptor) IDs",
        dtype_out="DevVarLongStringArray",
        doc_out=(
            "A tuple containing a return code and a string message "
            "indicating status. The message is for information purpose "
            "only."
        ),
    )
    @tango.DebugIt()
    def AddReceptors(
        self: CbfSubarray, argin: list[str]
    ) -> DevVarLongStringArrayType:
        """
        Assign input receptors to this subarray.
        Set subarray to ObsState.IDLE if no receptors were previously assigned,
        i.e. subarray was previously in ObsState.EMPTY.

        :param argin: list[str] of DISH IDs to add
        :return: A tuple containing a return code and a string
            message indicating status. The message is for
            information purpose only.
        :rtype: (ResultCode, str)
        """
        command_handler = self.get_command_object("AddReceptors")
        result_code, command_id = command_handler(argin)
        return [[result_code], [command_id]]

    @command(
        dtype_in=("str",),
        doc_in="list of DISH/receptor IDs",
        dtype_out="DevVarLongStringArray",
        doc_out="(ReturnType, 'informational message')",
    )
    @tango.DebugIt()
    def RemoveReceptors(
        self: CbfSubarray, argin: list[str]
    ) -> DevVarLongStringArrayType:
        """
        Remove input from list of assigned receptors.
        Set subarray to ObsState.EMPTY if no receptors assigned.

        :param argin: list of DISH/receptor IDs to remove
        :return: A tuple containing a return code and a string
            message indicating status. The message is for
            information purpose only.
        :rtype: (ResultCode, str)
        """
        command_handler = self.get_command_object("RemoveReceptors")
        result_code, command_id = command_handler(argin)
        return [[result_code], [command_id]]

    @command(
        dtype_out="DevVarLongStringArray",
        doc_out="(ReturnType, 'informational message')",
    )
    @tango.DebugIt()
    def RemoveAllReceptors(self: CbfSubarray) -> DevVarLongStringArrayType:
        """
        Remove all assigned receptors.
        Set subarray to ObsState.EMPTY if no receptors assigned.

        :return: A tuple containing a return code and a string
            message indicating status. The message is for
            information purpose only.
        :rtype: (ResultCode, str)
        """
        command_handler = self.get_command_object("RemoveAllReceptors")
        result_code, command_id = command_handler()
        return [[result_code], [command_id]]

    #  Scan Commands   #

    @command(
        dtype_in="DevString",
        doc_in="JSON formatted string with the scan ID.",
        dtype_out="DevVarLongStringArray",
        doc_out=(
            "A tuple containing a return code and a string message "
            "indicating status. The message is for information purpose "
            "only."
        ),
    )
    @tango.DebugIt()
    def Scan(self: CbfSubarray, argin: str) -> DevVarLongStringArrayType:
        """
        Start an observing scan.
        Overrides CbfObsDevice as subarray's scan input is a JSON string

        :param argin: JSON formatted string with the scan ID.

        :return: A tuple containing a return code and a string message
            indicating status. The message is for information purpose
            only.
        """
        command_handler = self.get_command_object("Scan")
        result_code, command_id = command_handler(argin)
        return [[result_code], [command_id]]

    @command(
        dtype_out="DevVarLongStringArray",
        doc_out=(
            "A tuple containing a return code and a string message "
            "indicating status. The message is for information purpose "
            "only."
        ),
    )
    @tango.DebugIt()
    def Restart(self: CbfSubarray) -> DevVarLongStringArrayType:
        """
        Restart the observing device from a FAULT/ABORTED obsState to EMPTY.

        :return: A tuple containing a return code and a string message
            indicating status. The message is for information purpose
            only.
        """
        command_handler = self.get_command_object("Restart")
        result_code, command_id = command_handler()
        return [[result_code], [command_id]]


# ----------
# Run server
# ----------


def main(args=None, **kwargs):
    return CbfSubarray.run_server(args=args or None, **kwargs)


if __name__ == "__main__":
    main()<|MERGE_RESOLUTION|>--- conflicted
+++ resolved
@@ -88,16 +88,7 @@
         max_dim_x=197,
         doc="list of VCC integer IDs assigned to subarray",
     )
-<<<<<<< HEAD
-
-    # ---------------
-    # General Methods
-    # ---------------
-
-    class InitCommand(CspSubElementSubarray.InitCommand):
-=======
     def assignedVCCs(self: CbfSubarray) -> list[int]:
->>>>>>> 783e36c8
         """
         Return list of VCCs assigned to subarray
 
@@ -163,18 +154,7 @@
 
         :return: the current last_received_delay_model value
         """
-<<<<<<< HEAD
-        self.component_manager.obs_faulty = faulty
-        if faulty:
-            self.obs_state_model.perform_action("component_obsfault")
-            self.set_status("The device is in FAULT state")
-
-    # ------------------
-    # Attributes Methods
-    # ------------------
-=======
         return self.component_manager.last_received_delay_model
->>>>>>> 783e36c8
 
     # ---------------
     # General methods
