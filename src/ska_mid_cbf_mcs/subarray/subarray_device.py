--- conflicted
+++ resolved
@@ -201,19 +201,10 @@
 
             device = self.target
 
-<<<<<<< HEAD
-            device.write_simulationMode(True)
-
-            # TODO: remove
-            # device._storage_logging_level = tango.LogLevel.LOG_DEBUG
-            # device._element_logging_level = tango.LogLevel.LOG_DEBUG
-            # device._central_logging_level = tango.LogLevel.LOG_DEBUG
-=======
             # TODO remove when ugrading base class from 0.11.3
             device.set_change_event("healthState", True, True)
 
             device.write_simulationMode(True)
->>>>>>> 17c50aab
 
             return (result_code, message)
 
@@ -680,13 +671,17 @@
             full_configuration = json.loads(argin)
 
             try:
-                configure_scan_schema = get_csp_config_schema(version=config["interface"], strict=True)
+                configure_scan_schema = get_csp_config_schema(
+                    version=config["interface"], strict=True
+                )
                 configure_scan_schema.validate(full_configuration)
             except Exception as ex:
                 msg = f"Validation of the ConfigureScan command against ska-telmodel schema failed with the following exception:\n{ex}"
                 return (ResultCode.FAILED, msg)
 
-            self.logger.info("Successfully validated the ConfigureScan command against the telescope model schema.")
+            self.logger.info(
+                "Successfully validated the ConfigureScan command against the telescope model schema."
+            )
 
             common_configuration = copy.deepcopy(full_configuration["common"])
             configuration = copy.deepcopy(full_configuration["cbf"])
