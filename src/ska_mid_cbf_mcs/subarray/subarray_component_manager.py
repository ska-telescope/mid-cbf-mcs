--- conflicted
+++ resolved
@@ -1051,18 +1051,6 @@
                         self._logger.error(msg)
                         return (False, msg)
 
-<<<<<<< HEAD
-=======
-                    # Validate zoom_factor.
-                    if int(fsp["zoom_factor"]) in list(range(7)):
-                        pass
-                    else:
-                        msg = "'zoom_factor' must be an integer in the range [0, 6]."
-                        # this is a fatal error
-                        self._logger.error(msg)
-                        return (False, msg)
-
->>>>>>> 8893ced1
                     # Validate zoomWindowTuning.
                     if int(fsp["zoom_factor"]) > 0:
                         if fsp["frequency_band"] not in [
