--- conflicted
+++ resolved
@@ -126,12 +126,9 @@
             logger=self.logger,
         )
 
-<<<<<<< HEAD
-=======
         # Store a list of FSP parameters used to configure the visibility transport
         self._vis_fsp_config = []
 
->>>>>>> a97a35fb
         # Store maxCapabilities from controller for easy reference
         self._controller_max_capabilities = {}
         self._count_vcc = 0
@@ -170,7 +167,6 @@
             "Unable to return VCC IDs as system parameters have not yet been provided."
         )
         return []
-<<<<<<< HEAD
 
     @property
     def fsp_ids(self: CbfSubarrayComponentManager) -> list[int]:
@@ -203,47 +199,12 @@
             self.logger.error(f"{df}")
             return False
 
-=======
-
-    @property
-    def fsp_ids(self: CbfSubarrayComponentManager) -> list[int]:
-        """
-        Return the list of assigned FSP IDs
-
-        :return: list of assigned VCC IDs
-        """
-        return list(self._fsp_ids)
-
-    # -------------
-    # Communication
-    # -------------
-
-    def _init_controller_proxy(self: CbfSubarrayComponentManager) -> bool:
-        """
-        Initialize proxy to controller device, read MaxCapabilities property
-
-        :return: True if max capabilities initialization succeeded, otherwise False
-        """
-        try:
-            self._proxy_controller = context.DeviceProxy(
-                device_name=self._fqdn_controller
-            )
-            self._controller_max_capabilities = dict(
-                pair.split(":")
-                for pair in self._proxy_controller.maxCapabilities
-            )
-        except tango.DevFailed as df:
-            self.logger.error(f"{df}")
-            return False
-
->>>>>>> a97a35fb
         self.logger.info(
             f"Max capabilities: {self._controller_max_capabilities}"
         )
 
         self._count_vcc = int(self._controller_max_capabilities["VCC"])
         self._count_fsp = int(self._controller_max_capabilities["FSP"])
-<<<<<<< HEAD
 
         self._fqdn_vcc = self._fqdn_vcc_all[: self._count_vcc]
         self._fqdn_fsp = self._fqdn_fsp_all[: self._count_fsp]
@@ -253,17 +214,6 @@
         self.logger.debug(f"Active FSP FQDNs: {self._fqdn_fsp}")
         self.logger.debug(f"Active FSP CORR FQDNs: {self._fqdn_fsp_corr}")
 
-=======
-
-        self._fqdn_vcc = self._fqdn_vcc_all[: self._count_vcc]
-        self._fqdn_fsp = self._fqdn_fsp_all[: self._count_fsp]
-        self._fqdn_fsp_corr = self._fqdn_fsp_corr_all[: self._count_fsp]
-
-        self.logger.debug(f"Active VCC FQDNs: {self._fqdn_vcc}")
-        self.logger.debug(f"Active FSP FQDNs: {self._fqdn_fsp}")
-        self.logger.debug(f"Active FSP CORR FQDNs: {self._fqdn_fsp_corr}")
-
->>>>>>> a97a35fb
         return True
 
     def _init_subelement_proxies(self: CbfSubarrayComponentManager) -> bool:
@@ -392,7 +342,6 @@
             log_msg = f"Ignoring delay model received in {self.obs_state} (must be READY or SCANNING)."
             self.logger.warning(log_msg)
             return
-<<<<<<< HEAD
 
         if model == self.last_received_delay_model:
             self.logger.warning(
@@ -400,15 +349,6 @@
             )
             return
 
-=======
-
-        if model == self.last_received_delay_model:
-            self.logger.warning(
-                "Ignoring delay model (identical to previous)."
-            )
-            return
-
->>>>>>> a97a35fb
         try:
             delay_model_json = json.loads(model)
 
@@ -540,11 +480,7 @@
             vcc_proxy.adminMode = AdminMode.ONLINE
 
             # change subarray membership of vcc
-<<<<<<< HEAD
-            vcc_proxy.subarrayMembership = self.subarray_id
-=======
             vcc_proxy.subarrayMembership = self._subarray_id
->>>>>>> a97a35fb
             self.logger.debug(
                 f"{vcc_fqdn}.subarrayMembership: "
                 + f"{vcc_proxy.subarrayMembership}"
@@ -552,11 +488,7 @@
 
             # assign the subarray ID to the talon board with the matching DISH ID
             if talon_proxy is not None:
-<<<<<<< HEAD
-                talon_proxy.subarrayID = str(self.subarray_id)
-=======
                 talon_proxy.subarrayID = str(self._subarray_id)
->>>>>>> a97a35fb
 
             return True
         except tango.DevFailed as df:
@@ -1077,11 +1009,7 @@
                 scan_configuration=argin,
                 count_fsp=self._count_fsp,
                 dish_ids=list(self.dish_ids),
-<<<<<<< HEAD
-                subarray_id=self.subarray_id,
-=======
                 subarray_id=self._subarray_id,
->>>>>>> a97a35fb
                 logger=self.logger,
             )
             success, msg = validator.validate_input()
@@ -1372,15 +1300,9 @@
         # channel_offset is optional
         if "channel_offset" not in fsp_config:
             self.logger.warning(
-<<<<<<< HEAD
-                "channel_offset not defined in configuration. Assigning default of 1."
-            )
-            fsp_config["channel_offset"] = 1
-=======
                 "channel_offset not defined in configuration. Assigning default of 0."
             )
             fsp_config["channel_offset"] = 0
->>>>>>> a97a35fb
 
         fsp_config["fs_sample_rates"] = self._calculate_fs_sample_rates(
             common_configuration["frequency_band"]
@@ -1442,11 +1364,7 @@
 
             # Add subarray membership, which powers on this FSP's function mode devices
             [[result_code], [command_id]] = fsp_proxy.AddSubarrayMembership(
-<<<<<<< HEAD
-                self.subarray_id
-=======
                 self._subarray_id
->>>>>>> a97a35fb
             )
             if result_code == ResultCode.REJECTED:
                 self.logger.error(
@@ -1478,10 +1396,7 @@
 
         # build FSP configuration JSONs, add FSP
         all_fsp_config = []
-<<<<<<< HEAD
-=======
         self._vis_fsp_config = []
->>>>>>> a97a35fb
         for config in configuration["fsp"]:
             fsp_config = self._build_fsp_config(
                 fsp_config=copy.deepcopy(config),
@@ -1526,12 +1441,9 @@
                     all_fsp_config.append(
                         (fsp_corr_proxy, json.dumps(fsp_config))
                     )
-<<<<<<< HEAD
-=======
 
                     # Store FSP parameters to configure visibility transport
                     self._vis_fsp_config.append(fsp_config)
->>>>>>> a97a35fb
                 case _:
                     self.logger.error(
                         f"Function mode {fsp_config['function_mode']} currently unsupported."
@@ -1626,11 +1538,7 @@
         for [[result_code], [command_id]] in self.issue_group_command(
             command_name="RemoveSubarrayMembership",
             proxies=list(self._assigned_fsp_proxies),
-<<<<<<< HEAD
-            argin=self.subarray_id,
-=======
             argin=self._subarray_id,
->>>>>>> a97a35fb
         ):
             if result_code in [ResultCode.REJECTED, ResultCode.FAILED]:
                 self.logger.error(
@@ -1849,14 +1757,10 @@
         if not self.simulation_mode:
             self.logger.info("Configuring visibility transport")
             vis_slim_yaml = self._proxy_vis_slim.meshConfiguration
-<<<<<<< HEAD
-            self._vis_transport.configure(configuration["fsp"], vis_slim_yaml)
-=======
             self._vis_transport.configure(
                 fsp_config=self._vis_fsp_config,
                 vis_slim_yaml=vis_slim_yaml,
             )
->>>>>>> a97a35fb
 
         # Update obsState callback
         self._update_component_state(configured=True)
@@ -1950,11 +1854,7 @@
 
         if not self.simulation_mode:
             self.logger.info("Visibility transport enable output")
-<<<<<<< HEAD
-            self._vis_transport.enable_output(self.subarray_id)
-=======
             self._vis_transport.enable_output(self._subarray_id)
->>>>>>> a97a35fb
 
         self.scan_id = scan_id
 
@@ -2193,12 +2093,6 @@
                     ),
                 )
                 return
-<<<<<<< HEAD
-            # There is no obsFault action implemented, however, setting to False
-            # still updates the component state dict in BaseComponentManager.
-            self._update_component_state(obsfault=False)
-=======
->>>>>>> a97a35fb
 
         obs_reset_status = self._issue_lrc_all_assigned_resources(
             command_name="ObsReset",
@@ -2239,12 +2133,8 @@
 
         # Update obsState callback
         # There is no obsfault == False action implemented, however,
-<<<<<<< HEAD
-        # we reset it it False so that obsfault == True may be triggered in the future
-=======
         # we reset it it False so that obsfault == True may be triggered in the future,
         # by updating the component state dict in BaseComponentManager.
->>>>>>> a97a35fb
         self._update_component_state(configured=False, obsfault=False)
 
         task_callback(
@@ -2372,12 +2262,8 @@
 
         # Update obsState callback
         # There is no obsfault == False action implemented, however,
-<<<<<<< HEAD
-        # we reset it it False so that obsfault == True may be triggered in the future
-=======
         # we reset it it False so that obsfault == True may be triggered in the future,
         # by updating the component state dict in BaseComponentManager.
->>>>>>> a97a35fb
         self._update_component_state(resourced=False, obsfault=False)
 
         task_callback(
