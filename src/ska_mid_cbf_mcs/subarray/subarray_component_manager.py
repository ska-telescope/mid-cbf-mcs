# -*- coding: utf-8 -*-
#
# This file is part of the SKA Mid.CBF MCS project
#
#
#
# Distributed under the terms of the GPL license.
# See LICENSE.txt for more info.

# Copyright (c) 2019 National Research Council of Canada

"""
CbfSubarray
Sub-element subarray device for Mid.CBF
"""
from __future__ import annotations  # allow forward references in type hints

import copy
import json
import logging
from threading import Lock, Thread
from typing import Any, Callable, Dict, List, Optional, Tuple

# Tango imports
import tango
from ska_tango_base.commands import ResultCode
from ska_tango_base.control_model import AdminMode, PowerMode, SimulationMode
from ska_tango_base.csp.subarray.component_manager import (
    CspSubarrayComponentManager,
)
<<<<<<< HEAD

# isort: off
# ska_telmodel.schema before ska_telmodel.csp due to circular dependency
from ska_telmodel.schema import validate as telmodel_validate

# isort: on
from ska_telmodel.csp.common_schema import (
    MAX_CHANNELS_PER_STREAM,
    MAX_STREAMS_PER_FSP,
)
=======
from ska_telmodel.schema import validate as telmodel_validate
>>>>>>> fd9eceff
from tango import AttrQuality

from ska_mid_cbf_mcs.attribute_proxy import CbfAttributeProxy
from ska_mid_cbf_mcs.commons.dish_utils import DISHUtils
from ska_mid_cbf_mcs.commons.global_enum import (
    FspModes,
    const,
    freq_band_dict,
    mhz_to_hz,
)
from ska_mid_cbf_mcs.component.component_manager import (
    CbfComponentManager,
    CommunicationStatus,
)
from ska_mid_cbf_mcs.component.util import check_communicating

# SKA imports
from ska_mid_cbf_mcs.device_proxy import CbfDeviceProxy
from ska_mid_cbf_mcs.group_proxy import CbfGroupProxy
from ska_mid_cbf_mcs.subarray.scan_configuration_validator import (
    SubarrayScanConfigurationValidator,
)
from ska_mid_cbf_mcs.visibility_transport.visibility_transport import (
    VisibilityTransport,
)


class CbfSubarrayComponentManager(
    CbfComponentManager, CspSubarrayComponentManager
):
    """A component manager for the CbfSubarray class."""

    @property
    def config_id(self: CbfSubarrayComponentManager) -> str:
        """Return the configuration ID."""
        return self._config_id

    @property
    def scan_id(self: CbfSubarrayComponentManager) -> int:
        """Return the scan ID."""
        return self._scan_id

    @property
    def subarray_id(self: CbfSubarrayComponentManager) -> int:
        """Return the subarray ID."""
        return self._subarray_id

    @property
    def frequency_band(self: CbfSubarrayComponentManager) -> int:
        """Return the frequency band."""
        return self._frequency_band

    @property
    def dish_ids(self: CbfSubarrayComponentManager) -> List[str]:
        """Return the DISH/receptor ID list."""
        return self._dish_ids

    @property
    def vcc_ids(self: CbfSubarrayComponentManager) -> List[int]:
        """Return the VCC ID list."""
        return self._vcc_ids

    def __init__(
        self: CbfSubarrayComponentManager,
        subarray_id: int,
        controller: str,
        vcc: List[str],
        fsp: List[str],
        fsp_corr_sub: List[str],
        fsp_pss_sub: List[str],
        fsp_pst_sub: List[str],
        talon_board: List[str],
        vis_slim: str,
        logger: logging.Logger,
        simulation_mode: SimulationMode,
        push_change_event_callback: Optional[Callable],
        component_resourced_callback: Callable[[bool], None],
        component_configured_callback: Callable[[bool], None],
        component_scanning_callback: Callable[[bool], None],
        communication_status_changed_callback: Callable[
            [CommunicationStatus], None
        ],
        component_power_mode_changed_callback: Callable[[PowerMode], None],
        component_fault_callback: Callable,
        component_obs_fault_callback: Callable,
    ) -> None:
        """
        Initialise a new instance.

        :param subarray_id: ID of subarray
        :param controller: FQDN of controller device
        :param vcc: FQDNs of subordinate VCC devices
        :param fsp: FQDNs of subordinate FSP devices
        :param fsp_corr_sub: FQDNs of subordinate FSP CORR subarray devices
        :param fsp_pss_sub: FQDNs of subordinate FSP PSS-BF subarray devices
        :param fsp_pst_sub: FQDNs of subordinate FSP PST-BF devices
        :param talon_board: FQDNs of talon board devices
        :param vis_slim: FQDN of the visibility SLIM device
        :param logger: a logger for this object to use
        :param push_change_event_callback: method to call when the base classes
            want to send an event
        :param component_resourced_callback: callback to be called when
            the component resource status changes
        :param component_configured_callback: callback to be called when
            the component configuration status changes
        :param component_scanning_callback: callback to be called when
            the component scanning status changes
        :param communication_status_changed_callback: callback to be
            called when the status of the communications channel between the
            component manager and its component changes
        :param component_power_mode_changed_callback: callback to be called when
            the component power mode changes
        :param component_fault_callback: callback to be called in event of
            component fault (for op state model)
        :param component_obs_fault_callback: callback to be called in event of
            component fault (for obs state model)
        """

        self._logger = logger

        self._simulation_mode = simulation_mode

        self._logger.info("Entering CbfSubarrayComponentManager.__init__)")

        self._dish_utils = None

        self._component_op_fault_callback = component_fault_callback
        self._component_obs_fault_callback = component_obs_fault_callback

        self._subarray_id = subarray_id
        self._fqdn_controller = controller
        self._fqdn_vcc = vcc
        self._fqdn_fsp = fsp
        self._fqdn_fsp_corr_subarray_device = fsp_corr_sub
        self._fqdn_fsp_pss_subarray_device = fsp_pss_sub
        self._fqdn_fsp_pst_subarray_device = fsp_pst_sub
        self._fqdn_talon_board_device = talon_board
        self._fqdn_vis_slim_device = vis_slim

        # set to determine if resources are assigned
        self._resourced = False
        # set to determine if ready to receive subscribed parameters;
        # also indicates whether component is currently configured
        self._ready = False

        self.connected = False

        self.obs_faulty = False

        # initialize attribute values
        self._sys_param_str = ""
        self._dish_ids = []
        self._vcc_ids = []
        self._frequency_band = 0
        self._config_id = ""
        self._scan_id = 0

        # store list of fsp configurations being used for each function mode
        self._corr_config = []
        self._pss_config = []
        self._pst_config = []
        # store list of fsp being used for each function mode
        self._corr_fsp_list = []
        self._pss_fsp_list = []
        self._pst_fsp_list = []
        self._latest_scan_config = ""

        # TODO
        # self._output_links_distribution = {"configID": ""}
        # self._published_output_links = False
        # self._last_received_vis_destination_address = "{}"

        self._last_received_delay_model = "{}"
        self._last_received_jones_matrix = "{}"
        self._last_received_timing_beam_weights = "{}"

        self._mutex_delay_model_config = Lock()
        self._mutex_jones_matrix_config = Lock()
        self._mutex_beam_weights_config = Lock()

        # store the subscribed telstate events as event_ID:attribute_proxy key:value pairs
        self._events_telstate = {}

        # for easy device-reference
        self._frequency_band_offset_stream1 = 0
        self._frequency_band_offset_stream2 = 0
        self._stream_tuning = [0, 0]

        # Controls the visibility transport from FSP outputs to SDP
        self._vis_transport = VisibilityTransport(
            logger=self._logger,
        )

        # device proxy for easy reference to CBF controller
        self._proxy_cbf_controller = None
        self._controller_max_capabilities = {}
        self._count_vcc = 0
        self._count_fsp = 0

        # proxies to subordinate devices
        self._proxies_vcc = []
        self._proxies_assigned_vcc = {}
        self._proxies_fsp = []
        self._proxies_fsp_corr_subarray_device = []
        self._proxies_fsp_pss_subarray_device = []
        self._proxies_fsp_pst_subarray_device = []
        self._proxies_talon_board_device = []

        # subarray does not control the visibility SLIM. It only
        # queries the config to figure out how to route the visibilities,
        # and updates the scan configuration accordingly.
        self._proxy_vis_slim = None

        # group proxies to subordinate devices
        # Note: VCC connected both individual and in group
        self._group_vcc = None
        self._group_fsp = None
        self._group_fsp_corr_subarray = None
        self._group_fsp_pss_subarray = None
        self._group_fsp_pst_subarray = None

        self._component_resourced_callback = component_resourced_callback
        self._component_configured_callback = component_configured_callback
        self._component_scanning_callback = component_scanning_callback

        super().__init__(
            logger=logger,
            push_change_event_callback=push_change_event_callback,
            communication_status_changed_callback=communication_status_changed_callback,
            component_power_mode_changed_callback=component_power_mode_changed_callback,
            component_fault_callback=component_fault_callback,
            obs_state_model=None,
        )

    def start_communicating(self: CbfSubarrayComponentManager) -> None:
        """Establish communication with the component, then start monitoring."""
        self._logger.info(
            "Entering CbfSubarrayComponentManager.start_communicating"
        )

        if self.connected:
            self._logger.info("Already connected.")
            return

        super().start_communicating()

        try:
            if self._proxy_cbf_controller is None:
                self._proxy_cbf_controller = CbfDeviceProxy(
                    fqdn=self._fqdn_controller, logger=self._logger
                )
                self._controller_max_capabilities = dict(
                    pair.split(":")
                    for pair in self._proxy_cbf_controller.get_property(
                        "MaxCapabilities"
                    )["MaxCapabilities"]
                )
                self._count_vcc = int(self._controller_max_capabilities["VCC"])
                self._count_fsp = int(self._controller_max_capabilities["FSP"])

                self._fqdn_vcc = self._fqdn_vcc[: self._count_vcc]
                self._fqdn_fsp = self._fqdn_fsp[: self._count_fsp]
                self._fqdn_fsp_corr_subarray_device = (
                    self._fqdn_fsp_corr_subarray_device[: self._count_fsp]
                )
                self._fqdn_fsp_pss_subarray_device = (
                    self._fqdn_fsp_pss_subarray_device[: self._count_fsp]
                )
                self._fqdn_fsp_pst_subarray_device = (
                    self._fqdn_fsp_pst_subarray_device[: self._count_fsp]
                )

            if len(self._proxies_vcc) == 0:
                self._proxies_vcc = [
                    CbfDeviceProxy(fqdn=fqdn, logger=self._logger)
                    for fqdn in self._fqdn_vcc
                ]

            if len(self._proxies_fsp) == 0:
                self._proxies_fsp = [
                    CbfDeviceProxy(fqdn=fqdn, logger=self._logger)
                    for fqdn in self._fqdn_fsp
                ]

            if len(self._proxies_fsp_corr_subarray_device) == 0:
                for fqdn in self._fqdn_fsp_corr_subarray_device:
                    proxy = CbfDeviceProxy(fqdn=fqdn, logger=self._logger)
                    self._proxies_fsp_corr_subarray_device.append(proxy)

            if len(self._proxies_fsp_pss_subarray_device) == 0:
                for fqdn in self._fqdn_fsp_pss_subarray_device:
                    proxy = CbfDeviceProxy(fqdn=fqdn, logger=self._logger)
                    self._proxies_fsp_pss_subarray_device.append(proxy)

            if len(self._proxies_fsp_pst_subarray_device) == 0:
                for fqdn in self._fqdn_fsp_pst_subarray_device:
                    proxy = CbfDeviceProxy(fqdn=fqdn, logger=self._logger)
                    self._proxies_fsp_pst_subarray_device.append(proxy)

            if len(self._proxies_talon_board_device) == 0:
                for fqdn in self._fqdn_talon_board_device:
                    proxy = CbfDeviceProxy(fqdn=fqdn, logger=self._logger)
                    self._proxies_talon_board_device.append(proxy)

            if self._proxy_vis_slim is None:
                self._proxy_vis_slim = CbfDeviceProxy(
                    fqdn=self._fqdn_vis_slim_device, logger=self._logger
                )

            if self._group_vcc is None:
                self._group_vcc = CbfGroupProxy(
                    name="VCC", logger=self._logger
                )
            if self._group_fsp is None:
                self._group_fsp = CbfGroupProxy(
                    name="FSP", logger=self._logger
                )
            if self._group_fsp_corr_subarray is None:
                self._group_fsp_corr_subarray = CbfGroupProxy(
                    name="FSP Subarray Corr", logger=self._logger
                )
            if self._group_fsp_pss_subarray is None:
                self._group_fsp_pss_subarray = CbfGroupProxy(
                    name="FSP Subarray Pss", logger=self._logger
                )
            if self._group_fsp_pst_subarray is None:
                self._group_fsp_pst_subarray = CbfGroupProxy(
                    name="FSP Subarray Pst", logger=self._logger
                )

            for proxy in self._proxies_fsp_corr_subarray_device:
                proxy.adminMode = AdminMode.ONLINE
            for proxy in self._proxies_fsp_pss_subarray_device:
                proxy.adminMode = AdminMode.ONLINE
            for proxy in self._proxies_fsp_pst_subarray_device:
                proxy.adminMode = AdminMode.ONLINE

        except tango.DevFailed as dev_failed:
            self.update_component_power_mode(PowerMode.UNKNOWN)
            self.update_communication_status(
                CommunicationStatus.NOT_ESTABLISHED
            )
            self._component_op_fault_callback(True)
            raise ConnectionError("Error in proxy connection.") from dev_failed

        self.connected = True
        self.update_communication_status(CommunicationStatus.ESTABLISHED)
        self.update_component_power_mode(PowerMode.OFF)
        self._component_op_fault_callback(False)

    def stop_communicating(self: CbfSubarrayComponentManager) -> None:
        """Stop communication with the component."""
        self._logger.info(
            "Entering CbfSubarrayComponentManager.stop_communicating"
        )
        super().stop_communicating()
        for proxy in self._proxies_fsp_corr_subarray_device:
            proxy.adminMode = AdminMode.OFFLINE
        for proxy in self._proxies_fsp_pss_subarray_device:
            proxy.adminMode = AdminMode.OFFLINE
        for proxy in self._proxies_fsp_pst_subarray_device:
            proxy.adminMode = AdminMode.OFFLINE
        self.connected = False
        self.update_component_power_mode(PowerMode.UNKNOWN)

    @check_communicating
    def on(self: CbfSubarrayComponentManager) -> None:
        for proxy in self._proxies_fsp_corr_subarray_device:
            proxy.On()
        for proxy in self._proxies_fsp_pss_subarray_device:
            proxy.On()
        for proxy in self._proxies_fsp_pst_subarray_device:
            proxy.On()

        self.update_component_power_mode(PowerMode.ON)

    @check_communicating
    def off(self: CbfSubarrayComponentManager) -> None:
        for proxy in self._proxies_fsp_corr_subarray_device:
            proxy.Off()
        for proxy in self._proxies_fsp_pss_subarray_device:
            proxy.Off()
        for proxy in self._proxies_fsp_pst_subarray_device:
            proxy.Off()

        self.update_component_power_mode(PowerMode.OFF)

    @check_communicating
    def standby(self: CbfSubarrayComponentManager) -> None:
        self._logger.warning(
            "Operating state Standby invalid for CbfSubarray."
        )

    def update_sys_param(
        self: CbfSubarrayComponentManager, sys_param_str: str
    ) -> None:
        self._logger.debug(f"Received sys param: {sys_param_str}")
        self._sys_param_str = sys_param_str
        sys_param = json.loads(sys_param_str)
        self._dish_utils = DISHUtils(sys_param)
        self._logger.info(
            "Updated DISH ID to VCC ID and frequency offset k mapping"
        )

    @check_communicating
    def _doppler_phase_correction_event_callback(
        self: CbfSubarrayComponentManager,
        fqdn: str,
        name: str,
        value: Any,
        quality: AttrQuality,
    ) -> None:
        """
        Callback for dopplerPhaseCorrection change event subscription.

        :param fqdn: attribute FQDN
        :param name: attribute name
        :param value: attribute value
        :param quality: attribute quality
        """
        # TODO: investigate error in this callback (subarray logs)
        if value is not None:
            try:
                self._group_vcc.write_attribute(
                    "dopplerPhaseCorrection", value
                )
                log_msg = f"Value of {name} is {value}"
                self._logger.debug(log_msg)
            except Exception as e:
                self._logger.error(str(e))
        else:
            self._logger.warning(f"None value for {fqdn}")

    @check_communicating
    def _delay_model_event_callback(
        self: CbfSubarrayComponentManager,
        fqdn: str,
        name: str,
        value: Any,
        quality: AttrQuality,
    ) -> None:
        """ "
        Callback for delayModel change event subscription.

        :param fqdn: attribute FQDN
        :param name: attribute name
        :param value: attribute value
        :param quality: attribute quality
        """
        self._logger.debug("Entering _delay_model_event_callback()")

        if value is not None:
            if not self._ready:
                log_msg = f"Ignoring delay model (obsState not correct). Delay model being passed in is: {value}"
                self._logger.warning(log_msg)
                return
            try:
                self._logger.info("Received delay model update.")

                if value == self._last_received_delay_model:
                    log_msg = "Ignoring delay model (identical to previous)."
                    self._logger.warning(log_msg)
                    return

                self._last_received_delay_model = value
                delay_model_json = json.loads(value)

                # Validate delay_model_json against the telescope model
                self._logger.info(
                    f"Attempting to validate the following json against the telescope model: {delay_model_json}"
                )
                try:
                    telmodel_validate(
                        version=delay_model_json["interface"],
                        config=delay_model_json,
                        strictness=1,
                    )
                    self._logger.info("Delay model is valid!")
                except ValueError as e:
                    msg = f"Delay model validation against the telescope model failed with the following exception:\n {str(e)}."
                    self.raise_update_delay_model_fatal_error(msg)

                # pass DISH ID as VCC ID integer to FSPs and VCCs
                for delay_detail in delay_model_json["receptor_delays"]:
                    dish_id = delay_detail["receptor"]
                    delay_detail[
                        "receptor"
                    ] = self._dish_utils.dish_id_to_vcc_id[dish_id]
                t = Thread(
                    target=self._update_delay_model,
                    args=(json.dumps(delay_model_json),),
                )
                t.start()
            except Exception as e:
                self._logger.error(str(e))
        else:
            self._logger.warning(f"None value for {fqdn}")

    def _update_delay_model(
        self: CbfSubarrayComponentManager, model: str
    ) -> None:
        """
        Update FSP and VCC delay models.

        :param destination_type: type of device to send the delay model to
        :param epoch: system time of delay model reception
        :param model: delay model
        """
        # This method is always called on a separate thread
        self._logger.debug("CbfSubarray._update_delay_model")

        log_msg = f"Updating delay model ...{model}"
        self._logger.info(log_msg)

        data = tango.DeviceData()
        data.insert(tango.DevString, model)

        # we lock the mutex, forward the configuration, then immediately unlock it
        self._mutex_delay_model_config.acquire()
        self._group_vcc.command_inout("UpdateDelayModel", data)
        self._group_fsp.command_inout("UpdateDelayModel", data)
        self._mutex_delay_model_config.release()

    @check_communicating
    def _jones_matrix_event_callback(
        self: CbfSubarrayComponentManager,
        fqdn: str,
        name: str,
        value: Any,
        quality: AttrQuality,
    ) -> None:
        """ "
        Callback for jonesMatrix change event subscription.

        :param fqdn: attribute FQDN
        :param name: attribute name
        :param value: attribute value
        :param quality: attribute quality
        """
        self._logger.debug("CbfSubarray._jones_matrix_event_callback")

        if value is not None:
            if not self._ready:
                log_msg = "Ignoring Jones matrix (obsState not correct)."
                self._logger.warning(log_msg)
                return
            try:
                self._logger.info("Received Jones Matrix update.")

                if value == self._last_received_jones_matrix:
                    log_msg = "Ignoring Jones matrix (identical to previous)."
                    self._logger.warning(log_msg)
                    return

                self._last_received_jones_matrix = value
                jones_matrix_all = json.loads(value)

                for jones_matrix in jones_matrix_all["jones_matrix"]:
                    # pass DISH ID as VCC ID integer to FSPs and VCCs
                    for matrix in jones_matrix["matrix_details"]:
                        dish_id = matrix["receptor"]
                        matrix[
                            "receptor"
                        ] = self._dish_utils.dish_id_to_vcc_id[dish_id]
                    t = Thread(
                        target=self._update_jones_matrix,
                        args=(json.dumps(jones_matrix),),
                    )
                    t.start()
            except Exception as e:
                self._logger.error(str(e))
        else:
            self._logger.warning(f"None value for {fqdn}")

    def _update_jones_matrix(
        self: CbfSubarrayComponentManager, matrix: str
    ) -> None:
        """
        Update FSP and VCC Jones matrices.

        :param destination_type: type of device to send the delay model to
        :param epoch: system time of delay model reception
        :param matrix: Jones matrix value
        """
        # This method is always called on a separate thread
        self._logger.debug("CbfSubarray._update_jones_matrix")

        log_msg = f"Updating Jones Matrix {matrix}"
        self._logger.info(log_msg)

        data = tango.DeviceData()
        data.insert(tango.DevString, matrix)

        # we lock the mutex, forward the configuration, then immediately unlock it
        self._mutex_jones_matrix_config.acquire()
        self._group_vcc.command_inout("UpdateJonesMatrix", data)
        self._group_fsp.command_inout("UpdateJonesMatrix", data)
        self._mutex_jones_matrix_config.release()

    @check_communicating
    def _timing_beam_weights_event_callback(
        self: CbfSubarrayComponentManager,
        fqdn: str,
        name: str,
        value: Any,
        quality: AttrQuality,
    ) -> None:
        """ "
        Callback for beamWeights change event subscription.

        :param fqdn: attribute FQDN
        :param name: attribute name
        :param value: attribute value
        :param quality: attribute quality
        """
        self._logger.debug("CbfSubarray._timing_beam_weights_event_callback")

        if value is not None:
            if not self._ready:
                log_msg = (
                    "Ignoring timing beam weights (obsState not correct)."
                )
                self._logger.warning(log_msg)
                return
            try:
                self._logger.info("Received timing beam weights update.")

                if value == self._last_received_timing_beam_weights:
                    log_msg = (
                        "Ignoring timing beam weights (identical to previous)."
                    )
                    self._logger.warning(log_msg)
                    return

                self._last_received_timing_beam_weights = value
                timing_beam_weights = json.loads(value)

                # pass DISH ID as VCC ID integer to FSPs and VCCs
                for weights in timing_beam_weights[
                    "timing_beam_weights_details"
                ]:
                    dish_id = weights["receptor"]
                    weights["receptor"] = self._dish_utils.dish_id_to_vcc_id[
                        dish_id
                    ]
                    t = Thread(
                        target=self._update_timing_beam_weights,
                        args=(
                            int(timing_beam_weights["epoch"]),
                            json.dumps(
                                timing_beam_weights[
                                    "timing_beam_weights_details"
                                ]
                            ),
                        ),
                    )
                    t.start()
            except Exception as e:
                self._logger.error(str(e))
        else:
            self._logger.warning(f"None value for {fqdn}")

    def _update_timing_beam_weights(
        self: CbfSubarrayComponentManager, weights: str
    ) -> None:
        """
        Update FSP beam weights.

        :param destination_type: type of device to send the delay model to
        :param epoch: system time of delay model reception
        :param weights: beam weights value
        """
        # This method is always called on a separate thread
        self._logger.debug("CbfSubarray._update_timing_beam_weights")

        log_msg = f"Updating timing beam weights {weights}"
        self._logger.info(log_msg)

        data = tango.DeviceData()
        data.insert(tango.DevString, weights)

        # we lock the mutex, forward the configuration, then immediately unlock it
        self._mutex_beam_weights_config.acquire()
        self._group_fsp.command_inout("UpdateTimingBeamWeights", data)
        self._mutex_beam_weights_config.release()

    def validate_ip(self: CbfSubarrayComponentManager, ip: str) -> bool:
        """
        Validate IP address format.

        :param ip: IP address to be evaluated

        :return: whether or not the IP address format is valid
        :rtype: bool
        """
        splitip = ip.split(".")
        if len(splitip) != 4:
            return False
        for ipparts in splitip:
            if not ipparts.isdigit():
                return False
            ipval = int(ipparts)
            if ipval < 0 or ipval > 255:
                return False
        return True

    def raise_configure_scan_fatal_error(
        self: CbfSubarrayComponentManager, msg: str
    ) -> Tuple[ResultCode, str]:
        """
        Raise fatal error in ConfigureScan execution

        :param msg: error message
        :return: A tuple containing a return code and a string
            message indicating status. The message is for
            information purpose only.
        :rtype: (ResultCode, str)
        """
        self._component_obs_fault_callback(True)
        self._logger.error(msg)
        tango.Except.throw_exception(
            "Command failed",
            msg,
            "ConfigureScan execution",
            tango.ErrSeverity.ERR,
        )

    def raise_update_delay_model_fatal_error(
        self: CbfSubarrayComponentManager, msg: str
    ) -> Tuple[ResultCode, str]:
        """
        Raise fatal error in UpdateDelayModel execution

        :param msg: error message
        :return: A tuple containing a return code and a string
            message indicating status. The message is for
            information purpose only.
        :rtype: (ResultCode, str)
        """
        self._component_obs_fault_callback(True)
        self._logger.error(msg)
        tango.Except.throw_exception(
            "Command failed",
            msg,
            "UpdateDelayModel execution",
            tango.ErrSeverity.ERR,
        )

    @check_communicating
    def _deconfigure(
        self: CbfSubarrayComponentManager,
    ) -> None:
        """Completely deconfigure the subarray; all initialization performed
        by by the ConfigureScan command must be 'undone' here."""
        # component_manager._deconfigure is invoked by GoToIdle, ConfigureScan,
        # ObsReset and Restart here in the CbfSubarray

        if self._ready:
            if self._group_fsp.get_size() > 0:
                # change FSP subarray membership
                data = tango.DeviceData()
                data.insert(tango.DevUShort, self._subarray_id)
                self._logger.debug(data)
                self._group_fsp.command_inout("RemoveSubarrayMembership", data)
                self._group_fsp.remove_all()

            for group in [
                self._group_fsp_corr_subarray,
                self._group_fsp_pss_subarray,
                self._group_fsp_pst_subarray,
            ]:
                if group.get_size() > 0:
                    group.remove_all()

        try:
            # unsubscribe from TMC events
            for event_id in list(self._events_telstate.keys()):
                self._events_telstate[event_id].remove_event(event_id)
                del self._events_telstate[event_id]
        except tango.DevFailed:
            self._component_obs_fault_callback(True)

        # reset all private data to their initialization values:
        self._pst_fsp_list = []
        self._pss_fsp_list = []
        self._corr_fsp_list = []
        self._pst_config = []
        self._pss_config = []
        self._corr_config = []

        self._scan_id = 0
        self._config_id = ""
        self._frequency_band = 0
        self._last_received_delay_model = "{}"
        self._last_received_jones_matrix = "{}"
        self._last_received_timing_beam_weights = "{}"

    def go_to_idle(
        self: CbfSubarrayComponentManager,
    ) -> Tuple[ResultCode, str]:
        """
        Send subarray from READY to IDLE.

        :return: A tuple containing a return code and a string
            message indicating status. The message is for
            information purpose only.
        :rtype: (ResultCode, str)
        """
        self._deconfigure()

        # issue GoToIdle to assigned VCCs
        if self._group_vcc.get_size() > 0:
            results = self._group_vcc.command_inout("GoToIdle")
            self._logger.info("Results from VCC GoToIdle:")
            for res in results:
                self._logger.info(res.get_data())

        self.update_component_configuration(False)

        return (ResultCode.OK, "GoToIdle command completed OK")

    @check_communicating
    def validate_input(
        self: CbfSubarrayComponentManager, argin: str
    ) -> Tuple[bool, str]:
        """
        Validate scan configuration.

        :param argin: The configuration as JSON formatted string.

        :return: A tuple containing a boolean indicating if the configuration
            is valid and a string message. The message is for information
            purpose only.
        :rtype: (bool, str)
        """

        try:
            full_configuration = json.loads(argin)
            common_configuration = copy.deepcopy(full_configuration["common"])
            # Pre 4.0
            if "cbf" in full_configuration:
                configuration = copy.deepcopy(full_configuration["cbf"])
            # Post 4.0
            elif "midcbf" in full_configuration:
                configuration = copy.deepcopy(full_configuration["midcbf"])
            else:
                msg = "cbf/midcbf configuration not found in the given Scan Configuration"
                return (False, msg)
        except json.JSONDecodeError:  # argument not a valid JSON object
            msg = "Scan configuration object is not a valid JSON object. Aborting configuration."
            return (False, msg)

        # Validate full_configuration against the telescope model
        try:
            telmodel_validate(
                version=full_configuration["interface"],
                config=full_configuration,
                strictness=2,
            )
            self._logger.info("Scan configuration is valid!")
        except ValueError as e:
            msg = f"Scan configuration validation against the telescope model failed with the following exception:\n {str(e)}."
            self._logger.error(msg)

        # At this point, validate FSP, VCC, subscription parameters
        full_configuration["common"] = copy.deepcopy(common_configuration)
        if "cbf" in full_configuration:
            full_configuration["cbf"] = copy.deepcopy(configuration)
        else:
            full_configuration["midcbf"] = copy.deepcopy(configuration)

        controller_validateSupportedConfiguration = (
            self._proxy_cbf_controller.read_attribute(
                "validateSupportedConfiguration"
            )
        )
        # MCS Scan Configuration Validation
        if controller_validateSupportedConfiguration is True:
            json_str = json.dumps(full_configuration)
            validator = SubarrayScanConfigurationValidator(
                json_str,
                self._count_fsp,
                self._proxies_fsp,
                self._proxies_assigned_vcc,
                self._proxies_fsp_pss_subarray_device,
                self._proxies_fsp_pst_subarray_device,
                self._dish_ids,
                self._subarray_id,
                self._logger,
            )
            return validator.validate_input()

        else:
            msg = (
                "Skipping MCS Validation of Scan Configuration. "
                f"validateSupportedConfiguration was set to {controller_validateSupportedConfiguration}"
                "in MCS Controller"
            )
            self._logger.info(msg)
            return (True, msg)

    @check_communicating
    def configure_scan(
        self: CbfSubarrayComponentManager, argin: str
    ) -> Tuple[ResultCode, str]:
        """
        :return: A tuple containing a return code and a string
            message indicating status. The message is for
            information purpose only.
        :rtype: (ResultCode, str)
        """
        # deconfigure to reset assigned FSPs and unsubscribe to events.
        self._deconfigure()
        full_configuration = json.loads(argin)
        common_configuration = copy.deepcopy(full_configuration["common"])
        if "cbf" in full_configuration:
            configuration = copy.deepcopy(full_configuration["cbf"])
        else:
            configuration = copy.deepcopy(full_configuration["midcbf"])

        # Configure configID.
        self._config_id = str(common_configuration["config_id"])
        self._logger.debug(f"config_id: {self._config_id}")

        # Configure frequencyBand.
        frequency_bands = ["1", "2", "3", "4", "5a", "5b"]
        self._frequency_band = frequency_bands.index(
            common_configuration["frequency_band"]
        )
        self._logger.debug(f"frequency_band: {self._frequency_band}")

        # Prepare args for ConfigureBand
        for dish_id in self._dish_ids:
            if dish_id in self._dish_utils.dish_id_to_vcc_id.keys():
                # Fetch K-value based on dish_id
                vccID = self._dish_utils.dish_id_to_vcc_id[dish_id]
                vccProxy = self._proxies_vcc[vccID - 1]
                freq_offset_k = self._dish_utils.dish_id_to_k[dish_id]
                # Calculate dish sample rate
                dish_sample_rate = self._calculate_dish_sample_rate(
                    freq_band_dict()[common_configuration["frequency_band"]],
                    freq_offset_k,
                )
                # Fetch samples per frame for this freq band
                samples_per_frame = freq_band_dict()[
                    common_configuration["frequency_band"]
                ]["num_samples_per_frame"]

                args = {
                    "frequency_band": common_configuration["frequency_band"],
                    "dish_sample_rate": int(dish_sample_rate),
                    "samples_per_frame": int(samples_per_frame),
                }
                data = tango.DeviceData()
                data.insert(tango.DevString, json.dumps(args))
                vccProxy.command_inout("ConfigureBand", data)
            else:
                return (
                    ResultCode.FAILED,
                    f"Invalid receptor {dish_id}. ConfigureScan command failed.",
                )

        # Configure band5Tuning, if frequencyBand is 5a or 5b.
        if self._frequency_band in [4, 5]:
            stream_tuning = [
                *map(float, common_configuration["band_5_tuning"])
            ]
            self._stream_tuning = stream_tuning

        # Configure frequencyBandOffsetStream1.
        if "frequency_band_offset_stream1" in configuration:
            self._frequency_band_offset_stream1 = int(
                configuration["frequency_band_offset_stream1"]
            )
        else:
            self._frequency_band_offset_stream1 = 0
            log_msg = (
                "'frequencyBandOffsetStream1' not specified. Defaulting to 0."
            )
            self._logger.warning(log_msg)

        # If not given, use a default value.
        # If malformed, use a default value, but append an error.
        if "frequency_band_offset_stream2" in configuration:
            self._frequency_band_offset_stream2 = int(
                configuration["frequency_band_offset_stream2"]
            )
        else:
            self._frequency_band_offset_stream2 = 0
            log_msg = (
                "'frequencyBandOffsetStream2' not specified. Defaulting to 0."
            )
            self._logger.warn(log_msg)

        config_dict = {
            "config_id": self._config_id,
            "frequency_band": common_configuration["frequency_band"],
            "band_5_tuning": self._stream_tuning,
            "frequency_band_offset_stream1": self._frequency_band_offset_stream1,
            "frequency_band_offset_stream2": self._frequency_band_offset_stream2,
            "rfi_flagging_mask": configuration["rfi_flagging_mask"],
        }

        # Add subset of FSP configuration to the VCC configure scan argument
        # TODO determine necessary parameters to send to VCC for each function mode
        # TODO VLBI
        reduced_fsp = []
        for fsp in configuration["fsp"]:
            function_mode = fsp["function_mode"]
            fsp_cfg = {"fsp_id": fsp["fsp_id"], "function_mode": function_mode}
            if function_mode == "CORR":
                fsp_cfg["frequency_slice_id"] = fsp["frequency_slice_id"]
            elif function_mode == "PSS-BF":
                fsp_cfg["search_window_id"] = fsp["search_window_id"]
            reduced_fsp.append(fsp_cfg)
        config_dict["fsp"] = reduced_fsp

        json_str = json.dumps(config_dict)
        data = tango.DeviceData()
        data.insert(tango.DevString, json_str)
        self._group_vcc.command_inout("ConfigureScan", data)

        # Configure delayModelSubscriptionPoint.
        self._last_received_delay_model = "{}"
        attribute_proxy = CbfAttributeProxy(
            fqdn=configuration["delay_model_subscription_point"],
            logger=self._logger,
        )
        event_id = attribute_proxy.add_change_event_callback(
            self._delay_model_event_callback
        )
        self._logger.info(
            f"Subscribing to delay model event of id: {event_id}"
        )
        self._events_telstate[event_id] = attribute_proxy

        # Configure jonesMatrixSubscriptionPoint
        if "jones_matrix_subscription_point" in configuration:
            self._last_received_jones_matrix = "{}"
            attribute_proxy = CbfAttributeProxy(
                fqdn=configuration["jones_matrix_subscription_point"],
                logger=self._logger,
            )
            event_id = attribute_proxy.add_change_event_callback(
                self._jones_matrix_event_callback
            )
            self._logger.info(
                f"Subscribing to jones matrix event of id: {event_id}"
            )
            self._events_telstate[event_id] = attribute_proxy

        # Configure beamWeightsSubscriptionPoint
        if "timing_beam_weights_subscription_point" in configuration:
            self._last_received_timing_beam_weights = "{}"
            attribute_proxy = CbfAttributeProxy(
                fqdn=configuration["timing_beam_weights_subscription_point"],
                logger=self._logger,
            )
            event_id = attribute_proxy.add_change_event_callback(
                self._timing_beam_weights_event_callback
            )
            self._logger.info(
                f"Subscribing to timing beam weights event of id: {event_id}"
            )
            self._events_telstate[event_id] = attribute_proxy

        # Configure searchWindow.
        if "search_window" in configuration:
            for search_window in configuration["search_window"]:
                search_window["frequency_band"] = common_configuration[
                    "frequency_band"
                ]
                search_window[
                    "frequency_band_offset_stream1"
                ] = self._frequency_band_offset_stream1
                search_window[
                    "frequency_band_offset_stream2"
                ] = self._frequency_band_offset_stream2
                if search_window["frequency_band"] in ["5a", "5b"]:
                    search_window["band_5_tuning"] = common_configuration[
                        "band_5_tuning"
                    ]

                # pass on configuration to VCC
                data = tango.DeviceData()
                data.insert(tango.DevString, json.dumps(search_window))
                self._logger.debug(
                    f"configuring search window: {json.dumps(search_window)}"
                )
                self._group_vcc.command_inout("ConfigureSearchWindow", data)
        else:
            log_msg = "'searchWindow' not given."
            self._logger.warning(log_msg)

        # TODO: the entire vcc configuration should move to Vcc
        # for now, run ConfigScan only wih the following data, so that
        # the obsState are properly (implicitly) updated by the command
        # (And not manually by SetObservingState as before) - relevant???

        # FSP ##################################################################
        # Configure FSP.
        # TODO add VLBI once implemented

        for fsp in configuration["fsp"]:
            # Configure fsp_id.
            fsp_id = int(fsp["fsp_id"])
            fsp_proxy = self._proxies_fsp[fsp_id - 1]
            fsp_corr_proxy = self._proxies_fsp_corr_subarray_device[fsp_id - 1]
            fsp_pss_proxy = self._proxies_fsp_pss_subarray_device[fsp_id - 1]
            fsp_pst_proxy = self._proxies_fsp_pst_subarray_device[fsp_id - 1]

            self._group_fsp.add(self._fqdn_fsp[fsp_id - 1])

            # Set simulation mode of FSPs to subarray sim mode
            self._logger.info(
                f"Setting Simulation Mode of FSP {fsp_id} proxies to: {self._simulation_mode} and turning them on."
            )
            for proxy in [
                fsp_proxy,
                fsp_corr_proxy,
                fsp_pss_proxy,
                fsp_pst_proxy,
            ]:
                proxy.write_attribute("adminMode", AdminMode.OFFLINE)
                proxy.write_attribute("simulationMode", self._simulation_mode)
                proxy.write_attribute("adminMode", AdminMode.ONLINE)
                proxy.command_inout("On")

            # Configure functionMode if IDLE
            if fsp_proxy.functionMode == FspModes.IDLE.value:
                fsp_proxy.SetFunctionMode(fsp["function_mode"])

            # change FSP subarray membership
            fsp_proxy.AddSubarrayMembership(self._subarray_id)

            # Add configID, frequency_band, band_5_tuning, and sub_id to fsp. They are not included in the "FSP" portion in configScan JSON
            fsp["config_id"] = common_configuration["config_id"]
            fsp["sub_id"] = common_configuration["subarray_id"]
            fsp["frequency_band"] = common_configuration["frequency_band"]
            if fsp["frequency_band"] in ["5a", "5b"]:
                fsp["band_5_tuning"] = common_configuration["band_5_tuning"]
            if "frequency_band_offset_stream1" in configuration:
                fsp[
                    "frequency_band_offset_stream1"
                ] = self._frequency_band_offset_stream1
            if "frequency_band_offset_stream2" in configuration:
                fsp[
                    "frequency_band_offset_stream2"
                ] = self._frequency_band_offset_stream2

            # Add channel_offset if it was omitted from the configuration (it is optional).
            if "channel_offset" not in fsp:
                self._logger.warning(
                    "channel_offset not defined in configuration. Assigning default of 0."
                )
                fsp["channel_offset"] = 0

            # Add all DISH IDs for subarray and for correlation to fsp
            # Parameter named "subarray_vcc_ids" used by HPS contains all the
            # VCCs assigned to the subarray
            # Parameter named "corr_vcc_ids" used by HPS contains the
            # subset of the subarray VCCs for which the correlation results
            # are requested to be used in Mid.CBF output products (visibilities)

            fsp["subarray_vcc_ids"] = []
            for dish in self._dish_ids:
                fsp["subarray_vcc_ids"].append(
                    self._dish_utils.dish_id_to_vcc_id[dish]
                )

            # Add the fs_sample_rate for all dishes
            fsp["fs_sample_rates"] = self._calculate_fs_sample_rates(
                common_configuration["frequency_band"]
            )

            match fsp["function_mode"]:
                case "CORR":
                    # dishes may not be specified in the
                    # configuration at all, or the list may be empty
                    fsp["corr_vcc_ids"] = []
                    if "receptors" not in fsp or len(fsp["receptors"]) == 0:
                        # In this case by the ICD, all subarray allocated resources should be used.
                        fsp["corr_vcc_ids"] = fsp["subarray_vcc_ids"].copy()
                    else:
                        for dish in fsp["receptors"]:
                            fsp["corr_vcc_ids"].append(
                                self._dish_utils.dish_id_to_vcc_id[dish]
                            )

                    self._corr_config.append(fsp)
                    self._corr_fsp_list.append(fsp["fsp_id"])
                    self._group_fsp_corr_subarray.add(
                        self._fqdn_fsp_corr_subarray_device[fsp_id - 1]
                    )

                # TODO: PSS, PST below may fall out of date; currently only CORR function mode is supported outside of Mid.CBF MCS
                case "PSS-BF":
                    for searchBeam in fsp["search_beam"]:
                        search_beam_vcc_ids = []
                        for dish in searchBeam["receptor_ids"]:
                            search_beam_vcc_ids.append(
                                self._dish_utils.dish_id_to_vcc_id[dish]
                            )
                        searchBeam["receptor_ids"] = search_beam_vcc_ids
                    self._pss_config.append(fsp)
                    self._pss_fsp_list.append(fsp["fsp_id"])
                    self._group_fsp_pss_subarray.add(
                        self._fqdn_fsp_pss_subarray_device[fsp_id - 1]
                    )

                case "PST-BF":
                    for timingBeam in fsp["timing_beam"]:
                        timing_beam_vcc_ids = []
                        for dish in timingBeam["receptor_ids"]:
                            timing_beam_vcc_ids.append(
                                self._dish_utils.dish_id_to_vcc_id[dish]
                            )
                        timingBeam["receptor_ids"] = timing_beam_vcc_ids
                    self._pst_config.append(fsp)
                    self._pst_fsp_list.append(fsp["fsp_id"])
                    self._group_fsp_pst_subarray.add(
                        self._fqdn_fsp_pst_subarray_device[fsp_id - 1]
                    )

        # Call ConfigureScan for all FSP Subarray devices (CORR/PSS/PST)
        # NOTE:_corr_config is a list of fsp config JSON objects, each
        #      augmented by a number of vcc-fsp common parameters
        if len(self._corr_config) != 0:
            for this_fsp in self._corr_config:
                try:
                    self._logger.info(
                        f"cbf_subarray this_fsp: {json.dumps(this_fsp)}"
                    )
                    this_proxy = self._proxies_fsp_corr_subarray_device[
                        int(this_fsp["fsp_id"]) - 1
                    ]
                    this_proxy.set_timeout_millis(12000)
                    this_proxy.ConfigureScan(json.dumps(this_fsp))
                except tango.DevFailed:
                    msg = (
                        "An exception occurred while configuring "
                        "FspCorrSubarray; Aborting configuration"
                    )
                    self.raise_configure_scan_fatal_error(msg)

        # NOTE: _pss_config is constructed similarly to _corr_config
        if len(self._pss_config) != 0:
            for this_fsp in self._pss_config:
                try:
                    this_proxy = self._proxies_fsp_pss_subarray_device[
                        int(this_fsp["fsp_id"]) - 1
                    ]
                    this_proxy.set_timeout_millis(12000)
                    this_proxy.ConfigureScan(json.dumps(this_fsp))
                except tango.DevFailed:
                    msg = (
                        "An exception occurred while configuring  "
                        "FspPssSubarray; Aborting configuration"
                    )
                    self.raise_configure_scan_fatal_error(msg)

        # NOTE: _pst_config is constructed similarly to _corr_config
        if len(self._pst_config) != 0:
            for this_fsp in self._pst_config:
                try:
                    this_proxy = self._proxies_fsp_pst_subarray_device[
                        int(this_fsp["fsp_id"]) - 1
                    ]
                    this_proxy.set_timeout_millis(12000)
                    this_proxy.ConfigureScan(json.dumps(this_fsp))
                except tango.DevFailed:
                    msg = (
                        "An exception occurred while configuring  "
                        "FspPstSubarray; Aborting configuration"
                    )
                    self.raise_configure_scan_fatal_error(msg)

        # Route visibilities from each FSP to the outputting board
        if self._simulation_mode == SimulationMode.FALSE:
            self._logger.info("Configuring visibility transport")
            vis_slim_yaml = self._proxy_vis_slim.meshConfiguration
            self._vis_transport.configure(configuration["fsp"], vis_slim_yaml)

        # save configuration into latestScanConfig
        self._latest_scan_config = str(configuration)

        self.update_component_configuration(True)

        return (ResultCode.OK, "ConfigureScan command completed OK")

    @check_communicating
    def release_vcc(
        self: CbfSubarrayComponentManager, argin: List[str]
    ) -> Tuple[ResultCode, str]:
        """
        Remove receptor/dish from subarray.

        :param argin: The list of receptor/DISH IDs to be released
        :return: A tuple containing a return code and a string
            message indicating status. The message is for
            information purpose only.
        :rtype: (ResultCode, str)
        """
        self._logger.debug(f"Current receptors: {*self._dish_ids,}")
        for dish_id in argin:
            self._logger.debug(f"Attempting to remove {dish_id}")
            if dish_id in self._dish_ids:
                if dish_id in self._dish_utils.dish_id_to_vcc_id.keys():
                    vccID = self._dish_utils.dish_id_to_vcc_id[dish_id]
                else:
                    return (
                        ResultCode.FAILED,
                        f"Invalid receptor {dish_id}. RemoveReceptors command failed.",
                    )
                vccFQDN = self._fqdn_vcc[vccID - 1]
                vccProxy = self._proxies_vcc[vccID - 1]

                self._dish_ids.remove(dish_id)
                self._vcc_ids.remove(vccID)
                self._group_vcc.remove(vccFQDN)
                del self._proxies_assigned_vcc[dish_id]

                try:
                    # reset subarrayMembership Vcc attribute:
                    vccProxy.subarrayMembership = 0
                    self._logger.debug(
                        f"VCC {vccID} subarray_id: "
                        + f"{vccProxy.subarrayMembership}"
                    )
                except tango.DevFailed as df:
                    msg = str(df.args[0].desc)
                    self._component_obs_fault_callback(True)
                    return (ResultCode.FAILED, msg)

                # clear the subarray ID off the talon board with the matching
                # DISH ID
                self._assign_talon_board_subarray_id(
                    dish_id=dish_id, assign=False
                )

            else:
                msg = f"Receptor {dish_id} not found. Skipping."
                self._logger.warning(msg)

        if len(self._dish_ids) == 0:
            self.update_component_resources(False)
            self._logger.info("No receptors remaining.")
        else:
            self._logger.info(f"Receptors remaining: {*self._dish_ids,}")

        return (ResultCode.OK, "RemoveReceptors completed OK")

    @check_communicating
    def release_all_vcc(
        self: CbfSubarrayComponentManager,
    ) -> Tuple[ResultCode, str]:
        """
        Remove all receptors/dishes from subarray.

        :return: A tuple containing a return code and a string
            message indicating status. The message is for
            information purpose only.
        :rtype: (ResultCode, str)
        """
        if len(self._dish_ids) > 0:
            (rc, msg) = self.release_vcc(self._dish_ids.copy())
            return (rc, msg.replace("RemoveReceptors", "RemoveAllReceptors"))
        return (
            ResultCode.FAILED,
            "RemoveAllReceptors failed; no receptors currently assigned",
        )

    @check_communicating
    def assign_vcc(
        self: CbfSubarrayComponentManager, argin: List[str]
    ) -> Tuple[ResultCode, str]:
        """
        Add receptors/dishes to subarray.

        :param argin: The list of receptor/DISH IDs to be assigned
        :return: A tuple containing a return code and a string
            message indicating status. The message is for
            information purpose only.
        :rtype: (ResultCode, str)
        """
        self._logger.debug(f"Current receptors: {*self._dish_ids,}")
        for dish_id in argin:
            self._logger.debug(f"Attempting to add receptor {dish_id}")

            self._logger.debug(
                f"Receptor to vcc keys: {self._dish_utils.dish_id_to_vcc_id.keys()}"
            )

            if dish_id in self._dish_utils.dish_id_to_vcc_id.keys():
                vccID = self._dish_utils.dish_id_to_vcc_id[dish_id]
            else:
                return (
                    ResultCode.FAILED,
                    f"Invalid receptor {dish_id}. AddReceptors command failed.",
                )

            if vccID > const.MAX_VCC:
                return (
                    ResultCode.FAILED,
                    f"VCC ID {vccID} is not supported. AddReceptors command failed.",
                )

            vccProxy = self._proxies_vcc[vccID - 1]

            self._logger.debug(
                f"dish_id = {dish_id}, vccProxy.dishID = "
                + f"{vccProxy.dishID}"
            )

            vccSubarrayID = vccProxy.subarrayMembership
            self._logger.debug(f"VCC {vccID} subarray_id: {vccSubarrayID}")

            # only add dish if it does not already belong to a
            # different subarray
            if vccSubarrayID not in [0, self._subarray_id]:
                msg = (
                    f"{dish_id} already in use by "
                    + f"subarray {vccSubarrayID}. Skipping."
                )
                self._logger.warning(msg)
            elif dish_id not in self._dish_ids:
                try:
                    # Setting simulation mode of VCC proxies based on simulation mode of subarray
                    self._logger.info(
                        f"Writing VCC simulation mode to: {self._simulation_mode}"
                    )
                    vccProxy.write_attribute("adminMode", AdminMode.OFFLINE)
                    vccProxy.write_attribute(
                        "simulationMode", self._simulation_mode
                    )
                    vccProxy.write_attribute("adminMode", AdminMode.ONLINE)
                    vccProxy.command_inout("On")

                    # update resourced state once first dish is added
                    if len(self._dish_ids) == 0:
                        self.update_component_resources(True)

                    self._dish_ids.append(dish_id)
                    self._vcc_ids.append(vccID)
                    self._group_vcc.add(self._fqdn_vcc[vccID - 1])
                    self._proxies_assigned_vcc[dish_id] = vccProxy

                    # change subarray membership of vcc
                    vccProxy.subarrayMembership = self._subarray_id
                    self._logger.debug(
                        f"VCC {vccID} subarray_id: "
                        + f"{vccProxy.subarrayMembership}"
                    )

                    # assign the subarray ID to the talon board with the matching
                    # DISH ID
                    self._assign_talon_board_subarray_id(
                        dish_id=dish_id, assign=True
                    )
                except tango.DevFailed as df:
                    msg = str(df.args[0].desc)
                    self._component_obs_fault_callback(True)
                    return (ResultCode.FAILED, msg)
            else:
                msg = f"{dish_id} already assigned to " + "subarray. Skipping."
                self._logger.warning(msg)

        self._logger.info(f"Receptors after adding: {*self._dish_ids,}")

        return (ResultCode.OK, "AddReceptors completed OK")

    @check_communicating
    def scan(
        self: CbfSubarrayComponentManager, argin: Dict[Any]
    ) -> Tuple[ResultCode, str]:
        """
        Start subarray Scan operation.

        :param argin: The scan ID as JSON formatted string.
        :type argin: str
        :return: A tuple containing a return code and a string
            message indicating status. The message is for
            information purpose only.
        :rtype: (ResultCode, str)
        """

        # Validate scan_json against the telescope model
        try:
            telmodel_validate(
                version=argin["interface"], config=argin, strictness=1
            )
            self._logger.info("Scan is valid!")
        except ValueError as e:
            msg = f"Scan validation against ska-telmodel schema failed with exception:\n {str(e)}"
            return (False, msg)

        scan_id = argin["scan_id"]
        data = tango.DeviceData()
        data.insert(tango.DevShort, scan_id)
        for group in [
            self._group_vcc,
            self._group_fsp_corr_subarray,
            self._group_fsp_pss_subarray,
            self._group_fsp_pst_subarray,
        ]:
            if group.get_size() > 0:
                results = group.command_inout("Scan", data)
                self._logger.info("Results from Scan:")
                for res in results:
                    self._logger.info(res.get_data())

        if self._simulation_mode == SimulationMode.FALSE:
            self._logger.info("Visibility transport enable output")
            self._vis_transport.enable_output(self._subarray_id)

        self._scan_id = scan_id
        self._component_scanning_callback(True)
        return (ResultCode.STARTED, "Scan command successful")

    @check_communicating
    def end_scan(self: CbfSubarrayComponentManager) -> Tuple[ResultCode, str]:
        """
        End subarray Scan operation.

        :return: A tuple containing a return code and a string
            message indicating status. The message is for
            information purpose only.
        :rtype: (ResultCode, str)
        """
        # EndScan for all subordinate devices:
        for group in [
            self._group_vcc,
            self._group_fsp_corr_subarray,
            self._group_fsp_pss_subarray,
            self._group_fsp_pst_subarray,
        ]:
            if group.get_size() > 0:
                results = group.command_inout("EndScan")
                self._logger.info("Results from EndScan:")
                for res in results:
                    self._logger.info(res.get_data())

        if self._simulation_mode == SimulationMode.FALSE:
            self._logger.info("Visibility transport disable output")
            self._vis_transport.disable_output()

        self._scan_id = 0
        self._component_scanning_callback(False)
        return (ResultCode.OK, "EndScan command completed OK")

    @check_communicating
    def abort(self: CbfSubarrayComponentManager) -> None:
        """
        Abort subarray configuration or operation.
        """
        # reset ready flag
        self._ready = False

        for group in [
            self._group_vcc,
            self._group_fsp_corr_subarray,  # TODO CIP-1850 Abort/ObsReset per FSP subarray
            self._group_fsp_pss_subarray,
            self._group_fsp_pst_subarray,
        ]:
            if group.get_size() > 0:
                results = group.command_inout("Abort")
                self._logger.info("Results from Abort:")
                for res in results:
                    self._logger.info(res.get_data())

    @check_communicating
    def obsreset(self: CbfSubarrayComponentManager) -> None:
        """
        Reset to IDLE from abort/fault.
        """
        # if subarray is in FAULT, we must first abort VCC and FSP operation
        # this will allow us to call ObsReset on them even if they are not in FAULT
        if self.obs_faulty:
            self.abort()
            # use callback to reset FAULT state
            self._component_obs_fault_callback(False)

        try:
            # send Vcc devices to IDLE
            if self._group_vcc.get_size() > 0:
                self._group_vcc.command_inout("ObsReset")

            # send any previously assigned FSPs to IDLE
            for group in [
                self._group_fsp_corr_subarray,
                self._group_fsp_pss_subarray,
                self._group_fsp_pst_subarray,
            ]:
                # TODO CIP-1850 Abort/ObsReset per FSP subarray
                if group.get_size() > 0:
                    results = group.command_inout("ObsReset")
                    self._logger.info("Results from ObsReset:")
                    for res in results:
                        self._logger.info(res.get_data())

        except tango.DevFailed:
            self._component_obs_fault_callback(True)

        # We might have interrupted a long-running command such as a Configure
        # or a Scan, so we need to clean up from that.
        self._deconfigure()

    @check_communicating
    def restart(self: CbfSubarrayComponentManager) -> None:
        """
        Restart to EMPTY from abort/fault.
        """
        # leverage obsreset to send assigned resources to IDLE and deconfigure
        self.obsreset()

        # remove all assigned VCCs to return to EMPTY
        self.release_all_vcc()

    def update_component_resources(
        self: CbfSubarrayComponentManager, resourced: bool
    ) -> None:
        """
        Update the component resource status, calling callbacks as required.

        :param resourced: whether the component is resourced.
        """
        self._logger.debug(f"update_component_resources({resourced})")
        if resourced:
            # perform "component_resourced" if not previously resourced
            if not self._resourced:
                self._component_resourced_callback(True)
        elif self._resourced:
            self._component_resourced_callback(False)

        self._resourced = resourced

    def update_component_configuration(
        self: CbfSubarrayComponentManager, configured: bool
    ) -> None:
        """
        Update the component configuration status, calling callbacks as required.

        :param configured: whether the component is configured.
        """
        self._logger.debug(
            f"update_component_configuration({configured}); configured == {configured}, self._ready == {self._ready}"
        )
        # perform component_configured/unconfigured callback if in a VALID case
        # Cases:
        # configured == False and self._ready == False -> INVALID: cannot issue component_unconfigured from IDLE
        # configured == True and self._ready == False -> VALID: can issue component_configured from IDLE
        # configured == False and self._ready == True -> VALID: can issue component_unconfigured from READY
        # configured == True and self._ready == True -> INVALID: cannot issue component_configured from READY
        if configured and not self._ready:
            self._component_configured_callback(True)
            self._ready = True
        elif not configured and self._ready:
            self._component_configured_callback(False)
            self._ready = False

    def _calculate_fs_sample_rate(
        self: CbfSubarrayComponentManager, freq_band: str, dish: str
    ) -> Dict:
        log_msg = (
            f"Calculate fs_sample_rate for freq_band:{freq_band} and {dish}"
        )
        self._logger.info(log_msg)

        # convert the DISH ID to a VCC ID integer using DISHUtils
        vcc_id = self._dish_utils.dish_id_to_vcc_id[dish]

        # find the k value for this DISH
        freq_offset_k = self._dish_utils.dish_id_to_k[dish]
        freq_band_info = freq_band_dict()[freq_band]

        total_num_fs = freq_band_info["total_num_FSs"]

        dish_sample_rate = self._calculate_dish_sample_rate(
            freq_band_info, freq_offset_k
        )

        log_msg = f"dish_sample_rate: {dish_sample_rate}"
        self._logger.debug(log_msg)
        fs_sample_rate = int(
            dish_sample_rate * const.VCC_OVERSAMPLING_FACTOR / total_num_fs
        )
        fs_sample_rate_for_band = {
            "vcc_id": vcc_id,
            "fs_sample_rate": fs_sample_rate,
        }
        log_msg = f"fs_sample_rate_for_band: {fs_sample_rate_for_band}"
        self._logger.info(log_msg)

        return fs_sample_rate_for_band

    def _calculate_fs_sample_rates(
        self: CbfSubarrayComponentManager, freq_band: str
    ) -> List[Dict]:
        output_sample_rates = []
        for dish in self._dish_ids:
            output_sample_rates.append(
                self._calculate_fs_sample_rate(freq_band, dish)
            )

        return output_sample_rates

    def _calculate_dish_sample_rate(
        self: CbfSubarrayComponentManager, freq_band_info, freq_offset_k
    ):
        base_dish_sample_rate_MH = freq_band_info["base_dish_sample_rate_MHz"]
        sample_rate_const = freq_band_info["sample_rate_const"]

        return (base_dish_sample_rate_MH * mhz_to_hz) + (
            sample_rate_const * freq_offset_k * const.DELTA_F
        )

    def _assign_talon_board_subarray_id(
        self: CbfSubarrayComponentManager, dish_id: str, assign: bool
    ) -> None:
        """
        Assign subarray ID to the talon board with the dish_id

        :param dish_id: the DISH ID
        :param assign: true to assign the subarray id, false to remove
        """
        for proxy in self._proxies_talon_board_device:
            board_dish_id = proxy.read_attribute("dishID").value
            if board_dish_id == dish_id:
                if assign:
                    proxy.write_attribute("subarrayID", str(self._subarray_id))
                else:
                    proxy.write_attribute("subarrayID", "")
                return
        return<|MERGE_RESOLUTION|>--- conflicted
+++ resolved
@@ -28,7 +28,6 @@
 from ska_tango_base.csp.subarray.component_manager import (
     CspSubarrayComponentManager,
 )
-<<<<<<< HEAD
 
 # isort: off
 # ska_telmodel.schema before ska_telmodel.csp due to circular dependency
@@ -39,9 +38,6 @@
     MAX_CHANNELS_PER_STREAM,
     MAX_STREAMS_PER_FSP,
 )
-=======
-from ska_telmodel.schema import validate as telmodel_validate
->>>>>>> fd9eceff
 from tango import AttrQuality
 
 from ska_mid_cbf_mcs.attribute_proxy import CbfAttributeProxy
