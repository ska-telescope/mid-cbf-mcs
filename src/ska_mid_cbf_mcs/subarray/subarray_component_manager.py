# -*- coding: utf-8 -*-
#
# This file is part of the SKA Mid.CBF MCS project
#
#
#
# Distributed under the terms of the GPL license.
# See LICENSE.txt for more info.

# Copyright (c) 2019 National Research Council of Canada

"""
CbfSubarray
Sub-element subarray device for Mid.CBF
"""
from __future__ import annotations  # allow forward references in type hints

import copy
import json
import logging
import sys
from threading import Lock, Thread
from typing import Any, Callable, Dict, List, Optional, Tuple

# Tango imports
import tango
from ska_tango_base.commands import ResultCode
from ska_tango_base.control_model import (
    AdminMode,
    ObsState,
    PowerMode,
    SimulationMode,
)
from ska_tango_base.csp.subarray.component_manager import (
    CspSubarrayComponentManager,
)
from ska_telmodel.schema import validate as telmodel_validate
from tango import AttrQuality

from ska_mid_cbf_mcs.attribute_proxy import CbfAttributeProxy
from ska_mid_cbf_mcs.commons.global_enum import (
    const,
    freq_band_dict,
    mhz_to_hz,
    vcc_oversampling_factor,
)
from ska_mid_cbf_mcs.commons.receptor_utils import ReceptorUtils
from ska_mid_cbf_mcs.component.component_manager import (
    CbfComponentManager,
    CommunicationStatus,
)
from ska_mid_cbf_mcs.component.util import check_communicating

# SKA imports
from ska_mid_cbf_mcs.device_proxy import CbfDeviceProxy
from ska_mid_cbf_mcs.group_proxy import CbfGroupProxy


class CbfSubarrayComponentManager(
    CbfComponentManager, CspSubarrayComponentManager
):
    """A component manager for the CbfSubarray class."""

    @property
    def config_id(self: CbfSubarrayComponentManager) -> str:
        """Return the configuration ID."""
        return self._config_id

    @property
    def scan_id(self: CbfSubarrayComponentManager) -> int:
        """Return the scan ID."""
        return self._scan_id

    @property
    def subarray_id(self: CbfSubarrayComponentManager) -> int:
        """Return the subarray ID."""
        return self._subarray_id

    @property
    def frequency_band(self: CbfSubarrayComponentManager) -> int:
        """Return the frequency band."""
        return self._frequency_band

    @property
    def receptors(self: CbfSubarrayComponentManager) -> List[str]:
        """Return the receptor list."""
        return self._receptors

    def __init__(
        self: CbfSubarrayComponentManager,
        subarray_id: int,
        controller: str,
        vcc: List[str],
        fsp: List[str],
        fsp_corr_sub: List[str],
        fsp_pss_sub: List[str],
        fsp_pst_sub: List[str],
        logger: logging.Logger,
        simulation_mode: SimulationMode,
        push_change_event_callback: Optional[Callable],
        component_resourced_callback: Callable[[bool], None],
        component_configured_callback: Callable[[bool], None],
        component_scanning_callback: Callable[[bool], None],
        communication_status_changed_callback: Callable[
            [CommunicationStatus], None
        ],
        component_power_mode_changed_callback: Callable[[PowerMode], None],
        component_fault_callback: Callable,
        component_obs_fault_callback: Callable,
    ) -> None:
        """
        Initialise a new instance.

        :param subarray_id: ID of subarray
        :param controller: FQDN of controller device
        :param vcc: FQDNs of subordinate VCC devices
        :param fsp: FQDNs of subordinate FSP devices
        :param fsp_corr_sub: FQDNs of subordinate FSP CORR subarray devices
        :param fsp_pss_sub: FQDNs of subordinate FSP PSS-BF subarray devices
        :param fsp_pst_sub: FQDNs of subordinate FSP PST-BF devices
        :param logger: a logger for this object to use
        :param push_change_event_callback: method to call when the base classes
            want to send an event
        :param component_resourced_callback: callback to be called when
            the component resource status changes
        :param component_configured_callback: callback to be called when
            the component configuration status changes
        :param component_scanning_callback: callback to be called when
            the component scanning status changes
        :param communication_status_changed_callback: callback to be
            called when the status of the communications channel between the
            component manager and its component changes
        :param component_power_mode_changed_callback: callback to be called when
            the component power mode changes
        :param component_fault_callback: callback to be called in event of
            component fault (for op state model)
        :param component_obs_fault_callback: callback to be called in event of
            component fault (for obs state model)
        """

        self._logger = logger

        self._simulation_mode = simulation_mode

        self._logger.info("Entering CbfSubarrayComponentManager.__init__)")

        self._receptor_utils = None

        self._component_op_fault_callback = component_fault_callback
        self._component_obs_fault_callback = component_obs_fault_callback

        self._subarray_id = subarray_id
        self._fqdn_controller = controller
        self._fqdn_vcc = vcc
        self._fqdn_fsp = fsp
        self._fqdn_fsp_corr_subarray_device = fsp_corr_sub
        self._fqdn_fsp_pss_subarray_device = fsp_pss_sub
        self._fqdn_fsp_pst_subarray_device = fsp_pst_sub

        # set to determine if resources are assigned
        self._resourced = False
        # set to determine if ready to receive subscribed parameters;
        # also indicates whether component is currently configured
        self._ready = False

        self.connected = False

        self.obs_faulty = False

        # initialize attribute values
        self._sys_param_str = ""
        self._receptors = []
        self._frequency_band = 0
        self._config_id = ""
        self._scan_id = 0

        # store list of fsp configurations being used for each function mode
        self._corr_config = []
        self._pss_config = []
        self._pst_config = []
        # store list of fsp being used for each function mode
        self._corr_fsp_list = []
        self._pss_fsp_list = []
        self._pst_fsp_list = []
        self._latest_scan_config = ""

        # TODO
        # self._output_links_distribution = {"configID": ""}
        # self._published_output_links = False
        # self._last_received_vis_destination_address = "{}"

        self._last_received_delay_model = "{}"
        self._last_received_jones_matrix = "{}"
        self._last_received_timing_beam_weights = "{}"

        self._mutex_delay_model_config = Lock()
        self._mutex_jones_matrix_config = Lock()
        self._mutex_beam_weights_config = Lock()

        # store the subscribed telstate events as event_ID:attribute_proxy key:value pairs
        self._events_telstate = {}

        # for easy device-reference
        self._frequency_band_offset_stream1 = 0
        self._frequency_band_offset_stream2 = 0
        self._stream_tuning = [0, 0]

        # device proxy for easy reference to CBF controller
        self._proxy_cbf_controller = None
        self._controller_max_capabilities = {}
        self._count_vcc = 0
        self._count_fsp = 0

        # proxies to subordinate devices
        self._proxies_vcc = []
        self._proxies_assigned_vcc = {}
        self._proxies_fsp = []
        self._proxies_fsp_corr_subarray_device = []
        self._proxies_fsp_pss_subarray_device = []
        self._proxies_fsp_pst_subarray_device = []
        # group proxies to subordinate devices
        # Note: VCC connected both individual and in group
        self._group_vcc = None
        self._group_fsp = None
        self._group_fsp_corr_subarray = None
        self._group_fsp_pss_subarray = None
        self._group_fsp_pst_subarray = None

        self._component_resourced_callback = component_resourced_callback
        self._component_configured_callback = component_configured_callback
        self._component_scanning_callback = component_scanning_callback

        super().__init__(
            logger=logger,
            push_change_event_callback=push_change_event_callback,
            communication_status_changed_callback=communication_status_changed_callback,
            component_power_mode_changed_callback=component_power_mode_changed_callback,
            component_fault_callback=component_fault_callback,
            obs_state_model=None,
        )

    def start_communicating(self: CbfSubarrayComponentManager) -> None:
        """Establish communication with the component, then start monitoring."""
        self._logger.info(
            "Entering CbfSubarrayComponentManager.start_communicating"
        )

        if self.connected:
            self._logger.info("Already connected.")
            return

        super().start_communicating()

        try:
            if self._proxy_cbf_controller is None:
                self._proxy_cbf_controller = CbfDeviceProxy(
                    fqdn=self._fqdn_controller, logger=self._logger
                )
                self._controller_max_capabilities = dict(
                    pair.split(":")
                    for pair in self._proxy_cbf_controller.get_property(
                        "MaxCapabilities"
                    )["MaxCapabilities"]
                )
                self._count_vcc = int(self._controller_max_capabilities["VCC"])
                self._count_fsp = int(self._controller_max_capabilities["FSP"])

                self._fqdn_vcc = self._fqdn_vcc[: self._count_vcc]
                self._fqdn_fsp = self._fqdn_fsp[: self._count_fsp]
                self._fqdn_fsp_corr_subarray_device = (
                    self._fqdn_fsp_corr_subarray_device[: self._count_fsp]
                )
                self._fqdn_fsp_pss_subarray_device = (
                    self._fqdn_fsp_pss_subarray_device[: self._count_fsp]
                )
                self._fqdn_fsp_pst_subarray_device = (
                    self._fqdn_fsp_pst_subarray_device[: self._count_fsp]
                )

            if len(self._proxies_vcc) == 0:
                self._proxies_vcc = [
                    CbfDeviceProxy(fqdn=fqdn, logger=self._logger)
                    for fqdn in self._fqdn_vcc
                ]

            if len(self._proxies_fsp) == 0:
                self._proxies_fsp = [
                    CbfDeviceProxy(fqdn=fqdn, logger=self._logger)
                    for fqdn in self._fqdn_fsp
                ]

            if len(self._proxies_fsp_corr_subarray_device) == 0:
                for fqdn in self._fqdn_fsp_corr_subarray_device:
                    proxy = CbfDeviceProxy(fqdn=fqdn, logger=self._logger)
                    self._proxies_fsp_corr_subarray_device.append(proxy)

            if len(self._proxies_fsp_pss_subarray_device) == 0:
                for fqdn in self._fqdn_fsp_pss_subarray_device:
                    proxy = CbfDeviceProxy(fqdn=fqdn, logger=self._logger)
                    self._proxies_fsp_pss_subarray_device.append(proxy)

            if len(self._proxies_fsp_pst_subarray_device) == 0:
                for fqdn in self._fqdn_fsp_pst_subarray_device:
                    proxy = CbfDeviceProxy(fqdn=fqdn, logger=self._logger)
                    self._proxies_fsp_pst_subarray_device.append(proxy)

            if self._group_vcc is None:
                self._group_vcc = CbfGroupProxy(
                    name="VCC", logger=self._logger
                )
            if self._group_fsp is None:
                self._group_fsp = CbfGroupProxy(
                    name="FSP", logger=self._logger
                )
            if self._group_fsp_corr_subarray is None:
                self._group_fsp_corr_subarray = CbfGroupProxy(
                    name="FSP Subarray Corr", logger=self._logger
                )
            if self._group_fsp_pss_subarray is None:
                self._group_fsp_pss_subarray = CbfGroupProxy(
                    name="FSP Subarray Pss", logger=self._logger
                )
            if self._group_fsp_pst_subarray is None:
                self._group_fsp_pst_subarray = CbfGroupProxy(
                    name="FSP Subarray Pst", logger=self._logger
                )

            for proxy in self._proxies_fsp_corr_subarray_device:
                proxy.adminMode = AdminMode.ONLINE
            for proxy in self._proxies_fsp_pss_subarray_device:
                proxy.adminMode = AdminMode.ONLINE
            for proxy in self._proxies_fsp_pst_subarray_device:
                proxy.adminMode = AdminMode.ONLINE

        except tango.DevFailed as dev_failed:
            self.update_component_power_mode(PowerMode.UNKNOWN)
            self.update_communication_status(
                CommunicationStatus.NOT_ESTABLISHED
            )
            self._component_op_fault_callback(True)
            raise ConnectionError("Error in proxy connection.") from dev_failed

        self.connected = True
        self.update_communication_status(CommunicationStatus.ESTABLISHED)
        self.update_component_power_mode(PowerMode.OFF)
        self._component_op_fault_callback(False)

    def stop_communicating(self: CbfSubarrayComponentManager) -> None:
        """Stop communication with the component."""
        self._logger.info(
            "Entering CbfSubarrayComponentManager.stop_communicating"
        )
        super().stop_communicating()
        for proxy in self._proxies_fsp_corr_subarray_device:
            proxy.adminMode = AdminMode.OFFLINE
        for proxy in self._proxies_fsp_pss_subarray_device:
            proxy.adminMode = AdminMode.OFFLINE
        for proxy in self._proxies_fsp_pst_subarray_device:
            proxy.adminMode = AdminMode.OFFLINE
        self.connected = False
        self.update_component_power_mode(PowerMode.UNKNOWN)

    @check_communicating
    def on(self: CbfSubarrayComponentManager) -> None:
        for proxy in self._proxies_fsp_corr_subarray_device:
            proxy.On()
        for proxy in self._proxies_fsp_pss_subarray_device:
            proxy.On()
        for proxy in self._proxies_fsp_pst_subarray_device:
            proxy.On()

        self.update_component_power_mode(PowerMode.ON)

    @check_communicating
    def off(self: CbfSubarrayComponentManager) -> None:
        for proxy in self._proxies_fsp_corr_subarray_device:
            proxy.Off()
        for proxy in self._proxies_fsp_pss_subarray_device:
            proxy.Off()
        for proxy in self._proxies_fsp_pst_subarray_device:
            proxy.Off()

        self.update_component_power_mode(PowerMode.OFF)

    @check_communicating
    def standby(self: CbfSubarrayComponentManager) -> None:
        self._logger.warning(
            "Operating state Standby invalid for CbfSubarray."
        )

    def update_sys_param(
        self: CbfSubarrayComponentManager, sys_param_str: str
    ) -> None:
        self._logger.debug(f"Received sys param: {sys_param_str}")
        self._sys_param_str = sys_param_str
        sys_param = json.loads(sys_param_str)
        self._receptor_utils = ReceptorUtils(sys_param)
        self._logger.info(
            "Updated dish ID to VCC ID and frequency offset k mapping"
        )

    @check_communicating
    def _doppler_phase_correction_event_callback(
        self: CbfSubarrayComponentManager,
        fqdn: str,
        name: str,
        value: Any,
        quality: AttrQuality,
    ) -> None:
        """
        Callback for dopplerPhaseCorrection change event subscription.

        :param fqdn: attribute FQDN
        :param name: attribute name
        :param value: attribute value
        :param quality: attribute quality
        """
        # TODO: investigate error in this callback (subarray logs)
        if value is not None:
            try:
                self._group_vcc.write_attribute(
                    "dopplerPhaseCorrection", value
                )
                log_msg = f"Value of {name} is {value}"
                self._logger.debug(log_msg)
            except Exception as e:
                self._logger.error(str(e))
        else:
            self._logger.warning(f"None value for {fqdn}")

    @check_communicating
    def _delay_model_event_callback(
        self: CbfSubarrayComponentManager,
        fqdn: str,
        name: str,
        value: Any,
        quality: AttrQuality,
    ) -> None:
        """ "
        Callback for delayModel change event subscription.

        :param fqdn: attribute FQDN
        :param name: attribute name
        :param value: attribute value
        :param quality: attribute quality
        """
        self._logger.debug("Entering _delay_model_event_callback()")

        if value is not None:
            if not self._ready:
                log_msg = "Ignoring delay model (obsState not correct)."
                self._logger.warning(log_msg)
                return
            try:
                self._logger.info("Received delay model update.")

                if value == self._last_received_delay_model:
                    log_msg = "Ignoring delay model (identical to previous)."
                    self._logger.warning(log_msg)
                    return

                self._last_received_delay_model = value
                delay_model_json = json.loads(value)

                # Validate delay_model_json against the telescope model
                try:
                    telmodel_validate(
                        version=delay_model_json["interface"],
                        config=delay_model_json,
                        strictness=2,
                    )
                    self._logger.info("Delay model is valid!")
                except ValueError as e:
                    msg = f"Delay model validation against the telescope model failed with the following exception:\n {str(e)}."
                    self.raise_update_delay_model_fatal_error(msg)

                # pass receptor IDs as pair of str and int to FSPs and VCCs
                for delay_detail in delay_model_json["delay_details"]:
                    receptor_id = delay_detail["receptor"]
                    delay_detail["receptor"] = [
                        receptor_id,
                        self._receptor_utils.receptor_id_to_vcc_id[
                            receptor_id
                        ],
                    ]
                t = Thread(
                    target=self._update_delay_model,
                    args=(json.dumps(delay_model_json),),
                )
                t.start()
            except Exception as e:
                self._logger.error(str(e))
        else:
            self._logger.warning(f"None value for {fqdn}")

    def _update_delay_model(
        self: CbfSubarrayComponentManager, model: str
    ) -> None:
        """
        Update FSP and VCC delay models.

        :param destination_type: type of device to send the delay model to
        :param epoch: system time of delay model reception
        :param model: delay model
        """
        # This method is always called on a separate thread
        self._logger.debug("CbfSubarray._update_delay_model")

        log_msg = f"Updating delay model ...{model}"
        self._logger.info(log_msg)

        data = tango.DeviceData()
        data.insert(tango.DevString, model)

        # we lock the mutex, forward the configuration, then immediately unlock it
        self._mutex_delay_model_config.acquire()
        self._group_vcc.command_inout("UpdateDelayModel", data)
        self._group_fsp.command_inout("UpdateDelayModel", data)
        self._mutex_delay_model_config.release()

    @check_communicating
    def _jones_matrix_event_callback(
        self: CbfSubarrayComponentManager,
        fqdn: str,
        name: str,
        value: Any,
        quality: AttrQuality,
    ) -> None:
        """ "
        Callback for jonesMatrix change event subscription.

        :param fqdn: attribute FQDN
        :param name: attribute name
        :param value: attribute value
        :param quality: attribute quality
        """
        self._logger.debug("CbfSubarray._jones_matrix_event_callback")

        if value is not None:
            if not self._ready:
                log_msg = "Ignoring Jones matrix (obsState not correct)."
                self._logger.warning(log_msg)
                return
            try:
                self._logger.info("Received Jones Matrix update.")

                if value == self._last_received_jones_matrix:
                    log_msg = "Ignoring Jones matrix (identical to previous)."
                    self._logger.warning(log_msg)
                    return

                self._last_received_jones_matrix = value
                jones_matrix_all = json.loads(value)

                for jones_matrix in jones_matrix_all["jones_matrix"]:
                    # pass receptor IDs as pair of str and int to FSPs and VCCs
                    for matrix in jones_matrix["matrix_details"]:
                        receptor_id = matrix["receptor"]
                        matrix["receptor"] = [
                            receptor_id,
                            self._receptor_utils.receptor_id_to_vcc_id[
                                receptor_id
                            ],
                        ]
                    t = Thread(
                        target=self._update_jones_matrix,
                        args=(json.dumps(jones_matrix),),
                    )
                    t.start()
            except Exception as e:
                self._logger.error(str(e))
        else:
            self._logger.warning(f"None value for {fqdn}")

    def _update_jones_matrix(
        self: CbfSubarrayComponentManager, matrix: str
    ) -> None:
        """
        Update FSP and VCC Jones matrices.

        :param destination_type: type of device to send the delay model to
        :param epoch: system time of delay model reception
        :param matrix: Jones matrix value
        """
        # This method is always called on a separate thread
        self._logger.debug("CbfSubarray._update_jones_matrix")

        log_msg = f"Updating Jones Matrix {matrix}"
        self._logger.info(log_msg)

        data = tango.DeviceData()
        data.insert(tango.DevString, matrix)

        # we lock the mutex, forward the configuration, then immediately unlock it
        self._mutex_jones_matrix_config.acquire()
        self._group_vcc.command_inout("UpdateJonesMatrix", data)
        self._group_fsp.command_inout("UpdateJonesMatrix", data)
        self._mutex_jones_matrix_config.release()

    @check_communicating
    def _timing_beam_weights_event_callback(
        self: CbfSubarrayComponentManager,
        fqdn: str,
        name: str,
        value: Any,
        quality: AttrQuality,
    ) -> None:
        """ "
        Callback for beamWeights change event subscription.

        :param fqdn: attribute FQDN
        :param name: attribute name
        :param value: attribute value
        :param quality: attribute quality
        """
        self._logger.debug("CbfSubarray._timing_beam_weights_event_callback")

        if value is not None:
            if not self._ready:
                log_msg = (
                    "Ignoring timing beam weights (obsState not correct)."
                )
                self._logger.warning(log_msg)
                return
            try:
                self._logger.info("Received timing beam weights update.")

                if value == self._last_received_timing_beam_weights:
                    log_msg = (
                        "Ignoring timing beam weights (identical to previous)."
                    )
                    self._logger.warning(log_msg)
                    return

                self._last_received_timing_beam_weights = value
                timing_beam_weights = json.loads(value)

                # pass receptor IDs as pair of str and int to FSPs and VCCs
                for weights in timing_beam_weights[
                    "timing_beam_weights_details"
                ]:
                    receptor_id = weights["receptor"]
                    weights["receptor"] = [
                        receptor_id,
                        self._receptor_utils.receptor_id_to_vcc_id[
                            receptor_id
                        ],
                    ]
                    t = Thread(
                        target=self._update_timing_beam_weights,
                        args=(
                            int(timing_beam_weights["epoch"]),
                            json.dumps(
                                timing_beam_weights[
                                    "timing_beam_weights_details"
                                ]
                            ),
                        ),
                    )
                    t.start()
            except Exception as e:
                self._logger.error(str(e))
        else:
            self._logger.warning(f"None value for {fqdn}")

    def _update_timing_beam_weights(
        self: CbfSubarrayComponentManager, weights: str
    ) -> None:
        """
        Update FSP beam weights.

        :param destination_type: type of device to send the delay model to
        :param epoch: system time of delay model reception
        :param weights: beam weights value
        """
        # This method is always called on a separate thread
        self._logger.debug("CbfSubarray._update_timing_beam_weights")

        log_msg = f"Updating timing beam weights {weights}"
        self._logger.info(log_msg)

        data = tango.DeviceData()
        data.insert(tango.DevString, weights)

        # we lock the mutex, forward the configuration, then immediately unlock it
        self._mutex_beam_weights_config.acquire()
        self._group_fsp.command_inout("UpdateTimingBeamWeights", data)
        self._mutex_beam_weights_config.release()

    def validate_ip(self: CbfSubarrayComponentManager, ip: str) -> bool:
        """
        Validate IP address format.

        :param ip: IP address to be evaluated

        :return: whether or not the IP address format is valid
        :rtype: bool
        """
        splitip = ip.split(".")
        if len(splitip) != 4:
            return False
        for ipparts in splitip:
            if not ipparts.isdigit():
                return False
            ipval = int(ipparts)
            if ipval < 0 or ipval > 255:
                return False
        return True

    def raise_configure_scan_fatal_error(
        self: CbfSubarrayComponentManager, msg: str
    ) -> Tuple[ResultCode, str]:
        """
        Raise fatal error in ConfigureScan execution

        :param msg: error message
        :return: A tuple containing a return code and a string
            message indicating status. The message is for
            information purpose only.
        :rtype: (ResultCode, str)
        """
        self._component_obs_fault_callback(True)
        self._logger.error(msg)
        tango.Except.throw_exception(
            "Command failed",
            msg,
            "ConfigureScan execution",
            tango.ErrSeverity.ERR,
        )

    def raise_update_delay_model_fatal_error(
        self: CbfSubarrayComponentManager, msg: str
    ) -> Tuple[ResultCode, str]:
        """
        Raise fatal error in UpdateDelayModel execution

        :param msg: error message
        :return: A tuple containing a return code and a string
            message indicating status. The message is for
            information purpose only.
        :rtype: (ResultCode, str)
        """
        self._component_obs_fault_callback(True)
        self._logger.error(msg)
        tango.Except.throw_exception(
            "Command failed",
            msg,
            "UpdateDelayModel execution",
            tango.ErrSeverity.ERR,
        )

    @check_communicating
    def deconfigure(
        self: CbfSubarrayComponentManager,
    ) -> None:
        """Completely deconfigure the subarray; all initialization performed
        by by the ConfigureScan command must be 'undone' here."""
        # TODO: component_manager.deconfigure is invoked by the base class v0.11.3
        # GoToIdleCommand, while it is also being used by ConfigureScan, ObsReset
        # and Restart here (in the CbfSubarray); this should get simplified to be
        # more useful for general deconfiguration, with command/state-specific logic
        # handled elsewhere, during the ska-tango-base upgrade, where GoToIdle
        # will be replaced by the End command

        # if deconfiguring from READY, which can occur if ConfigureScan is called
        # from READY or if GoToIdle was called, issue GoToIdle to VCCs/FSP subarrays
        if self._ready:
            for group in [
                self._group_vcc,
                self._group_fsp_corr_subarray,
                self._group_fsp_pss_subarray,
                self._group_fsp_pst_subarray,
            ]:
                if group.get_size() > 0:
<<<<<<< HEAD
                    try:
                        group.command_inout("GoToIdle")
                    except tango.DevFailed as df:
                        msg = str(df.args[0].desc)
                        self._logger.error(f"Error in GoToIdle; {msg}")
                        self._component_obs_fault_callback(True)

            if self._group_fsp.get_size() > 0:
                # change FSP subarray membership
                data = tango.DeviceData()
                data.insert(tango.DevUShort, self._subarray_id)
                self._logger.debug(data)
                # TODO could potentially be sending FSP subarrays to IDLE twice
                self._group_fsp.command_inout("RemoveSubarrayMembership", data)
                self._group_fsp.remove_all()
=======
                    results = group.command_inout("GoToIdle")
                    self._logger.info("Results from GoToIdle:")
                    for res in results:
                        self._logger.info(res.get_data())
>>>>>>> 34f34968
        try:
            # unsubscribe from TMC events
            for event_id in list(self._events_telstate.keys()):
                self._events_telstate[event_id].remove_event(event_id)
                del self._events_telstate[event_id]
        except tango.DevFailed:
            self._component_obs_fault_callback(True)

        # reset all private data to their initialization values:
        self._pst_fsp_list = []
        self._pss_fsp_list = []
        self._corr_fsp_list = []
        self._pst_config = []
        self._pss_config = []
        self._corr_config = []

        self._scan_id = 0
        self._config_id = ""
        self._frequency_band = 0
        self._last_received_delay_model = "{}"
        self._last_received_jones_matrix = "{}"
        self._last_received_timing_beam_weights = "{}"

        self.update_component_configuration(False)

    @check_communicating
    def validate_input(
        self: CbfSubarrayComponentManager, argin: str
    ) -> Tuple[bool, str]:
        """
        Validate scan configuration.

        :param argin: The configuration as JSON formatted string.

        :return: A tuple containing a boolean indicating if the configuration
            is valid and a string message. The message is for information
            purpose only.
        :rtype: (bool, str)
        """
        # try to deserialize input string to a JSON object
        try:
            full_configuration = json.loads(argin)
            common_configuration = copy.deepcopy(full_configuration["common"])
            configuration = copy.deepcopy(full_configuration["cbf"])
        except json.JSONDecodeError:  # argument not a valid JSON object
            msg = f"Scan configuration object is not a valid JSON object. Aborting configuration. argin is: {argin}"
            return (False, msg)

        # Validate dopplerPhaseCorrSubscriptionPoint.
        if "doppler_phase_corr_subscription_point" in configuration:
            try:
                attribute_proxy = CbfAttributeProxy(
                    fqdn=configuration[
                        "doppler_phase_corr_subscription_point"
                    ],
                    logger=self._logger,
                )
                attribute_proxy.ping()
            except (
                tango.DevFailed
            ):  # attribute doesn't exist or is not set up correctly
                msg = (
                    f"Attribute {configuration['doppler_phase_corr_subscription_point']}"
                    " not found or not set up correctly for "
                    "'dopplerPhaseCorrSubscriptionPoint'. Aborting configuration."
                )
                return (False, msg)

        # Validate delayModelSubscriptionPoint.
        if "delay_model_subscription_point" in configuration:
            try:
                attribute_proxy = CbfAttributeProxy(
                    fqdn=configuration["delay_model_subscription_point"],
                    logger=self._logger,
                )
                attribute_proxy.ping()
            except (
                tango.DevFailed
            ):  # attribute doesn't exist or is not set up correctly
                msg = (
                    f"Attribute {configuration['delay_model_subscription_point']}"
                    " not found or not set up correctly for "
                    "'delayModelSubscriptionPoint'. Aborting configuration."
                )
                return (False, msg)

        # Validate jonesMatrixSubscriptionPoint.
        if "jones_matrix_subscription_point" in configuration:
            try:
                attribute_proxy = CbfAttributeProxy(
                    fqdn=configuration["jones_matrix_subscription_point"],
                    logger=self._logger,
                )
                attribute_proxy.ping()
            except (
                tango.DevFailed
            ):  # attribute doesn't exist or is not set up correctly
                msg = (
                    f"Attribute {configuration['jones_matrix_subscription_point']}"
                    " not found or not set up correctly for "
                    "'jonesMatrixSubscriptionPoint'. Aborting configuration."
                )
                return (False, msg)

        # Validate beamWeightsSubscriptionPoint.
        if "timing_beam_weights_subscription_point" in configuration:
            try:
                attribute_proxy = CbfAttributeProxy(
                    fqdn=configuration[
                        "timing_beam_weights_subscription_point"
                    ],
                    logger=self._logger,
                )
                attribute_proxy.ping()
            except (
                tango.DevFailed
            ):  # attribute doesn't exist or is not set up correctly
                msg = (
                    f"Attribute {configuration['timing_beam_weights_subscription_point']}"
                    " not found or not set up correctly for "
                    "'beamWeightsSubscriptionPoint'. Aborting configuration."
                )
                return (False, msg)

        for receptor_id, proxy in self._proxies_assigned_vcc.items():
            if proxy.State() != tango.DevState.ON:
                msg = f"VCC {self._proxies_vcc.index(proxy) + 1} is not ON. Aborting configuration."
                return (False, msg)

        # Validate searchWindow.
        if "search_window" in configuration:
            # check if searchWindow is an array of maximum length 2
            if len(configuration["search_window"]) > 2:
                msg = (
                    "'searchWindow' must be an array of maximum length 2. "
                    "Aborting configuration."
                )
                return (False, msg)
            for sw in configuration["search_window"]:
                if sw["tdc_enable"]:
                    for receptor in sw["tdc_destination_address"]:
                        receptor_id = receptor["receptor_id"]
                        if receptor_id not in self._receptors:
                            msg = (
                                f"'searchWindow' receptor ID {receptor_id} "
                                + "not assigned to subarray. Aborting configuration."
                            )
                            return (False, msg)
        else:
            pass

        # Validate fsp.
        for fsp in configuration["fsp"]:
            try:
                # Validate fspID.
                if int(fsp["fsp_id"]) in list(range(1, self._count_fsp + 1)):
                    fspID = int(fsp["fsp_id"])
                    proxy_fsp = self._proxies_fsp[fspID - 1]
                else:
                    msg = (
                        f"'fspID' must be an integer in the range [1, {self._count_fsp}]."
                        " Aborting configuration."
                    )
                    return (False, msg)

                # Validate functionMode.
                function_modes = ["CORR", "PSS-BF", "PST-BF", "VLBI"]
                if (
                    function_modes.index(fsp["function_mode"]) + 1
                    == proxy_fsp.functionMode
                    or proxy_fsp.functionMode == 0
                ):
                    pass
                else:
                    # TODO need to add this check for VLBI once implemented
                    for (
                        fsp_corr_subarray_proxy
                    ) in self._proxies_fsp_corr_subarray_device:
                        if fsp_corr_subarray_proxy.obsState != ObsState.IDLE:
                            msg = (
                                f"A different subarray is using FSP {fsp['fsp_id']} "
                                "for a different function mode. Aborting configuration."
                            )
                            return (False, msg)
                    for (
                        fsp_pss_subarray_proxy
                    ) in self._proxies_fsp_pss_subarray_device:
                        if fsp_pss_subarray_proxy.obsState != ObsState.IDLE:
                            msg = (
                                f"A different subarray is using FSP {fsp['fsp_id']} "
                                "for a different function mode. Aborting configuration."
                            )
                            return (False, msg)
                    for (
                        fsp_pst_subarray_proxy
                    ) in self._proxies_fsp_pst_subarray_device:
                        if fsp_pst_subarray_proxy.obsState != ObsState.IDLE:
                            msg = (
                                f"A different subarray is using FSP {fsp['fsp_id']} "
                                "for a different function mode. Aborting configuration."
                            )
                            return (False, msg)

                # TODO - why add these keys to the fsp dict - not good practice!
                # TODO - create a new dict from a deep copy of the fsp dict.
                fsp["frequency_band"] = common_configuration["frequency_band"]
                fsp["frequency_band_offset_stream1"] = configuration[
                    "frequency_band_offset_stream1"
                ]
                fsp["frequency_band_offset_stream2"] = configuration[
                    "frequency_band_offset_stream2"
                ]
                if fsp["frequency_band"] in ["5a", "5b"]:
                    fsp["band_5_tuning"] = common_configuration[
                        "band_5_tuning"
                    ]

                # CORR #

                if fsp["function_mode"] == "CORR":
                    # Receptors may not be specified in the
                    # configuration at all or the list
                    # of receptors may be empty
                    receptorsSpecified = False
                    if "receptors" in fsp:
                        if fsp["receptors"] != []:
                            receptorsSpecified = True
                    if receptorsSpecified:
                        for this_rec in fsp["receptors"]:
                            self._logger.info(
                                f"List of receptors: {self._receptors}"
                            )
                            if this_rec not in self._receptors:
                                msg = (
                                    f"Receptor {this_rec} does not belong to "
                                    f"subarray {self._subarray_id}."
                                )
                                self._logger.error(msg)
                                return (False, msg)
                    else:
                        msg = (
                            "'receptors' not specified for Fsp CORR config."
                            "Per ICD all receptors allocated to subarray are used"
                        )
                        self._logger.info(msg)
                        # In this case by the ICD, all subarray allocated resources should be used.
                        # fsp["receptor_ids"] = self._receptors.copy()

                    frequencyBand = freq_band_dict()[fsp["frequency_band"]][
                        "band_index"
                    ]
                    # Validate frequencySliceID.
                    # TODO: move these to consts
                    # See for ex. Fig 8-2 in the Mid.CBF DDD
                    num_frequency_slices = [4, 5, 7, 12, 26, 26]
                    if int(fsp["frequency_slice_id"]) in list(
                        range(1, num_frequency_slices[frequencyBand] + 1)
                    ):
                        pass
                    else:
                        msg = (
                            "'frequencySliceID' must be an integer in the range "
                            f"[1, {num_frequency_slices[frequencyBand]}] "
                            f"for a 'frequencyBand' of {fsp['frequency_band']}."
                        )
                        self._logger.error(msg)
                        return (False, msg)

                    # Validate zoom_factor.
                    if int(fsp["zoom_factor"]) in list(range(0, 7)):
                        pass
                    else:
                        msg = "'zoom_factor' must be an integer in the range [0, 6]."
                        # this is a fatal error
                        self._logger.error(msg)
                        return (False, msg)

                    # Validate zoomWindowTuning.
                    if (
                        int(fsp["zoom_factor"]) > 0
                    ):  # zoomWindowTuning is required
                        if "zoom_window_tuning" in fsp:
                            if fsp["frequency_band"] not in [
                                "5a",
                                "5b",
                            ]:  # frequency band is not band 5
                                frequencyBand = [
                                    "1",
                                    "2",
                                    "3",
                                    "4",
                                    "5a",
                                    "5b",
                                ].index(fsp["frequency_band"])
                                frequency_band_start = [
                                    *map(
                                        lambda j: j[0] * 10**9,
                                        [
                                            const.FREQUENCY_BAND_1_RANGE,
                                            const.FREQUENCY_BAND_2_RANGE,
                                            const.FREQUENCY_BAND_3_RANGE,
                                            const.FREQUENCY_BAND_4_RANGE,
                                        ],
                                    )
                                ][frequencyBand] + fsp[
                                    "frequency_band_offset_stream1"
                                ]

                                frequency_slice_range = (
                                    frequency_band_start
                                    + (fsp["frequency_slice_id"] - 1)
                                    * const.FREQUENCY_SLICE_BW
                                    * 10**6,
                                    frequency_band_start
                                    + fsp["frequency_slice_id"]
                                    * const.FREQUENCY_SLICE_BW
                                    * 10**6,
                                )

                                if (
                                    frequency_slice_range[0]
                                    <= int(fsp["zoom_window_tuning"]) * 10**3
                                    <= frequency_slice_range[1]
                                ):
                                    pass
                                else:
                                    msg = "'zoomWindowTuning' must be within observed frequency slice."
                                    self._logger.error(msg)
                                    return (False, msg)
                            # frequency band 5a or 5b (two streams with bandwidth 2.5 GHz)
                            else:
                                if common_configuration["band_5_tuning"] == [
                                    0,
                                    0,
                                ]:  # band5Tuning not specified
                                    pass
                                else:
                                    # TODO: these validations of BW range are done many times
                                    # in many places - use a common function; also may be possible
                                    # to do them only once (ex. for band5Tuning)

                                    frequency_slice_range_1 = (
                                        fsp["band_5_tuning"][0] * 10**9
                                        + fsp["frequency_band_offset_stream1"]
                                        - const.BAND_5_STREAM_BANDWIDTH
                                        * 10**9
                                        / 2
                                        + (fsp["frequency_slice_id"] - 1)
                                        * const.FREQUENCY_SLICE_BW
                                        * 10**6,
                                        fsp["band_5_tuning"][0] * 10**9
                                        + fsp["frequency_band_offset_stream1"]
                                        - const.BAND_5_STREAM_BANDWIDTH
                                        * 10**9
                                        / 2
                                        + fsp["frequency_slice_id"]
                                        * const.FREQUENCY_SLICE_BW
                                        * 10**6,
                                    )

                                    frequency_slice_range_2 = (
                                        fsp["band_5_tuning"][1] * 10**9
                                        + fsp["frequency_band_offset_stream2"]
                                        - const.BAND_5_STREAM_BANDWIDTH
                                        * 10**9
                                        / 2
                                        + (fsp["frequency_slice_id"] - 1)
                                        * const.FREQUENCY_SLICE_BW
                                        * 10**6,
                                        fsp["band_5_tuning"][1] * 10**9
                                        + fsp["frequency_band_offset_stream2"]
                                        - const.BAND_5_STREAM_BANDWIDTH
                                        * 10**9
                                        / 2
                                        + fsp["frequency_slice_id"]
                                        * const.FREQUENCY_SLICE_BW
                                        * 10**6,
                                    )

                                    if (
                                        frequency_slice_range_1[0]
                                        <= int(fsp["zoom_window_tuning"])
                                        * 10**3
                                        <= frequency_slice_range_1[1]
                                    ) or (
                                        frequency_slice_range_2[0]
                                        <= int(fsp["zoom_window_tuning"])
                                        * 10**3
                                        <= frequency_slice_range_2[1]
                                    ):
                                        pass
                                    else:
                                        msg = "'zoomWindowTuning' must be within observed frequency slice."
                                        self._logger.error(msg)
                                        return (False, msg)
                        else:
                            msg = "FSP specified, but 'zoomWindowTuning' not given."
                            self._logger.error(msg)
                            return (False, msg)

                    # Validate integrationTime.
                    if int(fsp["integration_factor"]) in list(
                        range(
                            const.MIN_INT_TIME,
                            10 * const.MIN_INT_TIME + 1,
                            const.MIN_INT_TIME,
                        )
                    ):
                        pass
                    else:
                        msg = (
                            "'integrationTime' must be an integer in the range"
                            f" [1, 10] multiplied by {const.MIN_INT_TIME}."
                        )
                        self._logger.error(msg)
                        return (False, msg)

                    # Validate fspChannelOffset
                    try:
                        if int(fsp["channel_offset"]) >= 0:
                            pass
                        # TODO has to be a multiple of 14880
                        else:
                            msg = "fspChannelOffset must be greater than or equal to zero"
                            self._logger.error(msg)
                            return (False, msg)
                    except (TypeError, ValueError):
                        msg = "fspChannelOffset must be an integer"
                        self._logger.error(msg)
                        return (False, msg)

                    # validate outputlink
                    # check the format
                    try:
                        for element in fsp["output_link_map"]:
                            (int(element[0]), int(element[1]))
                    except (TypeError, ValueError, IndexError):
                        msg = "'outputLinkMap' format not correct."
                        self._logger.error(msg)
                        return (False, msg)

                    # Validate channelAveragingMap.
                    if "channel_averaging_map" in fsp:
                        try:
                            # validate dimensions
                            for i in range(
                                0, len(fsp["channel_averaging_map"])
                            ):
                                assert (
                                    len(fsp["channel_averaging_map"][i]) == 2
                                )

                            # validate averaging factor
                            for i in range(
                                0, len(fsp["channel_averaging_map"])
                            ):
                                # validate channel ID of first channel in group
                                if (
                                    int(fsp["channel_averaging_map"][i][0])
                                    == i
                                    * const.NUM_FINE_CHANNELS
                                    / const.NUM_CHANNEL_GROUPS
                                ):
                                    pass  # the default value is already correct
                                else:
                                    msg = (
                                        f"'channelAveragingMap'[{i}][0] is not the channel ID of the "
                                        f"first channel in a group (received {fsp['channel_averaging_map'][i][0]})."
                                    )
                                    self._logger.error(msg)
                                    return (False, msg)

                                # validate averaging factor
                                if int(fsp["channel_averaging_map"][i][1]) in [
                                    0,
                                    1,
                                    2,
                                    3,
                                    4,
                                    6,
                                    8,
                                ]:
                                    pass
                                else:
                                    msg = (
                                        f"'channelAveragingMap'[{i}][1] must be one of "
                                        f"[0, 1, 2, 3, 4, 6, 8] (received {fsp['channel_averaging_map'][i][1]})."
                                    )
                                    self._logger.error(msg)
                                    return (False, msg)
                        except (
                            TypeError,
                            AssertionError,
                        ):  # dimensions not correct
                            msg = (
                                "channel Averaging Map dimensions not correct"
                            )
                            self._logger.error(msg)
                            return (False, msg)

                    # TODO: validate destination addresses: outputHost, outputPort

                # PSS-BF #

                # TODO currently only CORR function mode is supported outside of Mid.CBF MCS
                if fsp["function_mode"] == "PSS-BF":
                    if int(fsp["search_window_id"]) in [1, 2]:
                        pass
                    else:  # searchWindowID not in valid range
                        msg = (
                            "'searchWindowID' must be one of [1, 2] "
                            f"(received {fsp['search_window_id']})."
                        )
                        return (False, msg)
                    if len(fsp["search_beam"]) <= 192:
                        for searchBeam in fsp["search_beam"]:
                            if 1 > int(searchBeam["search_beam_id"]) > 1500:
                                # searchbeamID not in valid range
                                msg = (
                                    "'searchBeamID' must be within range 1-1500 "
                                    f"(received {searchBeam['search_beam_id']})."
                                )
                                return (False, msg)

                            for (
                                fsp_pss_subarray_proxy
                            ) in self._proxies_fsp_pss_subarray_device:
                                searchBeamID = (
                                    fsp_pss_subarray_proxy.searchBeamID
                                )
                                if searchBeamID is None:
                                    pass
                                else:
                                    for search_beam_ID in searchBeamID:
                                        if (
                                            int(searchBeam["search_beam_id"])
                                            != search_beam_ID
                                        ):
                                            pass
                                        elif (
                                            fsp_pss_subarray_proxy.obsState
                                            == ObsState.IDLE
                                        ):
                                            pass
                                        else:
                                            msg = (
                                                f"'searchBeamID' {searchBeam['search_beam_id']} "
                                                "is already being used on another fspSubarray."
                                            )
                                            return (False, msg)

                            # Validate receptors.
                            # This is always given, due to implementation details.
                            # TODO assume always given, as there is currently only support for 1 receptor/beam
                            if "receptor_ids" not in searchBeam:
                                searchBeam[
                                    "receptor_ids"
                                ] = self._receptor_utils.receptor_id_to_vcc_id[
                                    self._receptors[0]
                                ]

                            # Sanity check:
                            for receptor in searchBeam["receptor_ids"]:
                                if receptor not in self._receptors:
                                    msg = (
                                        f"Receptor {receptor} does not belong to "
                                        f"subarray {self._subarray_id}."
                                    )
                                    self._logger.error(msg)
                                    return (False, msg)

                            if (
                                searchBeam["enable_output"] is False
                                or searchBeam["enable_output"] is True
                            ):
                                pass
                            else:
                                msg = "'outputEnabled' is not a valid boolean"
                                return (False, msg)

                            if isinstance(
                                searchBeam["averaging_interval"], int
                            ):
                                pass
                            else:
                                msg = "'averagingInterval' is not a valid integer"
                                return (False, msg)

                            if self.validate_ip(
                                searchBeam["search_beam_destination_address"]
                            ):
                                pass
                            else:
                                msg = "'searchBeamDestinationAddress' is not a valid IP address"
                                return (False, msg)

                    else:
                        msg = "More than 192 SearchBeams defined in PSS-BF config"
                        return (False, msg)

                # PST-BF #

                # TODO currently only CORR function mode is supported outside of Mid.CBF MCS
                if fsp["function_mode"] == "PST-BF":
                    if len(fsp["timing_beam"]) <= 16:
                        for timingBeam in fsp["timing_beam"]:
                            if 1 <= int(timingBeam["timing_beam_id"]) <= 16:
                                pass
                            else:  # timingBeamID not in valid range
                                msg = (
                                    "'timingBeamID' must be within range 1-16 "
                                    f"(received {timingBeam['timing_beam_id']})."
                                )
                                return (False, msg)
                            for (
                                fsp_pst_subarray_proxy
                            ) in self._proxies_fsp_pst_subarray_device:
                                timingBeamID = (
                                    fsp_pst_subarray_proxy.timingBeamID
                                )
                                if timingBeamID is None:
                                    pass
                                else:
                                    for timing_beam_ID in timingBeamID:
                                        if (
                                            int(timingBeam["timing_beam_id"])
                                            != timing_beam_ID
                                        ):
                                            pass
                                        elif (
                                            fsp_pst_subarray_proxy.obsState
                                            == ObsState.IDLE
                                        ):
                                            pass
                                        else:
                                            msg = (
                                                f"'timingBeamID' {timingBeam['timing_beam_id']} "
                                                "is already being used on another fspSubarray."
                                            )
                                            return (False, msg)

                            # Validate receptors.
                            # This is always given, due to implementation details.
                            if "receptor_ids" in timingBeam:
                                for receptor in timingBeam["receptor_ids"]:
                                    if receptor not in self._receptors:
                                        msg = (
                                            f"Receptor {receptor} does not belong to "
                                            f"subarray {self._subarray_id}."
                                        )
                                        self._logger.error(msg)
                                        return (False, msg)
                            else:
                                timingBeam["receptor_ids"] = [
                                    self._receptor_utils.receptor_id_to_vcc_id[
                                        receptor
                                    ]
                                    for receptor in self._receptors
                                ]

                            if (
                                timingBeam["enable_output"] is False
                                or timingBeam["enable_output"] is True
                            ):
                                pass
                            else:
                                msg = "'outputEnabled' is not a valid boolean"
                                return (False, msg)

                            if self.validate_ip(
                                timingBeam["timing_beam_destination_address"]
                            ):
                                pass
                            else:
                                msg = "'timingBeamDestinationAddress' is not a valid IP address"
                                return (False, msg)

                    else:
                        msg = (
                            "More than 16 TimingBeams defined in PST-BF config"
                        )
                        return (False, msg)

            except tango.DevFailed:  # exception in ConfigureScan
                msg = (
                    "An exception occurred while configuring FSPs:"
                    f"\n{sys.exc_info()[1].args[0].desc}\n"
                    "Aborting configuration"
                )
                return (False, msg)

        # At this point, everything has been validated.
        return (True, "Scan configuration is valid.")

    @check_communicating
    def configure_scan(
        self: CbfSubarrayComponentManager, argin: str
    ) -> Tuple[ResultCode, str]:
        """
        :return: A tuple containing a return code and a string
            message indicating status. The message is for
            information purpose only.
        :rtype: (ResultCode, str)
        """
        full_configuration = json.loads(argin)
        common_configuration = copy.deepcopy(full_configuration["common"])
        configuration = copy.deepcopy(full_configuration["cbf"])

        # reset any previously configured VCCs
        if self._ready:
            self._group_vcc.command_inout("GoToIdle")

        # Configure configID.
        self._config_id = str(common_configuration["config_id"])
        self._logger.debug(f"config_id: {self._config_id}")

        # Configure frequencyBand.
        frequency_bands = ["1", "2", "3", "4", "5a", "5b"]
        self._frequency_band = frequency_bands.index(
            common_configuration["frequency_band"]
        )
        self._logger.debug(f"frequency_band: {self._frequency_band}")

        # Prepare args for ConfigureBand
        for receptor_id in self._receptors:
            if (
                receptor_id
                in self._receptor_utils.receptor_id_to_vcc_id.keys()
            ):
                # Fetch K-value based on receptor_id
                vccID = self._receptor_utils.receptor_id_to_vcc_id[receptor_id]
                vccProxy = self._proxies_vcc[vccID - 1]
                freq_offset_k = self._receptor_utils.receptor_id_to_k[
                    receptor_id
                ]
                # Calculate dish sample rate
                dish_sample_rate = self._calculate_dish_sample_rate(
                    freq_band_dict()[common_configuration["frequency_band"]],
                    freq_offset_k,
                )
                # Fetch samples per frame for this freq band
                samples_per_frame = freq_band_dict()[
                    common_configuration["frequency_band"]
                ]["num_samples_per_frame"]

                args = {
                    "frequency_band": common_configuration["frequency_band"],
                    "dish_sample_rate": int(dish_sample_rate),
                    "samples_per_frame": int(samples_per_frame),
                }
                data = tango.DeviceData()
                data.insert(tango.DevString, json.dumps(args))
                vccProxy.command_inout("ConfigureBand", data)
            else:
                return (
                    ResultCode.FAILED,
                    f"Invalid receptor {receptor_id}. ConfigureScan command failed.",
                )

        # Configure band5Tuning, if frequencyBand is 5a or 5b.
        if self._frequency_band in [4, 5]:
            stream_tuning = [
                *map(float, common_configuration["band_5_tuning"])
            ]
            self._stream_tuning = stream_tuning

        # Configure frequencyBandOffsetStream1.
        if "frequency_band_offset_stream1" in configuration:
            self._frequency_band_offset_stream1 = int(
                configuration["frequency_band_offset_stream1"]
            )
        else:
            self._frequency_band_offset_stream1 = 0
            log_msg = (
                "'frequencyBandOffsetStream1' not specified. Defaulting to 0."
            )
            self._logger.warning(log_msg)

        # If not given, use a default value.
        # If malformed, use a default value, but append an error.
        if "frequency_band_offset_stream2" in configuration:
            self._frequency_band_offset_stream2 = int(
                configuration["frequency_band_offset_stream2"]
            )
        else:
            self._frequency_band_offset_stream2 = 0
            log_msg = (
                "'frequencyBandOffsetStream2' not specified. Defaulting to 0."
            )
            self._logger.warn(log_msg)

        config_dict = {
            "config_id": self._config_id,
            "frequency_band": common_configuration["frequency_band"],
            "band_5_tuning": self._stream_tuning,
            "frequency_band_offset_stream1": self._frequency_band_offset_stream1,
            "frequency_band_offset_stream2": self._frequency_band_offset_stream2,
            "rfi_flagging_mask": configuration["rfi_flagging_mask"],
        }

        # Add subset of FSP configuration to the VCC configure scan argument
        # TODO determine necessary parameters to send to VCC for each function mode
        # TODO VLBI
        reduced_fsp = []
        for fsp in configuration["fsp"]:
            function_mode = fsp["function_mode"]
            fsp_cfg = {"fsp_id": fsp["fsp_id"], "function_mode": function_mode}
            if function_mode == "CORR":
                fsp_cfg["frequency_slice_id"] = fsp["frequency_slice_id"]
            elif function_mode == "PSS-BF":
                fsp_cfg["search_window_id"] = fsp["search_window_id"]
            reduced_fsp.append(fsp_cfg)
        config_dict["fsp"] = reduced_fsp

        json_str = json.dumps(config_dict)
        data = tango.DeviceData()
        data.insert(tango.DevString, json_str)
        self._group_vcc.command_inout("ConfigureScan", data)

        # Configure dopplerPhaseCorrSubscriptionPoint.
        if "doppler_phase_corr_subscription_point" in configuration:
            attribute_proxy = CbfAttributeProxy(
                fqdn=configuration["doppler_phase_corr_subscription_point"],
                logger=self._logger,
            )
            event_id = attribute_proxy.add_change_event_callback(
                self._doppler_phase_correction_event_callback
            )
            self._events_telstate[event_id] = attribute_proxy

        # Configure delayModelSubscriptionPoint.
        if "delay_model_subscription_point" in configuration:
            self._last_received_delay_model = "{}"
            attribute_proxy = CbfAttributeProxy(
                fqdn=configuration["delay_model_subscription_point"],
                logger=self._logger,
            )
            event_id = attribute_proxy.add_change_event_callback(
                self._delay_model_event_callback
            )
            self._events_telstate[event_id] = attribute_proxy

        # Configure jonesMatrixSubscriptionPoint
        if "jones_matrix_subscription_point" in configuration:
            self._last_received_jones_matrix = "{}"
            attribute_proxy = CbfAttributeProxy(
                fqdn=configuration["jones_matrix_subscription_point"],
                logger=self._logger,
            )
            event_id = attribute_proxy.add_change_event_callback(
                self._jones_matrix_event_callback
            )
            self._events_telstate[event_id] = attribute_proxy

        # Configure beamWeightsSubscriptionPoint
        if "timing_beam_weights_subscription_point" in configuration:
            self._last_received_timing_beam_weights = "{}"
            attribute_proxy = CbfAttributeProxy(
                fqdn=configuration["timing_beam_weights_subscription_point"],
                logger=self._logger,
            )
            event_id = attribute_proxy.add_change_event_callback(
                self._timing_beam_weights_event_callback
            )
            self._events_telstate[event_id] = attribute_proxy

        # Configure searchWindow.
        if "search_window" in configuration:
            for search_window in configuration["search_window"]:
                search_window["frequency_band"] = common_configuration[
                    "frequency_band"
                ]
                search_window[
                    "frequency_band_offset_stream1"
                ] = self._frequency_band_offset_stream1
                search_window[
                    "frequency_band_offset_stream2"
                ] = self._frequency_band_offset_stream2
                if search_window["frequency_band"] in ["5a", "5b"]:
                    search_window["band_5_tuning"] = common_configuration[
                        "band_5_tuning"
                    ]
                # pass receptor IDs as pair of str and int to VCCs
                if search_window["tdc_enable"]:
                    for tdc_dest in search_window["tdc_destination_address"]:
                        tdc_dest["receptor_id"] = [
                            tdc_dest["receptor_id"],
                            self._receptor_utils.receptor_id_to_vcc_id[
                                tdc_dest["receptor_id"]
                            ],
                        ]
                # pass on configuration to VCC
                data = tango.DeviceData()
                data.insert(tango.DevString, json.dumps(search_window))
                self._logger.debug(
                    f"configuring search window: {json.dumps(search_window)}"
                )
                self._group_vcc.command_inout("ConfigureSearchWindow", data)
        else:
            log_msg = "'searchWindow' not given."
            self._logger.warning(log_msg)

        # TODO: the entire vcc configuration should move to Vcc
        # for now, run ConfigScan only wih the following data, so that
        # the obsState are properly (implicitly) updated by the command
        # (And not manually by SetObservingState as before) - relevant???

        # FSP ##################################################################
        # Configure FSP.
        # TODO add VLBI once implemented

        # remove any previously assigned FSPs
        for group in [
            self._group_fsp_corr_subarray,
            self._group_fsp_pss_subarray,
            self._group_fsp_pst_subarray,
        ]:
            if group.get_size() > 0:
                self._logger.debug(
                    "removing all fqdns from group_fsp_corr/pss/pst_subarray:"
                )
                group.remove_all()

        if self._group_fsp.get_size() > 0:
            # change FSP subarray membership
            data = tango.DeviceData()
            data.insert(tango.DevUShort, self._subarray_id)
            self._logger.debug(data)
            self._group_fsp.command_inout("RemoveSubarrayMembership", data)
            self._logger.debug("removing all fqdns from group_fsp:")
            self._group_fsp.remove_all()

        for fsp in configuration["fsp"]:
            # Configure fspID.
            fspID = int(fsp["fsp_id"])
            proxy_fsp = self._proxies_fsp[fspID - 1]

            self._group_fsp.add(self._fqdn_fsp[fspID - 1])
            self._group_fsp_corr_subarray.add(
                self._fqdn_fsp_corr_subarray_device[fspID - 1]
            )
            self._group_fsp_pss_subarray.add(
                self._fqdn_fsp_pss_subarray_device[fspID - 1]
            )
            self._group_fsp_pst_subarray.add(
                self._fqdn_fsp_pst_subarray_device[fspID - 1]
            )

            self._logger.info("Connecting to FSP devices from subarray")
            self._logger.info(
                f"Setting Simulation Mode of FSP proxies to: {self._simulation_mode}"
            )

            # Set simulation mode of FSPs to subarray sim mode
            fsp_corr_proxy = self._proxies_fsp_corr_subarray_device[fspID - 1]
            fsp_pss_proxy = self._proxies_fsp_pss_subarray_device[fspID - 1]
            fsp_pst_proxy = self._proxies_fsp_pst_subarray_device[fspID - 1]

            proxy_fsp.write_attribute("adminMode", AdminMode.OFFLINE)
            proxy_fsp.write_attribute("simulationMode", self._simulation_mode)
            proxy_fsp.write_attribute("adminMode", AdminMode.ONLINE)
            proxy_fsp.command_inout("On")

            fsp_corr_proxy.write_attribute("adminMode", AdminMode.OFFLINE)
            fsp_corr_proxy.write_attribute(
                "simulationMode", self._simulation_mode
            )
            fsp_corr_proxy.write_attribute("adminMode", AdminMode.ONLINE)
            fsp_corr_proxy.command_inout("On")

            fsp_pss_proxy.write_attribute("adminMode", AdminMode.OFFLINE)
            fsp_pss_proxy.write_attribute(
                "simulationMode", self._simulation_mode
            )
            fsp_pss_proxy.write_attribute("adminMode", AdminMode.ONLINE)
            fsp_pss_proxy.command_inout("On")

            fsp_pst_proxy.write_attribute("adminMode", AdminMode.OFFLINE)
            fsp_pst_proxy.write_attribute(
                "simulationMode", self._simulation_mode
            )
            fsp_pst_proxy.write_attribute("adminMode", AdminMode.ONLINE)
            fsp_pst_proxy.command_inout("On")

            # change FSP subarray membership
            proxy_fsp.AddSubarrayMembership(self._subarray_id)

            # Configure functionMode.
            proxy_fsp.SetFunctionMode(fsp["function_mode"])

            # Add configID, frequency_band, band_5_tuning, and sub_id to fsp. They are not included in the "FSP" portion in configScan JSON
            fsp["config_id"] = common_configuration["config_id"]
            fsp["frequency_band"] = common_configuration["frequency_band"]
            fsp["band_5_tuning"] = common_configuration["band_5_tuning"]
            fsp["sub_id"] = common_configuration["subarray_id"]
            fsp[
                "frequency_band_offset_stream1"
            ] = self._frequency_band_offset_stream1
            fsp[
                "frequency_band_offset_stream2"
            ] = self._frequency_band_offset_stream2

            # Add all receptor ids for subarray and for correlation to fsp
            # Parameter named "subarray_receptor_ids" used by HPS contains all the
            # receptors for the subarray
            # Parameter named "corr_receptor_ids" used by HPS contains the
            # subset of the subarray receptors for which the correlation results
            # are requested to be used in Mid.CBF output products (visibilities)

            fsp["subarray_receptor_ids"] = self._receptors.copy()
            for i, receptor in enumerate(fsp["subarray_receptor_ids"]):
                fsp["subarray_receptor_ids"][i] = [
                    receptor,
                    self._receptor_utils.receptor_id_to_vcc_id[receptor],
                ]

            # Add the fs_sample_rate for all receptors
            fsp["fs_sample_rates"] = self._calculate_fs_sample_rates(
                common_configuration["frequency_band"]
            )

            if fsp["function_mode"] == "CORR":
                # Receptors may not be specified in the
                # configuration at all or the list
                # of receptors may be empty
                receptorsSpecified = False
                if "receptors" in fsp:
                    if fsp["receptors"] != []:
                        receptorsSpecified = True

                if not receptorsSpecified:
                    # In this case by the ICD, all subarray allocated resources should be used.
                    fsp["receptors"] = self._receptors.copy()

                # receptor IDs to pair of str and int for FSP level
                fsp["corr_receptor_ids"] = []
                for i, receptor in enumerate(fsp["receptors"]):
                    fsp["corr_receptor_ids"].append(
                        [
                            receptor,
                            self._receptor_utils.receptor_id_to_vcc_id[
                                receptor
                            ],
                        ]
                    )

                self._corr_config.append(fsp)
                self._corr_fsp_list.append(fsp["fsp_id"])

            # TODO: PSS, PST below may fall out of date; currently only CORR function mode is supported outside of Mid.CBF MCS
            elif fsp["function_mode"] == "PSS-BF":
                for searchBeam in fsp["search_beam"]:
                    if "receptor_ids" not in searchBeam:
                        # In this case by the ICD, all subarray allocated resources should be used.
                        searchBeam["receptor_ids"] = [
                            [
                                receptor,
                                self._receptor_utils.receptor_id_to_vcc_id[
                                    receptor
                                ],
                            ]
                            for receptor in self._receptors
                        ]
                    else:
                        for i, receptor in enumerate(
                            searchBeam["receptor_ids"]
                        ):
                            searchBeam["receptor_ids"][i] = [
                                receptor,
                                self._receptor_utils.receptor_id_to_vcc_id[
                                    receptor
                                ],
                            ]
                self._pss_config.append(fsp)
                self._pss_fsp_list.append(fsp["fsp_id"])

            elif fsp["function_mode"] == "PST-BF":
                for timingBeam in fsp["timing_beam"]:
                    if "receptor_ids" not in timingBeam:
                        # In this case by the ICD, all subarray allocated resources should be used.
                        timingBeam["receptor_ids"] = [
                            [
                                receptor,
                                self._receptor_utils.receptor_id_to_vcc_id[
                                    receptor
                                ],
                            ]
                            for receptor in self._receptors
                        ]
                    else:
                        for i, receptor in enumerate(
                            timingBeam["receptor_ids"]
                        ):
                            timingBeam["receptor_ids"][i] = [
                                receptor,
                                self._receptor_utils.receptor_id_to_vcc_id[
                                    receptor
                                ],
                            ]
                self._pst_config.append(fsp)
                self._pst_fsp_list.append(fsp["fsp_id"])

        # Call ConfigureScan for all FSP Subarray devices (CORR/PSS/PST)

        # NOTE:_corr_config is a list of fsp config JSON objects, each
        #      augmented by a number of vcc-fsp common parameters
        if len(self._corr_config) != 0:
            for this_fsp in self._corr_config:
                try:
                    this_proxy = self._proxies_fsp_corr_subarray_device[
                        int(this_fsp["fsp_id"]) - 1
                    ]
                    this_proxy.ConfigureScan(json.dumps(this_fsp))

                    self._logger.info(
                        f"cbf_subarray this_fsp: {json.dumps(this_fsp)}"
                    )

                except tango.DevFailed:
                    msg = (
                        "An exception occurred while configuring "
                        "FspCorrSubarray; Aborting configuration"
                    )
                    self.raise_configure_scan_fatal_error(msg)

        # NOTE: _pss_config is constructed similarly to _corr_config
        if len(self._pss_config) != 0:
            for this_fsp in self._pss_config:
                try:
                    this_proxy = self._proxies_fsp_pss_subarray_device[
                        int(this_fsp["fsp_id"]) - 1
                    ]
                    this_proxy.ConfigureScan(json.dumps(this_fsp))
                except tango.DevFailed:
                    msg = (
                        "An exception occurred while configuring  "
                        "FspPssSubarray; Aborting configuration"
                    )
                    self.raise_configure_scan_fatal_error(msg)

        # NOTE: _pst_config is constructed similarly to _corr_config
        if len(self._pst_config) != 0:
            for this_fsp in self._pst_config:
                try:
                    this_proxy = self._proxies_fsp_pst_subarray_device[
                        int(this_fsp["fsp_id"]) - 1
                    ]
                    this_proxy.ConfigureScan(json.dumps(this_fsp))
                except tango.DevFailed:
                    msg = (
                        "An exception occurred while configuring  "
                        "FspPstSubarray; Aborting configuration"
                    )
                    self.raise_configure_scan_fatal_error(msg)

        # save configuration into latestScanConfig
        self._latest_scan_config = str(configuration)

        self.update_component_configuration(True)

        return (ResultCode.OK, "ConfigureScan command completed OK")

    @check_communicating
    def remove_receptors(
        self: CbfSubarrayComponentManager, argin: List[str]
    ) -> Tuple[ResultCode, str]:
        """
        Remove receptor from subarray.

        :param argin: The receptors to be released
        :return: A tuple containing a return code and a string
            message indicating status. The message is for
            information purpose only.
        :rtype: (ResultCode, str)
        """
        self._logger.debug(f"current receptors: {*self._receptors,}")
        for receptor_id in argin:
            self._logger.debug(f"Attempting to remove receptor {receptor_id}")
            if receptor_id in self._receptors:
                if (
                    receptor_id
                    in self._receptor_utils.receptor_id_to_vcc_id.keys()
                ):
                    vccID = self._receptor_utils.receptor_id_to_vcc_id[
                        receptor_id
                    ]
                else:
                    return (
                        ResultCode.FAILED,
                        f"Invalid receptor {receptor_id}. RemoveReceptors command failed.",
                    )
                vccFQDN = self._fqdn_vcc[vccID - 1]
                vccProxy = self._proxies_vcc[vccID - 1]

                self._receptors.remove(receptor_id)
                self._group_vcc.remove(vccFQDN)
                del self._proxies_assigned_vcc[receptor_id]

                try:
                    # reset subarrayMembership Vcc attribute:
                    vccProxy.subarrayMembership = 0
                    self._logger.debug(
                        f"VCC {vccID} subarray_id: "
                        + f"{vccProxy.subarrayMembership}"
                    )
                except tango.DevFailed as df:
                    msg = str(df.args[0].desc)
                    self._component_obs_fault_callback(True)
                    return (ResultCode.FAILED, msg)

            else:
                msg = f"Receptor {receptor_id} not found. Skipping."
                self._logger.warning(msg)

        if len(self._receptors) == 0:
            self.update_component_resources(False)
            self._logger.debug("No receptors remaining.")
        else:
            self._logger.debug(f"receptors remaining: {*self._receptors,}")

        return (ResultCode.OK, "RemoveReceptors completed OK")

    @check_communicating
    def remove_all_receptors(
        self: CbfSubarrayComponentManager,
    ) -> Tuple[ResultCode, str]:
        """
        Remove all receptors from subarray.

        :param receptor_id: The receptor to be released
        :return: A tuple containing a return code and a string
            message indicating status. The message is for
            information purpose only.
        :rtype: (ResultCode, str)
        """
        self._logger.debug(f"current receptors: {*self._receptors,}")
        if len(self._receptors) > 0:
            for receptor_id in self._receptors[:]:
                self._logger.debug(
                    f"Attempting to remove receptor {receptor_id}"
                )

                if (
                    receptor_id
                    in self._receptor_utils.receptor_id_to_vcc_id.keys()
                ):
                    vccID = self._receptor_utils.receptor_id_to_vcc_id[
                        receptor_id
                    ]
                else:
                    self._logger.warning(
                        f"Invalid receptor {receptor_id}. Skipping."
                    )
                    continue
                vccFQDN = self._fqdn_vcc[vccID - 1]
                vccProxy = self._proxies_vcc[vccID - 1]

                self._receptors.remove(receptor_id)
                self._group_vcc.remove(vccFQDN)
                del self._proxies_assigned_vcc[receptor_id]

                try:
                    # reset subarrayMembership Vcc attribute:
                    vccProxy.subarrayMembership = 0
                    self._logger.debug(
                        f"VCC {vccID} subarray_id: "
                        + f"{vccProxy.subarrayMembership}"
                    )
                except tango.DevFailed as df:
                    msg = str(df.args[0].desc)
                    self._component_obs_fault_callback(True)
                    return (ResultCode.FAILED, msg)

            self._logger.debug("No receptors remaining.")
            self.update_component_resources(False)

            return (ResultCode.OK, "RemoveAllReceptors completed OK")

        else:
            return (
                ResultCode.FAILED,
                "RemoveAllReceptors failed; no receptors currently assigned",
            )

    @check_communicating
    def add_receptors(
        self: CbfSubarrayComponentManager, argin: List[str]
    ) -> Tuple[ResultCode, str]:
        """
        Add receptors to subarray.

        :param argin: The receptors to be assigned
        :return: A tuple containing a return code and a string
            message indicating status. The message is for
            information purpose only.
        :rtype: (ResultCode, str)
        """
        self._logger.debug(f"current receptors: {*self._receptors,}")
        for receptor_id in argin:
            self._logger.debug(f"Attempting to add receptor {receptor_id}")

            self._logger.info(
                f"receptor to vcc keys: {self._receptor_utils.receptor_id_to_vcc_id.keys()}"
            )

            if (
                receptor_id
                in self._receptor_utils.receptor_id_to_vcc_id.keys()
            ):
                vccID = self._receptor_utils.receptor_id_to_vcc_id[receptor_id]
            else:
                return (
                    ResultCode.FAILED,
                    f"Invalid receptor {receptor_id}. AddReceptors command failed.",
                )

            if vccID > const.MAX_VCC:
                return (
                    ResultCode.FAILED,
                    f"VCC ID {vccID} is not supported. AddReceptors command failed.",
                )

            vccProxy = self._proxies_vcc[vccID - 1]

            self._logger.debug(
                f"receptor_id = {receptor_id}, vccProxy.receptor_id = "
                + f"{vccProxy.receptorID}"
            )

            vccSubarrayID = vccProxy.subarrayMembership
            self._logger.debug(f"VCC {vccID} subarray_id: {vccSubarrayID}")

            # Setting simulation mode of VCC proxies based on simulation mode of subarray
            self._logger.info(
                f"Writing VCC simulation mode to: {self._simulation_mode}"
            )
            vccProxy.write_attribute("adminMode", AdminMode.OFFLINE)
            vccProxy.write_attribute("simulationMode", self._simulation_mode)
            vccProxy.write_attribute("adminMode", AdminMode.ONLINE)
            vccProxy.command_inout("On")

            # only add receptor if it does not already belong to a
            # different subarray
            if vccSubarrayID not in [0, self._subarray_id]:
                msg = (
                    f"Receptor {receptor_id} already in use by "
                    + f"subarray {vccSubarrayID}. Skipping."
                )
                self._logger.warning(msg)
            else:
                if receptor_id not in self._receptors:
                    # update resourced state once first receptor is added
                    if len(self._receptors) == 0:
                        self.update_component_resources(True)

                    self._receptors.append(receptor_id)
                    self._group_vcc.add(self._fqdn_vcc[vccID - 1])
                    self._proxies_assigned_vcc[receptor_id] = vccProxy

                    try:
                        # change subarray membership of vcc
                        vccProxy.subarrayMembership = self._subarray_id
                        self._logger.debug(
                            f"VCC {vccID} subarray_id: "
                            + f"{vccProxy.subarrayMembership}"
                        )

                    except tango.DevFailed as df:
                        msg = str(df.args[0].desc)
                        self._component_obs_fault_callback(True)
                        return (ResultCode.FAILED, msg)

                else:
                    msg = (
                        f"Receptor {receptor_id} already assigned to "
                        + "subarray. Skipping."
                    )
                    self._logger.warning(msg)

        self._logger.debug(f"receptors after adding: {*self._receptors,}")

        return (ResultCode.OK, "AddReceptors completed OK")

    @check_communicating
    def scan(
        self: CbfSubarrayComponentManager, argin: Dict[Any]
    ) -> Tuple[ResultCode, str]:
        """
        Start subarray Scan operation.

        :param argin: The scan ID as JSON formatted string.
        :type argin: str
        :return: A tuple containing a return code and a string
            message indicating status. The message is for
            information purpose only.
        :rtype: (ResultCode, str)
        """

        # Validate scan_json against the telescope model
        try:
            telmodel_validate(
                version=argin["interface"], config=argin, strictness=2
            )
            self._logger.info("Scan is valid!")
        except ValueError as e:
            msg = f"Scan validation against ska-telmodel schema failed with exception:\n {str(e)}"
            return (False, msg)

        scan_id = argin["scan_id"]
        data = tango.DeviceData()
        data.insert(tango.DevShort, scan_id)
        for group in [
            self._group_vcc,
            self._group_fsp_corr_subarray,
            self._group_fsp_pss_subarray,
            self._group_fsp_pst_subarray,
        ]:
            if group.get_size() > 0:
                results = group.command_inout("Scan", data)
                self._logger.info("Results from Scan:")
                for res in results:
                    self._logger.info(res.get_data())

        self._scan_id = scan_id
        self._component_scanning_callback(True)
        return (ResultCode.STARTED, "Scan command successful")

    @check_communicating
    def end_scan(self: CbfSubarrayComponentManager) -> Tuple[ResultCode, str]:
        """
        End subarray Scan operation.

        :return: A tuple containing a return code and a string
            message indicating status. The message is for
            information purpose only.
        :rtype: (ResultCode, str)
        """
        # EndScan for all subordinate devices:
        for group in [
            self._group_vcc,
            self._group_fsp_corr_subarray,
            self._group_fsp_pss_subarray,
            self._group_fsp_pst_subarray,
        ]:
            if group.get_size() > 0:
                results = group.command_inout("EndScan")
                self._logger.info("Results from EndScan:")
                for res in results:
                    self._logger.info(res.get_data())

        self._scan_id = 0
        self._component_scanning_callback(False)
        return (ResultCode.OK, "EndScan command completed OK")

    @check_communicating
    def abort(self: CbfSubarrayComponentManager) -> None:
        """
        Abort subarray configuration or operation.
        """
        for group in [
            self._group_vcc,
            self._group_fsp_corr_subarray,
            self._group_fsp_pss_subarray,
            self._group_fsp_pst_subarray,
        ]:
            if group.get_size() > 0:
                results = group.command_inout("Abort")
                self._logger.info("Results from Abort:")
                for res in results:
                    self._logger.info(res.get_data())

    @check_communicating
    def restart(self: CbfSubarrayComponentManager) -> None:
        """
        Restart to EMPTY from abort/fault.
        """
        # if subarray is in FAULT, we must first abort VCC and FSP operation
        # this will allow us to call ObsReset on them even if they are not in FAULT
        if self.obs_faulty:
            self.abort()
            # use callback to reset FAULT state
            self._component_obs_fault_callback(False)

        # We might have interrupted a long-running command such as a Configure
        # or a Scan, so we need to clean up from that.
        self.deconfigure()

        # send Vcc devices to IDLE, remove all assigned VCCs
        if self._group_vcc.get_size() > 0:
            self._group_vcc.command_inout("ObsReset")

        # remove all assigned VCCs to return to EMPTY
        self.remove_all_receptors()

        try:
            # remove any previously assigned FSPs
            # TODO VLBI
            for group in [
                self._group_fsp_corr_subarray,
                self._group_fsp_pss_subarray,
                self._group_fsp_pst_subarray,
            ]:
                if group.get_size() > 0:
                    results = group.command_inout("ObsReset")
                    self._logger.info("Results from ObsReset:")
                    for res in results:
                        self._logger.info(res.get_data())
                    self._logger.debug(
                        "removing all fqdns from group_fsp_corr/pss/pst_subarray:"
                    )
                    group.remove_all()

<<<<<<< HEAD
=======
            if self._group_fsp.get_size() > 0:
                # change FSP subarray membership
                data = tango.DeviceData()
                data.insert(tango.DevUShort, self._subarray_id)
                self._logger.debug(data)
                # TODO could potentially be sending FSP subarrays to IDLE twice
                self._group_fsp.command_inout("RemoveSubarrayMembership", data)
                self._logger.debug("removing all fqdns from group_fsp:")
                self._group_fsp.remove_all()
>>>>>>> 34f34968
        except tango.DevFailed:
            self._component_obs_fault_callback(True)

    @check_communicating
    def obsreset(self: CbfSubarrayComponentManager) -> None:
        """
        Reset to IDLE from abort/fault.
        """
        # if subarray is in FAULT, we must first abort VCC and FSP operation
        # this will allow us to call ObsReset on them even if they are not in FAULT
        if self.obs_faulty:
            self.abort()
            # use callback to reset FAULT state
            self._component_obs_fault_callback(False)

        # We might have interrupted a long-running command such as a Configure
        # or a Scan, so we need to clean up from that.
        self.deconfigure()

        try:
            if self._group_vcc.get_size() > 0:
                self._group_vcc.command_inout("ObsReset")

            # remove any previously assigned FSPs
            # TODO VLBI
            for group in [
                self._group_fsp_corr_subarray,
                self._group_fsp_pss_subarray,
                self._group_fsp_pst_subarray,
            ]:
                if group.get_size() > 0:
                    results = group.command_inout("ObsReset")
                    self._logger.info("Results from ObsReset:")
                    for res in results:
                        self._logger.info(res.get_data())
                    self._logger.debug(
                        "removing all fqdns from group_fsp_corr/pss/pst_subarray:"
                    )
                    group.remove_all()

<<<<<<< HEAD
=======
            if self._group_fsp.get_size() > 0:
                # change FSP subarray membership
                data = tango.DeviceData()
                data.insert(tango.DevUShort, self._subarray_id)
                self._logger.debug(data)
                # TODO could potentially be sending FSP subarrays to IDLE twice
                self._group_fsp.command_inout("RemoveSubarrayMembership", data)
                self._logger.debug("removing all fqdns from group_fsp:")
                self._group_fsp.remove_all()
>>>>>>> 34f34968
        except tango.DevFailed:
            self._component_obs_fault_callback(True)

    def update_component_resources(
        self: CbfSubarrayComponentManager, resourced: bool
    ) -> None:
        """
        Update the component resource status, calling callbacks as required.

        :param resourced: whether the component is resourced.
        """
        self._logger.debug(f"update_component_resources({resourced})")
        if resourced:
            # perform "component_resourced" if not previously resourced
            if not self._resourced:
                self._component_resourced_callback(True)
        elif self._resourced:
            self._component_resourced_callback(False)

        self._resourced = resourced

    def update_component_configuration(
        self: CbfSubarrayComponentManager, configured: bool
    ) -> None:
        """
        Update the component configuration status, calling callbacks as required.

        :param configured: whether the component is configured.
        """
        self._logger.debug(f"update_component_configuration({configured})")
        if configured:
            # perform "component_configured" if not previously configured
            if not self._ready:
                self._component_configured_callback(True)
        elif self._ready:
            self._component_configured_callback(False)

        self._ready = configured

    def _calculate_fs_sample_rate(
        self: CbfSubarrayComponentManager, freq_band: str, receptor: str
    ) -> Dict:
        log_msg = f"Calculate fs_sample_rate for freq_band:{freq_band} and receptor {receptor}"
        self._logger.info(log_msg)

        # convert the receptor to an int using ReceptorUtils

        # CIP-1724 Using receptors dictionary to access receptor int instead
        # receptor_int = self._receptor_utils.receptor_id_str_to_int(receptor)
        receptor_int = self._receptor_utils.receptor_id_to_vcc_id[receptor]

        # find the k value for this receptor
        # array of k values is 0 index, so index of array value is receptor_int - 1
        freq_offset_k = self._receptor_utils.receptor_id_to_k[receptor]
        freq_band_info = freq_band_dict()[freq_band]

        total_num_fs = freq_band_info["total_num_FSs"]

        dish_sample_rate = self._calculate_dish_sample_rate(
            freq_band_info, freq_offset_k
        )

        log_msg = f"dish_sample_rate: {dish_sample_rate}"
        self._logger.debug(log_msg)
        fs_sample_rate = int(
            dish_sample_rate * vcc_oversampling_factor / total_num_fs
        )
        fs_sample_rate_for_band = {
            "receptor_id": receptor_int,
            "fs_sample_rate": fs_sample_rate,
        }
        log_msg = f"fs_sample_rate_for_band: {fs_sample_rate_for_band}"
        self._logger.info(log_msg)

        return fs_sample_rate_for_band

    def _calculate_fs_sample_rates(
        self: CbfSubarrayComponentManager, freq_band: str
    ) -> List[Dict]:
        output_sample_rates = []
        for receptorId in self._receptors:
            output_sample_rates.append(
                self._calculate_fs_sample_rate(freq_band, receptorId)
            )

        return output_sample_rates

    def _calculate_dish_sample_rate(
        self: CbfSubarrayComponentManager, freq_band_info, freq_offset_k
    ):
        base_dish_sample_rate_MH = freq_band_info["base_dish_sample_rate_MHz"]
        sample_rate_const = freq_band_info["sample_rate_const"]

        return (base_dish_sample_rate_MH * mhz_to_hz) + (
            sample_rate_const * freq_offset_k * const.DELTA_F
        )<|MERGE_RESOLUTION|>--- conflicted
+++ resolved
@@ -772,13 +772,10 @@
                 self._group_fsp_pst_subarray,
             ]:
                 if group.get_size() > 0:
-<<<<<<< HEAD
-                    try:
-                        group.command_inout("GoToIdle")
-                    except tango.DevFailed as df:
-                        msg = str(df.args[0].desc)
-                        self._logger.error(f"Error in GoToIdle; {msg}")
-                        self._component_obs_fault_callback(True)
+                    results = group.command_inout("GoToIdle")
+                    self._logger.info("Results from GoToIdle:")
+                    for res in results:
+                        self._logger.info(res.get_data())
 
             if self._group_fsp.get_size() > 0:
                 # change FSP subarray membership
@@ -788,12 +785,6 @@
                 # TODO could potentially be sending FSP subarrays to IDLE twice
                 self._group_fsp.command_inout("RemoveSubarrayMembership", data)
                 self._group_fsp.remove_all()
-=======
-                    results = group.command_inout("GoToIdle")
-                    self._logger.info("Results from GoToIdle:")
-                    for res in results:
-                        self._logger.info(res.get_data())
->>>>>>> 34f34968
         try:
             # unsubscribe from TMC events
             for event_id in list(self._events_telstate.keys()):
@@ -2306,18 +2297,6 @@
                     )
                     group.remove_all()
 
-<<<<<<< HEAD
-=======
-            if self._group_fsp.get_size() > 0:
-                # change FSP subarray membership
-                data = tango.DeviceData()
-                data.insert(tango.DevUShort, self._subarray_id)
-                self._logger.debug(data)
-                # TODO could potentially be sending FSP subarrays to IDLE twice
-                self._group_fsp.command_inout("RemoveSubarrayMembership", data)
-                self._logger.debug("removing all fqdns from group_fsp:")
-                self._group_fsp.remove_all()
->>>>>>> 34f34968
         except tango.DevFailed:
             self._component_obs_fault_callback(True)
 
@@ -2358,18 +2337,6 @@
                     )
                     group.remove_all()
 
-<<<<<<< HEAD
-=======
-            if self._group_fsp.get_size() > 0:
-                # change FSP subarray membership
-                data = tango.DeviceData()
-                data.insert(tango.DevUShort, self._subarray_id)
-                self._logger.debug(data)
-                # TODO could potentially be sending FSP subarrays to IDLE twice
-                self._group_fsp.command_inout("RemoveSubarrayMembership", data)
-                self._logger.debug("removing all fqdns from group_fsp:")
-                self._group_fsp.remove_all()
->>>>>>> 34f34968
         except tango.DevFailed:
             self._component_obs_fault_callback(True)
 
