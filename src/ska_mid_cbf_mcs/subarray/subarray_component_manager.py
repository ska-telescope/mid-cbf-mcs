--- conflicted
+++ resolved
@@ -1398,56 +1398,9 @@
         self.logger.info("Configuring FSPs for scan...")
         all_fsp_config = []
         self._vis_fsp_config = []
-<<<<<<< HEAD
-=======
         self.blocking_command_ids = set()
-        for config in configuration["fsp"]:
-            fsp_config = self._build_fsp_config(
-                fsp_config=copy.deepcopy(config),
-                common_configuration=copy.deepcopy(common_configuration),
-            )
-
-            fsp_id = fsp_config["fsp_id"]
-            match fsp_config["function_mode"]:
-                case "CORR":
-                    # set function mode and add subarray membership
-                    fsp_proxy = self._all_fsp_proxies[fsp_id]
-                    self.subscribe_command_results(fsp_proxy)
-                    self._assigned_fsp_proxies.add(fsp_proxy)
-                    self._fsp_ids.add(fsp_id)
-
-                    fsp_success = self._assign_fsp(fsp_proxy, "CORR")
-                    if not fsp_success:
-                        return False
-
-                    # Parameter named "corr_vcc_ids" used by HPS contains the
-                    # subset of the subarray VCCs for which the correlation results
-                    # are requested to be used in Mid.CBF output products (visibilities);
-                    # dishes may not be specified in the configuration at all,
-                    # or the list may be empty
-                    fsp_config["corr_vcc_ids"] = []
-                    if (
-                        "receptors" not in fsp_config
-                        or len(fsp_config["receptors"]) == 0
-                    ):
-                        # In this case by the ICD, all subarray allocated resources should be used.
-                        fsp_config["corr_vcc_ids"] = fsp_config[
-                            "subarray_vcc_ids"
-                        ].copy()
-                    else:
-                        for dish in fsp_config["receptors"]:
-                            fsp_config["corr_vcc_ids"].append(
-                                self._dish_utils.dish_id_to_vcc_id[dish]
-                            )
-
-                    # Prepare CORR proxy and its configuration
-                    fsp_corr_proxy = self._all_fsp_corr_proxies[fsp_id]
-                    all_fsp_config.append(
-                        (fsp_corr_proxy, json.dumps(fsp_config))
-                    )
->>>>>>> ae253b94
-
-        # build FSP configuration JSONs, add FSP
+        
+         # build FSP configuration JSONs, add FSP
         if "correlation" in configuration:
             corr_config = configuration["correlation"]
 
@@ -1463,12 +1416,13 @@
                     fsp_config=copy.deepcopy(corr_fsp_config[fsp_id]),
                     common_configuration=copy.deepcopy(common_configuration),
                 )
+                
                 # set function mode and add subarray membership
                 fsp_proxy = self._all_fsp_proxies[fsp_id]
                 self.subscribe_command_results(fsp_proxy)
                 self._assigned_fsp_proxies.add(fsp_proxy)
                 self._fsp_ids.add(fsp_id)
-
+                
                 fsp_success = self._assign_fsp(fsp_proxy, "CORR")
                 if not fsp_success:
                     return False
@@ -1495,7 +1449,9 @@
 
                 # Prepare CORR proxy and its configuration
                 fsp_corr_proxy = self._all_fsp_corr_proxies[fsp_id]
-                all_fsp_config.append((fsp_corr_proxy, json.dumps(fsp_config)))
+                all_fsp_config.append(
+                    (fsp_corr_proxy, json.dumps(fsp_config))
+                )
 
                 # Store FSP parameters to configure visibility transport
                 self._vis_fsp_config.append(fsp_config)
