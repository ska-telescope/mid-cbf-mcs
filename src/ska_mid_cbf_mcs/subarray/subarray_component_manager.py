# -*- coding: utf-8 -*-
#
# This file is part of the SKA Mid.CBF MCS project
#
#
#
# Distributed under the terms of the GPL license.
# See LICENSE.txt for more info.

# Copyright (c) 2019 National Research Council of Canada

"""
CbfSubarray
Sub-element subarray device for Mid.CBF
"""
from __future__ import annotations  # allow forward references in type hints
import logging
from typing import Any, List, Tuple, Dict, Optional, Callable
import sys
import json
from threading import Thread, Lock
import time
import copy

# Tango imports
import tango
from tango import AttrQuality, DevState

# SKA imports
from ska_mid_cbf_mcs.device_proxy import CbfDeviceProxy
from ska_mid_cbf_mcs.group_proxy import CbfGroupProxy
from ska_mid_cbf_mcs.commons.global_enum import const, freq_band_dict
from ska_mid_cbf_mcs.attribute_proxy import CbfAttributeProxy
from ska_mid_cbf_mcs.device_proxy import CbfDeviceProxy
from ska_mid_cbf_mcs.component.component_manager import CommunicationStatus, CbfComponentManager

from ska_tango_base.control_model import ObsState, HealthState, PowerMode, AdminMode
from ska_tango_base.commands import ResultCode
from ska_tango_base.csp.subarray.component_manager import CspSubarrayComponentManager


class CbfSubarrayComponentManager(CbfComponentManager, CspSubarrayComponentManager):
    """A component manager for the CbfSubarray class."""

    @property
    def config_id(self) -> str:
        """Return the configuration ID."""
        return self._config_id

    @property
    def scan_id(self) -> int:
        """Return the scan ID."""
        return self._scan_id

    @property
    def subarray_id(self) -> int:
        """Return the subarray ID."""
        return self._subarray_id

    @property
    def frequency_band(self) -> int:
        """Return the frequency band."""
        return self._frequency_band

    @property
    def receptors(self) -> List[int]:
        """Return the receptor list."""
        return self._receptors

    @property
    def vcc_state(self) -> Dict[str, DevState]:
        """Return the VCC operational states."""
        return self._vcc_state

    @property
    def vcc_health_state(self) -> Dict[str, HealthState]:
        """Return the VCC health states."""
        return self._vcc_health_state

    @property
    def fsp_state(self) -> Dict[str, DevState]:
        """Return the FSP operational states."""
        return self._fsp_state

    @property
    def fsp_health_state(self) -> Dict[str, HealthState]:
        """Return the FSP health states."""
        return self._fsp_health_state

    @property
    def fsp_list(self) -> List[List[int]]:
        """Return the FSP function mode device IDs."""
        return self._fsp_list

    def __init__(
        self: CbfSubarrayComponentManager,
        subarray_id: int,
        controller: str,
        vcc: List[str],
        fsp: List[str],
        fsp_corr_sub: List[str],
        fsp_pss_sub: List[str],
        fsp_pst_sub: List[str],
        logger: logging.Logger,
        push_change_event_callback: Optional[Callable],
        component_resourced_callback: Callable[[bool], None],
        component_configured_callback: Callable[[bool], None],
        component_scanning_callback: Callable[[bool], None],
        communication_status_changed_callback: Callable[[CommunicationStatus], None],
        component_power_mode_changed_callback: Callable[[PowerMode], None],
        component_fault_callback: Callable
    ) -> None:
        """
        Initialise a new instance.

        :param subarray_id: ID of subarray
        :param vcc: FQDNs of subordinate VCC devices
        :param fsp: FQDNs of subordinate FSP devices
        :param fsp_corr_sub: FQDNs of subordinate FSP CORR subarray devices
        :param fsp_pss_sub: FQDNs of subordinate FSP PSS-BF subarray devices
        :param fsp_pst_sub: FQDNs of subordinate FSP PST-BF devices
        :param logger: a logger for this object to use
        :param push_change_event_callback: method to call when the base classes
            want to send an event
        :param component_resourced_callback: callback to be called when 
            the component resource status changes
        :param component_configured_callback: callback to be called when 
            the component configuration status changes
        :param component_scanning_callback: callback to be called when 
            the component scanning status changes
        :param communication_status_changed_callback: callback to be
            called when the status of the communications channel between the 
            component manager and its component changes
        :param component_power_mode_changed_callback: callback to be called when 
            the component power mode changes
        :param component_fault_callback: callback to be called in event of 
            component fault
        """

        self._subarray_id = subarray_id
        self._fqdn_controller = controller
        self._fqdn_vcc = vcc
        self._fqdn_fsp = fsp
        self._fqdn_fsp_corr_subarray = fsp_corr_sub
        self._fqdn_fsp_pss_subarray = fsp_pss_sub
        self._fqdn_fsp_pst_subarray = fsp_pst_sub

        # set to determine if resources are assigned
        self._resourced = False
        # set to determine if ready to receive subscribed parameters;
        # also indicates whether component is currently configured
        self._ready = False

        self._logger = logger

        self.connected = False

        # initialize attribute values
        self._receptors = []
        self._frequency_band = 0
        self._config_id = ""
        self._scan_id = 0
        self._fsp_list = [[], [], [], []]

        # store list of fsp configurations being used for each function mode
        self._corr_config = []
        self._pss_config = []
        self._pst_config = []
        # store list of fsp being used for each function mode
        self._corr_fsp_list = []
        self._pss_fsp_list = []
        self._pst_fsp_list = []
        self._latest_scan_config=""

        # TODO
        # self._output_links_distribution = {"configID": ""} 
        # self._published_output_links = False
        # self._last_received_vis_destination_address = "{}"

        self._last_received_delay_model = "{}"
        self._last_received_jones_matrix = "{}"
        self._last_received_beam_weights = "{}"

        self._mutex_delay_model_config = Lock()
        self._mutex_jones_matrix_config = Lock()
        self._mutex_beam_weights_config = Lock()

        # store the subscribed telstate events as event_ID:attribute_proxy key:value pairs
        self._events_telstate = {}

        # store the subscribed state change events as vcc_ID:[event_ID, event_ID] key:value pairs
        self._events_state_change_vcc = {}

        # store the subscribed state change events as fsp_ID:[event_ID, event_ID] key:value pairs
        self._events_state_change_fsp = {}

        self._vcc_state = {}
        self._vcc_health_state = {}
        self._fsp_state = {}
        self._fsp_health_state = {}

        # for easy device-reference
        self._frequency_band_offset_stream_1 = 0
        self._frequency_band_offset_stream_2 = 0
        self._stream_tuning = [0, 0]

        # device proxy for easy reference to CBF controller
        self._proxy_cbf_controller = None
        self._controller_max_capabilities = {}
        self._count_vcc = 0
        self._count_fsp = 0
        self._receptor_to_vcc = None

        # proxies to subordinate devices
        self._proxies_vcc = []
        self._proxies_assigned_vcc = {}
        self._proxies_fsp = []
        self._proxies_fsp_corr_subarray = []
        self._proxies_fsp_pss_subarray = []
        self._proxies_fsp_pst_subarray = []
        # group proxies to subordinate devices
        # Note: VCC connected both individual and in group
        self._group_vcc = None
        self._group_fsp = None
        self._group_fsp_corr_subarray = None
        self._group_fsp_pss_subarray = None
        self._group_fsp_pst_subarray = None

        self._component_resourced_callback = component_resourced_callback
        self._component_configured_callback = component_configured_callback
        self._component_scanning_callback = component_scanning_callback

        super().__init__(
            logger=logger,
            push_change_event_callback=push_change_event_callback,
            communication_status_changed_callback=communication_status_changed_callback,
            component_power_mode_changed_callback=component_power_mode_changed_callback,
            component_fault_callback=component_fault_callback,
            obs_state_model=None
        )


    def start_communicating(self: CbfSubarrayComponentManager) -> None:
        """Establish communication with the component, then start monitoring."""
        if self.connected:
            self._logger.info("Already connected.")
            return

        super().start_communicating()

        try:
            if self._proxy_cbf_controller is None:
                self._proxy_cbf_controller = CbfDeviceProxy(
                    fqdn=self._fqdn_controller, logger=self._logger
                )
                self._controller_max_capabilities = dict(
                    pair.split(":") for pair in
                    self._proxy_cbf_controller.get_property("MaxCapabilities")["MaxCapabilities"]
                )
                self._count_vcc = int(self._controller_max_capabilities["VCC"])
                self._count_fsp = int(self._controller_max_capabilities["FSP"])
                self._receptor_to_vcc = dict([*map(int, pair.split(":"))] for pair in
                                self._proxy_cbf_controller.receptorToVcc)
                self._logger.debug(f"{self._receptor_to_vcc}")

                self._fqdn_vcc = self._fqdn_vcc[:self._count_vcc]
                self._fqdn_fsp = self._fqdn_fsp[:self._count_fsp]
                self._fqdn_fsp_corr_subarray = self._fqdn_fsp_corr_subarray[:self._count_fsp]
                self._fqdn_fsp_pss_subarray = self._fqdn_fsp_pss_subarray[:self._count_fsp]
                self._fqdn_fsp_pst_subarray = self._fqdn_fsp_pst_subarray[:self._count_fsp]

            if len(self._proxies_vcc) == 0:
                self._proxies_vcc = [
                    CbfDeviceProxy(fqdn=fqdn, logger=self._logger) 
                    for fqdn in self._fqdn_vcc
                ]

            if len(self._proxies_fsp) == 0:
                self._proxies_fsp = [
                    CbfDeviceProxy(fqdn=fqdn, logger=self._logger)
                    for fqdn in self._fqdn_fsp
                ]

            if len(self._proxies_fsp_corr_subarray) == 0:
                for fqdn in self._fqdn_fsp_corr_subarray:
                    proxy = CbfDeviceProxy(fqdn=fqdn, logger=self._logger)
                    proxy.adminMode = AdminMode.ONLINE
                    self._proxies_fsp_corr_subarray.append(proxy)

            if len(self._proxies_fsp_pss_subarray) == 0:
                for fqdn in self._fqdn_fsp_pss_subarray:
                    proxy = CbfDeviceProxy(fqdn=fqdn, logger=self._logger)
                    proxy.adminMode = AdminMode.ONLINE
                    self._proxies_fsp_pss_subarray.append(proxy)

            if len(self._proxies_fsp_pst_subarray) == 0:
                for fqdn in self._fqdn_fsp_pst_subarray:
                    proxy = CbfDeviceProxy(fqdn=fqdn, logger=self._logger)
                    proxy.adminMode = AdminMode.ONLINE
                    self._proxies_fsp_pst_subarray.append(proxy)

            if self._group_vcc is None:
                self._group_vcc = CbfGroupProxy(name="VCC", logger=self._logger)
            if self._group_fsp is None:
                self._group_fsp = CbfGroupProxy(name="FSP",logger=self._logger)
            if self._group_fsp_corr_subarray is None:
                self._group_fsp_corr_subarray = CbfGroupProxy(
                    name="FSP Subarray Corr", logger=self._logger)
            if self._group_fsp_pss_subarray is None:
                self._group_fsp_pss_subarray = CbfGroupProxy(
                    name="FSP Subarray Pss", logger=self._logger)
            if self._group_fsp_pst_subarray is None:
                self._group_fsp_pst_subarray = CbfGroupProxy(
                    name="FSP Subarray Pst", logger=self._logger)

        except tango.DevFailed as dev_failed:
            self.update_component_power_mode(PowerMode.UNKNOWN)
            self.update_communication_status(CommunicationStatus.NOT_ESTABLISHED)
            self.update_component_fault(True, "op")
            raise ConnectionError(
                f"Error in proxy connection."
            ) from dev_failed

        self.connected = True
        self.update_component_power_mode(PowerMode.ON)
        self.update_communication_status(CommunicationStatus.ESTABLISHED)


    def stop_communicating(self: CbfSubarrayComponentManager) -> None:
        """Stop communication with the component."""
        super().stop_communicating()
        self.connected = False
        self.update_component_power_mode(PowerMode.UNKNOWN)


    def on(self: CbfSubarrayComponentManager) -> None:
        for proxy in self._proxies_fsp_corr_subarray:
            proxy.On()
        for proxy in self._proxies_fsp_pss_subarray:
            proxy.On()
        for proxy in self._proxies_fsp_pst_subarray:
            proxy.On()

        self.update_component_power_mode(PowerMode.ON)


    def off(self: CbfSubarrayComponentManager) -> None:
        for proxy in self._proxies_fsp_corr_subarray:
            proxy.Off()
        for proxy in self._proxies_fsp_pss_subarray:
            proxy.Off()
        for proxy in self._proxies_fsp_pst_subarray:
            proxy.Off()

        self.update_component_power_mode(PowerMode.OFF)

    def standby(self: CbfSubarrayComponentManager) -> None:
        for proxy in self._proxies_fsp_corr_subarray:
            proxy.Standby()
        for proxy in self._proxies_fsp_pss_subarray:
            proxy.Standby()
        for proxy in self._proxies_fsp_pst_subarray:
            proxy.Standby()

        self.update_component_power_mode(PowerMode.STANDBY)


    def _doppler_phase_correction_event_callback(
        self: CbfSubarrayComponentManager,
        fqdn: str,
        name: str,
        value: Any,
        quality: AttrQuality
    ) -> None:
        """
        Callback for dopplerPhaseCorrection change event subscription.

        :param fqdn: attribute FQDN
        :param name: attribute name
        :param value: attribute value
        :param quality: attribute quality
        """
        # TODO: investigate error in this callback (subarray logs)
        if value is not None:
            try:
                self._group_vcc.write_attribute("dopplerPhaseCorrection", value)
                log_msg = f"Value of {name} is {value}"
                self._logger.debug(log_msg)
            except Exception as e:
                self._logger.error(str(e))
        else:
            self._logger.warning(f"None value for {fqdn}")


    def _delay_model_event_callback(
        self: CbfSubarrayComponentManager,
        fqdn: str,
        name: str,
        value: Any,
        quality: AttrQuality
    ) -> None:
        """"
        Callback for delayModel change event subscription.

        :param fqdn: attribute FQDN
        :param name: attribute name
        :param value: attribute value
        :param quality: attribute quality
        """
        self._logger.debug("Entering _delay_model_event_callback()")

        if value is not None:
            if not self._ready:
                log_msg = "Ignoring delay model (obsState not correct)."
                self._logger.warning(log_msg)
                return
            try:
                self._logger.info("Received delay model update.")

                if value == self._last_received_delay_model:
                    log_msg = "Ignoring delay model (identical to previous)."
                    self._logger.warning(log_msg)
                    return

                self._last_received_delay_model = value
                delay_model_all = json.loads(value)

                for delay_model in delay_model_all["delayModel"]:
                    t = Thread(
                        target=self._update_delay_model,
                        args=(int(delay_model["epoch"]), 
                              json.dumps(delay_model["delayDetails"])
                        )
                    )
                    t.start()
            except Exception as e:
                self._logger.error(str(e))
        else:
            self._logger.warning(f"None value for {fqdn}")


    def _update_delay_model(
        self: CbfSubarrayComponentManager,
        epoch: int,
        model: str
    ) -> None:
        """
        Update FSP and VCC delay models.

        :param destination_type: type of device to send the delay model to
        :param epoch: system time of delay model reception
        :param model: delay model
        """
        # This method is always called on a separate thread
        log_msg = f"Delay model active at {epoch} (currently {time.time()})..."
        self._logger.info(log_msg)

        if epoch > time.time():
            time.sleep(epoch - time.time())

        log_msg = f"Updating delay model at specified epoch {epoch}..."
        self._logger.info(log_msg)

        data = tango.DeviceData()
        data.insert(tango.DevString, model)

        # we lock the mutex, forward the configuration, then immediately unlock it
        self._mutex_delay_model_config.acquire()
        self._group_vcc.command_inout("UpdateDelayModel", data)
        self._group_fsp.command_inout("UpdateDelayModel", data)
        self._mutex_delay_model_config.release()


    def _jones_matrix_event_callback(
        self: CbfSubarrayComponentManager,
        fqdn: str,
        name: str,
        value: Any,
        quality: AttrQuality
    ) -> None:
        """"
        Callback for jonesMatrix change event subscription.

        :param fqdn: attribute FQDN
        :param name: attribute name
        :param value: attribute value
        :param quality: attribute quality
        """
        self._logger.debug("CbfSubarray._jones_matrix_event_callback")

        if value is not None:
            if not self._ready:
                log_msg = "Ignoring Jones matrix (obsState not correct)."
                self._logger.warning(log_msg)
                return
            try:
                self._logger.info("Received Jones Matrix update.")

                if value == self._last_received_jones_matrix:
                    log_msg = "Ignoring Jones matrix (identical to previous)."
                    self._logger.warning(log_msg)
                    return

                self._last_received_jones_matrix = value
                jones_matrix_all = json.loads(value)

                for jones_matrix in jones_matrix_all["jonesMatrix"]:
                    t = Thread(
                        target=self._update_jones_matrix,
                        args=(int(jones_matrix["epoch"]), 
                              json.dumps(jones_matrix["matrixDetails"])
                        )
                    )
                    t.start()
            except Exception as e:
                self._logger.error(str(e))
        else:
            self._logger.warning(f"None value for {fqdn}")


    def _update_jones_matrix(
        self: CbfSubarrayComponentManager,
        epoch: int,
        matrix_details: str
    ) -> None:
        """
        Update FSP and VCC Jones matrices.

        :param destination_type: type of device to send the delay model to
        :param epoch: system time of delay model reception
        :param matrix_details: Jones matrix value
        """
        #This method is always called on a separate thread
        self._logger.debug("CbfSubarray._update_jones_matrix")
        log_msg = f"Jones matrix active at {epoch} (currently {time.time()})..."
        self._logger.info(log_msg)

        if epoch > time.time():
            time.sleep(epoch - time.time())

        log_msg = f"Updating Jones Matrix at specified epoch {epoch}..."
        self._logger.info(log_msg)

        data = tango.DeviceData()
        data.insert(tango.DevString, matrix_details)

        # we lock the mutex, forward the configuration, then immediately unlock it
        self._mutex_jones_matrix_config.acquire()
        self._group_vcc.command_inout("UpdateJonesMatrix", data)
        self._group_fsp.command_inout("UpdateJonesMatrix", data)
        self._mutex_jones_matrix_config.release()


    def _beam_weights_event_callback(
        self: CbfSubarrayComponentManager,
        fqdn: str,
        name: str,
        value: Any,
        quality: AttrQuality
    ) -> None:
        """"
        Callback for beamWeights change event subscription.

        :param fqdn: attribute FQDN
        :param name: attribute name
        :param value: attribute value
        :param quality: attribute quality
        """
        self._logger.debug("CbfSubarray._beam_weights_event_callback")

        if value is not None:
            if not self._ready:
                log_msg = "Ignoring beam weights (obsState not correct)."
                self._logger.warning(log_msg)
                return
            try:
                self._logger.info("Received beam weights update.")

                if value == self._last_received_beam_weights:
                    log_msg = "Ignoring beam weights (identical to previous)."
                    self._logger.warning(log_msg)
                    return

                self._last_received_beam_weights = value
                beam_weights_all = json.loads(value)

                for beam_weights in beam_weights_all["beamWeights"]:
                    t = Thread(
                        target=self._update_beam_weights,
                        args=(int(beam_weights["epoch"]), 
                              json.dumps(beam_weights["beamWeightsDetails"])
                        )
                    )
                    t.start()
            except Exception as e:
                self._logger.error(str(e))
        else:
            self._logger.warning(f"None value for {fqdn}")


    def _update_beam_weights(
        self: CbfSubarrayComponentManager,
        epoch: int,
        weights_details: str
    ) -> None:
        """
        Update FSP beam weights.

        :param destination_type: type of device to send the delay model to
        :param epoch: system time of delay model reception
        :param weights_details: beam weights value
        """
        #This method is always called on a separate thread
        self._logger.debug("CbfSubarray._update_beam_weights")
        log_msg = f"Beam weights active at {epoch} (currently {time.time()})..."
        self._logger.info(log_msg)

        if epoch > time.time():
            time.sleep(epoch - time.time())

        log_msg = f"Updating beam weights at specified epoch {epoch}..."
        self._logger.info(log_msg)

        data = tango.DeviceData()
        data.insert(tango.DevString, weights_details)

        # we lock the mutex, forward the configuration, then immediately unlock it
        self._mutex_beam_weights_config.acquire()
        self._group_fsp.command_inout("UpdateBeamWeights", data)
        self._mutex_beam_weights_config.release()


    def _state_change_event_callback(
        self: CbfSubarrayComponentManager,
        fqdn: str,
        name: str,
        value: Any,
        quality: AttrQuality
    ) -> None:
        """"
        Callback for state and healthState change event subscription.

        :param fqdn: attribute FQDN
        :param name: attribute name
        :param value: attribute value
        :param quality: attribute quality
        """
        if value is not None:
            try:
                if "healthState" in name:
                    if "vcc" in fqdn:
                        self._vcc_health_state[fqdn] = value
                    elif "fsp" in fqdn:
                        self._fsp_health_state[fqdn] = value
                    else:
                        # should NOT happen!
                        log_msg = f"Received healthState change for unknown device {name}"
                        self._logger.warning(log_msg)
                        return
                elif "State" in name:
                    if "vcc" in fqdn:
                        self._vcc_state[fqdn] = value
                    elif "fsp" in fqdn:
                        self._fsp_state[fqdn] = value
                    else:
                        # should NOT happen!
                        log_msg = f"Received state change for unknown device {name}"
                        self._logger.warning(log_msg)
                        return

                log_msg = f"New value for {fqdn} {name} is {value}"
                self._logger.info(log_msg)

            except Exception as except_occurred:
                self._logger.error(str(except_occurred))
        else:
            self._logger.warning(f"None value for {fqdn}")


    def validate_ip(self: CbfSubarrayComponentManager, ip: str) -> bool:
        """
        Validate IP address format.

        :param ip: IP address to be evaluated

        :return: whether or not the IP address format is valid
        :rtype: bool
        """
        splitip = ip.split('.')
        if len(splitip) != 4:
            return False
        for ipparts in splitip:
            if not ipparts.isdigit():
                return False
            ipval = int(ipparts)
            if ipval < 0 or ipval > 255:
                return False
        return True


    def raise_configure_scan_fatal_error(
        self: CbfSubarrayComponentManager,
        msg: str
    ) -> Tuple[ResultCode, str]:
        """
        Raise fatal error in ConfigureScan execution

        :param msg: error message
        :return: A tuple containing a return code and a string
            message indicating status. The message is for
            information purpose only.
        :rtype: (ResultCode, str)
        """
        self.update_component_fault(True, "obs")
        self._logger.error(msg)
        tango.Except.throw_exception(
            "Command failed", msg, "ConfigureScan execution", tango.ErrSeverity.ERR
        )


    def deconfigure(self: CbfSubarrayComponentManager) -> Tuple[ResultCode, str]:
        """Completely deconfigure the subarray; all initialization performed 
        by by the ConfigureScan command must be 'undone' here."""
        try:
            # unsubscribe from TMC events
            for event_id in list(self._events_telstate.keys()):
                self._events_telstate[event_id].remove_event(event_id)
                del self._events_telstate[event_id]

            # unsubscribe from FSP state change events
            for fspID in list(self._events_state_change_fsp.keys()):
                proxy_fsp = self._proxies_fsp[fspID - 1]
                proxy_fsp.remove_event(
                    "State",
                    self._events_state_change_fsp[fspID][0]
                )
                proxy_fsp.remove_event(
                    "healthState",
                    self._events_state_change_fsp[fspID][1]
                )
                del self._events_state_change_fsp[fspID]
                del self._fsp_state[self._fqdn_fsp[fspID - 1]]
                del self._fsp_health_state[self._fqdn_fsp[fspID - 1]]

            if self._ready:
                # TODO: add 'GoToIdle' for VLBI once implemented
                for group in [
                    self._group_fsp_corr_subarray, 
                    self._group_fsp_pss_subarray,
                    self._group_fsp_pst_subarray
                    ]:
                    if group.get_size() > 0:
                        group.command_inout("GoToIdle")
                        # remove channel info from FSP subarrays
                        # already done in GoToIdle
                        group.remove_all()

                if self._group_vcc.get_size() > 0:
                    self._group_vcc.command_inout("GoToIdle")

                if self._group_fsp.get_size() > 0:
                    # change FSP subarray membership
                    data = tango.DeviceData()
                    data.insert(tango.DevUShort, self._subarray_id)
                    # self._logger.info(data)
                    self._group_fsp.command_inout("RemoveSubarrayMembership", data)
                    self._group_fsp.remove_all()

        except tango.DevFailed as df:
            self.update_component_fault(True, "op")
            msg = str(df.args[0].desc)
            return (ResultCode.FAILED, msg)

        # reset all private data to their initialization values:
        self._fsp_list = [[], [], [], []]
        self._pst_fsp_list = []
        self._pss_fsp_list = []
        self._corr_fsp_list = []
        self._pst_config = []
        self._pss_config = []
        self._corr_config = []

        self._scan_id = 0
        self._config_id = ""
        self._frequency_band= 0
        self._last_received_delay_model  = "{}"
        self._last_received_jones_matrix = "{}"
        self._last_received_beam_weights = "{}"

        self.update_component_configuration(False)

        return (ResultCode.OK, "Deconfiguration completed OK")


    def validate_input(
        self: CbfSubarrayComponentManager,
        argin: str
    ) -> Tuple[bool, str]:
        """
        Validate scan configuration.

        :param argin: The configuration as JSON formatted string.

        :return: A tuple containing a boolean indicating if the configuration
            is valid and a string message. The message is for information 
            purpose only.
        :rtype: (bool, str)
        """
        # try to deserialize input string to a JSON object
        try:
            full_configuration = json.loads(argin)
            common_configuration = copy.deepcopy(full_configuration["common"])
            configuration = copy.deepcopy(full_configuration["cbf"])
        except json.JSONDecodeError:  # argument not a valid JSON object
            msg = "Scan configuration object is not a valid JSON object. Aborting configuration."
            return (False, msg)

        # Validate dopplerPhaseCorrSubscriptionPoint.
        if "doppler_phase_corr_subscription_point" in configuration:
            try:
                attribute_proxy = CbfAttributeProxy(
                    fqdn=configuration["doppler_phase_corr_subscription_point"],
                    logger=self._logger
                )
                attribute_proxy.ping()
            except tango.DevFailed:  # attribute doesn't exist or is not set up correctly
                msg = (
                    f"Attribute {configuration['doppler_phase_corr_subscription_point']}"
                    " not found or not set up correctly for "
                    "'dopplerPhaseCorrSubscriptionPoint'. Aborting configuration."
                )
                return (False, msg)

        # Validate delayModelSubscriptionPoint.
        if "delay_model_subscription_point" in configuration:
            try:
                attribute_proxy = CbfAttributeProxy(
                    fqdn=configuration["delay_model_subscription_point"],
                    logger=self._logger
                )
                attribute_proxy.ping()
            except tango.DevFailed:  # attribute doesn't exist or is not set up correctly
                msg = (
                    f"Attribute {configuration['delay_model_subscription_point']}"
                    " not found or not set up correctly for "
                    "'delayModelSubscriptionPoint'. Aborting configuration."
                )
                return (False, msg)

        # Validate jonesMatrixSubscriptionPoint.
        if "jones_matrix_subscription_point" in configuration:
            try:
                attribute_proxy = CbfAttributeProxy(
                    fqdn=configuration["jones_matrix_subscription_point"],
                    logger=self._logger
                )
                attribute_proxy.ping()
            except tango.DevFailed:  # attribute doesn't exist or is not set up correctly
                msg = (
                    f"Attribute {configuration['jones_matrix_subscription_point']}"
                    " not found or not set up correctly for "
                    "'jonesMatrixSubscriptionPoint'. Aborting configuration."
                )
                return (False, msg)

        # Validate beamWeightsSubscriptionPoint.
        if "timing_beam_weights_subscription_point" in configuration:
            try:
                attribute_proxy = CbfAttributeProxy(
                    fqdn=configuration["timing_beam_weights_subscription_point"],
                    logger=self._logger
                )
                attribute_proxy.ping()
            except tango.DevFailed:  # attribute doesn't exist or is not set up correctly
                msg = (
                    f"Attribute {configuration['timing_beam_weights_subscription_point']}"
                    " not found or not set up correctly for "
                    "'beamWeightsSubscriptionPoint'. Aborting configuration."
                )
                return (False, msg)

        for receptor_id, proxy in self._proxies_assigned_vcc.items():
            if proxy.State() != tango.DevState.ON:
                msg = f"VCC {self._proxies_vcc.index(proxy) + 1} is not ON. Aborting configuration."
                return (False, msg)

        # Validate searchWindow.
        if "search_window" in configuration:
            # check if searchWindow is an array of maximum length 2
            if len(configuration["search_window"]) > 2:
                msg = "'searchWindow' must be an array of maximum length 2. " \
                        "Aborting configuration."
                return (False, msg)
            for sw in configuration["search_window"]:
                if sw["tdc_enable"]:
                    for receptor in sw["tdc_destination_address"]:
                        receptor_id = receptor["receptor_id"]
                        if receptor_id not in self._receptors:
                            msg = f"'searchWindow' receptor ID {receptor_id} " + \
                            "not assigned to subarray. Aborting configuration."
                            return (False, msg)
        else:
            pass

        # Validate fsp.
        for fsp in configuration["fsp"]:
            try:
                # Validate fspID.
                if int(fsp["fsp_id"]) in list(range(1, self._count_fsp + 1)):
                    fspID = int(fsp["fsp_id"])
                    proxy_fsp = self._proxies_fsp[fspID - 1]
                    if fsp["function_mode"] == "CORR":
                        proxy_fsp_subarray = self._proxies_fsp_corr_subarray[fspID - 1]
                    elif fsp["function_mode"] == "PSS-BF":
                        proxy_fsp_subarray = self._proxies_fsp_pss_subarray[fspID - 1]
                    elif fsp["function_mode"] == "PST-BF":
                        proxy_fsp_subarray = self._proxies_fsp_pst_subarray[fspID - 1]
                else:
                    msg = (
                        f"'fspID' must be an integer in the range [1, {self._count_fsp}]."
                        " Aborting configuration."
                    )
                    return (False, msg)

                if proxy_fsp.State() != tango.DevState.ON:
                    msg = f"FSP {fspID} is not ON. Aborting configuration."
                    return (False, msg)

                if proxy_fsp_subarray.State() != tango.DevState.ON:
                    msg = (
                        f"Subarray {self._subarray_id} of FSP {fspID} is not ON."
                        " Aborting configuration."
                    )
                    return (False, msg)

                # Validate functionMode.
                function_modes = ["CORR", "PSS-BF", "PST-BF", "VLBI"]
                if fsp["function_mode"] in function_modes:
                    if function_modes.index(fsp["function_mode"]) + 1 == \
                            proxy_fsp.functionMode or \
                            proxy_fsp.functionMode == 0:
                        pass
                    else:
                        #TODO need to add this check for VLBI once implemented
                        for fsp_corr_subarray_proxy in self._proxies_fsp_corr_subarray:
                            if fsp_corr_subarray_proxy.obsState != ObsState.IDLE:
                                msg = (
                                    f"A different subarray is using FSP {fsp['fsp_id']} "
                                    "for a different function mode. Aborting configuration."
                                )
                                return (False, msg)
                        for fsp_pss_subarray_proxy in self._proxies_fsp_pss_subarray:
                            if fsp_pss_subarray_proxy.obsState != ObsState.IDLE:
                                msg = (
                                    f"A different subarray is using FSP {fsp['fsp_id']} "
                                    "for a different function mode. Aborting configuration."
                                )
                                return (False, msg)
                        for fsp_pst_subarray_proxy in self._proxies_fsp_pst_subarray:
                            if fsp_pst_subarray_proxy.obsState != ObsState.IDLE:
                                msg = (
                                    f"A different subarray is using FSP {fsp['fsp_id']} "
                                    "for a different function mode. Aborting configuration."
                                )
                                return (False, msg)
                else:
                    msg = (
                        f"'functionMode' must be one of {function_modes} "
                        f"(received {fsp['function_mode']}). "
                    )
                    return (False, msg)

                # TODO - why add these keys to the fsp dict - not good practice!
                # TODO - create a new dict from a deep copy of the fsp dict.
                fsp["frequency_band"] = common_configuration["frequency_band"]
                fsp["frequency_band_offset_stream_1"] = configuration["frequency_band_offset_stream_1"]
                fsp["frequency_band_offset_stream_2"] = configuration["frequency_band_offset_stream_2"]
                if fsp["frequency_band"] in ["5a", "5b"]:
                    fsp["band_5_tuning"] = common_configuration["band_5_tuning"]

                ########## CORR ##########

                if fsp["function_mode"] == "CORR":

                    if "receptor_ids" in fsp:
                        for this_rec in fsp["receptor_ids"]:
                            if this_rec not in self._receptors:
                                msg = (
                                    f"Receptor {this_rec} does not belong to "
                                    f"subarray {self._subarray_id}."
                                )
                                self._logger.error(msg)
                                return (False, msg)
                    else:
                        msg = "'receptors' not specified for Fsp CORR config"
                        # TODO - In this case by the ICD, all subarray allocated resources should be used.
                        # TODO add support for more than one receptor per fsp
                        # fsp["receptor_ids"] = self._receptors
                        fsp["receptor_ids"] = self._receptors[0]

                    frequencyBand = freq_band_dict()[fsp["frequency_band"]]
                    # Validate frequencySliceID.
                    # TODO: move these to consts
                    # See for ex. Fig 8-2 in the Mid.CBF DDD 
                    num_frequency_slices = [4, 5, 7, 12, 26, 26]
                    if int(fsp["frequency_slice_id"]) in list(
                            range(1, num_frequency_slices[frequencyBand] + 1)):
                        pass
                    else:
                        msg = (
                            "'frequencySliceID' must be an integer in the range "
                            f"[1, {num_frequency_slices[frequencyBand]}] "
                            f"for a 'frequencyBand' of {fsp['frequency_band']}."
                        )
                        self._logger.error(msg)
                        return (False, msg)

                    # Validate zoom_factor.
                    if int(fsp["zoom_factor"]) in list(range(0, 7)):
                        pass
                    else:
                        msg = "'zoom_factor' must be an integer in the range [0, 6]."
                        # this is a fatal error
                        self._logger.error(msg)
                        return (False, msg)

                    # Validate zoomWindowTuning.
                    if int(fsp["zoom_factor"]) > 0:  # zoomWindowTuning is required
                        if "zoom_window_tuning" in fsp:

                            if fsp["frequency_band"] not in ["5a", "5b"]:  # frequency band is not band 5
                                frequencyBand = ["1", "2", "3", "4", "5a", "5b"].index(fsp["frequency_band"])
                                frequency_band_start = [*map(lambda j: j[0] * 10 ** 9, [
                                    const.FREQUENCY_BAND_1_RANGE,
                                    const.FREQUENCY_BAND_2_RANGE,
                                    const.FREQUENCY_BAND_3_RANGE,
                                    const.FREQUENCY_BAND_4_RANGE
                                ])][frequencyBand] + fsp["frequency_band_offset_stream_1"]
                                
                                frequency_slice_range = (
                                    frequency_band_start + \
                                    (fsp["frequency_slice_id"] - 1) * const.FREQUENCY_SLICE_BW * 10 ** 6,
                                    frequency_band_start +
                                    fsp["frequency_slice_id"] * const.FREQUENCY_SLICE_BW * 10 ** 6
                                )

                                if frequency_slice_range[0] <= \
                                        int(fsp["zoom_window_tuning"]) * 10 ** 3 <= \
                                        frequency_slice_range[1]:
                                    pass
                                else:
                                    msg = "'zoomWindowTuning' must be within observed frequency slice."
                                    self._logger.error(msg)
                                    return (False, msg)
                            else:  # frequency band 5a or 5b (two streams with bandwidth 2.5 GHz)
                                if common_configuration["band_5_tuning"] == [0,0]: # band5Tuning not specified
                                    pass
                                else:

                                    # TODO: these validations of BW range are done many times
                                    # in many places - use a commom function; also may be possible
                                    # to do them only once (ex. for band5Tuning)

                                    frequency_slice_range_1 = (
                                        fsp["band_5_tuning"][0] * 10 ** 9 + fsp["frequency_band_offset_stream_1"] - \
                                        const.BAND_5_STREAM_BANDWIDTH * 10 ** 9 / 2 + \
                                        (fsp["frequency_slice_id"] - 1) * const.FREQUENCY_SLICE_BW * 10 ** 6,
                                        fsp["band_5_tuning"][0] * 10 ** 9 + fsp["frequency_band_offset_stream_1"] - \
                                        const.BAND_5_STREAM_BANDWIDTH * 10 ** 9 / 2 + \
                                        fsp["frequency_slice_id"] * const.FREQUENCY_SLICE_BW * 10 ** 6
                                    )

                                    frequency_slice_range_2 = (
                                        fsp["band_5_tuning"][1] * 10 ** 9 + fsp["frequency_band_offset_stream_2"] - \
                                        const.BAND_5_STREAM_BANDWIDTH * 10 ** 9 / 2 + \
                                        (fsp["frequency_slice_id"] - 1) * const.FREQUENCY_SLICE_BW * 10 ** 6,
                                        fsp["band_5_tuning"][1] * 10 ** 9 + fsp["frequency_band_offset_stream_2"] - \
                                        const.BAND_5_STREAM_BANDWIDTH * 10 ** 9 / 2 + \
                                        fsp["frequency_slice_id"] * const.FREQUENCY_SLICE_BW * 10 ** 6
                                    )

                                    if (frequency_slice_range_1[0] <= int(fsp["zoom_window_tuning"]) * 10 ** 3 <=
                                        frequency_slice_range_1[1]) or \
                                            (frequency_slice_range_2[0] <=
                                            int(fsp["zoom_window_tuning"]) * 10 ** 3 <=
                                            frequency_slice_range_2[1]):
                                        pass
                                    else:
                                        msg = "'zoomWindowTuning' must be within observed frequency slice."
                                        self._logger.error(msg)
                                        return (False, msg)
                        else:
                            msg = "FSP specified, but 'zoomWindowTuning' not given."
                            self._logger.error(msg)
                            return (False, msg)

                    # Validate integrationTime.
                    if int(fsp["integration_factor"]) in list(
                            range (const.MIN_INT_TIME, 10 * const.MIN_INT_TIME + 1, const.MIN_INT_TIME)
                    ):
                        pass
                    else:
                        msg = (
                            "'integrationTime' must be an integer in the range"
                            f" [1, 10] multiplied by {const.MIN_INT_TIME}."
                        )
                        self._logger.error(msg)
                        return (False, msg)

                    # Validate fspChannelOffset
                    try: 
                        if int(fsp["channel_offset"])>=0: 
                            pass
                        #TODO has to be a multiple of 14880
                        else:
                            msg="fspChannelOffset must be greater than or equal to zero"
                            self._logger.error(msg)
                            return (False, msg)
                    except:
                        msg="fspChannelOffset must be an integer"
                        self._logger.error(msg)
                        return (False, msg)

                    # validate outputlink
                    # check the format
                    try:
                        for element in fsp["output_link_map"]:
                            a, b = (int(element[0]), int(element[1]))
                    except:
                        msg = "'outputLinkMap' format not correct."
                        self._logger.error(msg)
                        return (False, msg)

                    # Validate channelAveragingMap.
                    if "channel_averaging_map" in fsp:
                        try:
                            # validate dimensions
                            for i in range(0,len(fsp["channel_averaging_map"])):
                                assert len(fsp["channel_averaging_map"][i]) == 2

                            # validate averaging factor
                            for i in range(0,len(fsp["channel_averaging_map"])):
                                # validate channel ID of first channel in group
                                if int(fsp["channel_averaging_map"][i][0]) == \
                                        i * const.NUM_FINE_CHANNELS / const.NUM_CHANNEL_GROUPS:
                                    pass  # the default value is already correct
                                else:
                                    msg = (
                                        f"'channelAveragingMap'[{i}][0] is not the channel ID of the "
                                        f"first channel in a group (received {fsp['channel_averaging_map'][i][0]})."
                                    )
                                    self._logger.error(msg)
                                    return (False, msg)

                                # validate averaging factor
                                if int(fsp["channel_averaging_map"][i][1]) in [0, 1, 2, 3, 4, 6, 8]:
                                    pass
                                else:
                                    msg = (
                                        f"'channelAveragingMap'[{i}][1] must be one of "
                                        f"[0, 1, 2, 3, 4, 6, 8] (received {fsp['channel_averaging_map'][i][1]})."
                                    )
                                    self._logger.error(msg)
                                    return (False, msg)
                        except (TypeError, AssertionError):  # dimensions not correct
                            msg = "channel Averaging Map dimensions not correct"
                            self._logger.error(msg)
                            return (False, msg)

                    # TODO: validate destination addresses: outputHost, outputMac, outputPort

                ########## PSS-BF ##########

                # TODO currently only CORR function mode is supported outside of Mid.CBF MCS
                if fsp["function_mode"] == "PSS-BF":
                    if int(fsp["search_window_id"]) in [1, 2]:
                        pass
                    else:  # searchWindowID not in valid range
                        msg = (
                            "'searchWindowID' must be one of [1, 2] "
                            f"(received {fsp['search_window_id']})."
                        )
                        return (False, msg)
                    if len(fsp["search_beam"]) <= 192:
                        for searchBeam in fsp["search_beam"]:
                            if 1 > int(searchBeam["search_beam_id"]) > 1500:
                                # searchbeamID not in valid range
                                msg = (
                                    "'searchBeamID' must be within range 1-1500 "
                                    f"(received {searchBeam['search_beam_id']})."
                                )
                                return (False, msg)
                            
                            for fsp_pss_subarray_proxy in self._proxies_fsp_pss_subarray:
                                searchBeamID = fsp_pss_subarray_proxy.searchBeamID
                                if searchBeamID is None:
                                    pass
                                else:
                                    for search_beam_ID in searchBeamID:
                                        if int(searchBeam["search_beam_id"]) != search_beam_ID:
                                            pass
                                        elif fsp_pss_subarray_proxy.obsState == ObsState.IDLE:
                                            pass
                                        else:
                                            msg = (
                                                f"'searchBeamID' {searchBeam['search_beam_id']} "
                                                "is already being used on another fspSubarray."
                                            )
                                            return (False, msg)
                            
                                # Validate receptors.
                                # This is always given, due to implementation details.
                                #TODO assume always given, as there is currently only support for 1 receptor/beam
                            if "receptor_ids" not in searchBeam:
                                searchBeam["receptor_ids"] = self._receptors

                            # Sanity check:
                            for this_rec in searchBeam["receptor_ids"]:
                                if this_rec not in self._receptors:
                                    msg = (
                                        f"Receptor {this_rec} does not belong to "
                                        f"subarray {self._subarray_id}."
                                    )
                                    self._logger.error(msg)
                                    return (False, msg)

                            if searchBeam["enable_output"] is False or searchBeam["enable_output"] is True:
                                pass
                            else:
                                msg = "'outputEnabled' is not a valid boolean"
                                return (False, msg)

                            if isinstance(searchBeam["averaging_interval"], int):
                                pass
                            else:
                                msg = "'averagingInterval' is not a valid integer"
                                return (False, msg)

                            if self.validate_ip(searchBeam["search_beam_destination_address"]):
                                pass
                            else:
                                msg = "'searchBeamDestinationAddress' is not a valid IP address"
                                return (False, msg)

                    else:
                        msg = "More than 192 SearchBeams defined in PSS-BF config"
                        return (False, msg)

                ########## PST-BF ##########

                # TODO currently only CORR function mode is supported outside of Mid.CBF MCS
                if fsp["function_mode"] == "PST-BF":
                    if len(fsp["timing_beam"]) <= 16:
                        for timingBeam in fsp["timing_beam"]:
                            if 1 <= int(timingBeam["timing_beam_id"]) <= 16:
                                pass
                            else:  # timingBeamID not in valid range
                                msg = (
                                    "'timingBeamID' must be within range 1-16 "
                                    f"(received {timingBeam['timing_beam_id']})."
                                )
                                return (False, msg)
                            for fsp_pst_subarray_proxy in self._proxies_fsp_pst_subarray:
                                timingBeamID = fsp_pst_subarray_proxy.timingBeamID
                                if timingBeamID is None:
                                    pass
                                else:
                                    for timing_beam_ID in timingBeamID:
                                        if int(timingBeam["timing_beam_id"]) != timing_beam_ID:
                                            pass
                                        elif fsp_pst_subarray_proxy.obsState == ObsState.IDLE:
                                            pass
                                        else:
                                            msg = (
                                                f"'timingBeamID' {timingBeam['timing_beam_id']} "
                                                "is already being used on another fspSubarray."
                                            )
                                            return (False, msg)

                            # Validate receptors.
                            # This is always given, due to implementation details.
                            if "receptor_ids" in timingBeam:
                                for this_rec in timingBeam["receptor_ids"]:
                                    if this_rec not in self._receptors:
                                        msg = (
                                            f"Receptor {this_rec} does not belong to "
                                            f"subarray {self._subarray_id}."
                                        )
                                        self._logger.error(msg)
                                        return (False, msg)
                            else:
                                timingBeam["receptor_ids"] = self._receptors

                            if timingBeam["enable_output"] is False or timingBeam["enable_output"] is True:
                                pass
                            else:
                                msg = "'outputEnabled' is not a valid boolean"
                                return (False, msg)

                            if self.validate_ip(timingBeam["timing_beam_destination_address"]):
                                pass
                            else:
                                msg = "'timingBeamDestinationAddress' is not a valid IP address"
                                return (False, msg)

                    else:
                        msg = "More than 16 TimingBeams defined in PST-BF config"
                        return (False, msg)

            except tango.DevFailed:  # exception in ConfigureScan
                msg = (
                    "An exception occurred while configuring FSPs:"
                    f"\n{sys.exc_info()[1].args[0].desc}\n" \
                    "Aborting configuration"
                 )
                return (False, msg)

        # At this point, everything has been validated.
        return (True, "Scan configuration is valid.")


    def configure_scan(
        self: CbfSubarrayComponentManager,
        argin: str
    ) -> Tuple[ResultCode, str]:
        """
        :return: A tuple containing a return code and a string
            message indicating status. The message is for
            information purpose only.
        :rtype: (ResultCode, str)
        """
        full_configuration = json.loads(argin)
        common_configuration = copy.deepcopy(full_configuration["common"])
        configuration = copy.deepcopy(full_configuration["cbf"])

        # Configure configID.
        self._config_id = str(common_configuration["config_id"])
        self._logger.debug(f"config_id: {self._config_id}")

        # Configure frequencyBand.
        frequency_bands = ["1", "2", "3", "4", "5a", "5b"]
        self._frequency_band= frequency_bands.index(common_configuration["frequency_band"])
        self._logger.debug(f"frequency_band: {self._frequency_band}")

        data = tango.DeviceData()
        data.insert(tango.DevString, common_configuration["frequency_band"])
        self._group_vcc.command_inout("ConfigureBand", data)

        # Configure band5Tuning, if frequencyBand is 5a or 5b.
        if self._frequency_band in [4, 5]:
            stream_tuning = [*map(float, common_configuration["band_5_tuning"])]
            self._stream_tuning = stream_tuning

        # Configure frequencyBandOffsetStream1.
        if "frequency_band_offset_stream_1" in configuration:
            self._frequency_band_offset_stream_1 = int(configuration["frequency_band_offset_stream_1"])
        else:
            self._frequency_band_offset_stream_1 = 0
            log_msg = "'frequencyBandOffsetStream1' not specified. Defaulting to 0."
            self._logger.warning(log_msg)

        # If not given, use a default value.
        # If malformed, use a default value, but append an error.
        if "frequency_band_offset_stream_2" in configuration:
            self._frequency_band_offset_stream_2 = int(configuration["frequency_band_offset_stream_2"])
        else:
            self._frequency_band_offset_stream_2 = 0
            log_msg = "'frequencyBandOffsetStream2' not specified. Defaulting to 0."
            self._logger.warn(log_msg)

        config_dict = {
            "config_id": self._config_id,
            "frequency_band": common_configuration["frequency_band"],
            "band_5_tuning": self._stream_tuning,
            "frequency_band_offset_stream_1": self._frequency_band_offset_stream_1,
            "frequency_band_offset_stream_2": self._frequency_band_offset_stream_2,
            "rfi_flagging_mask": configuration["rfi_flagging_mask"]
        }
        
        # Add subset of FSP configuration to the VCC configure scan argument
        # TODO determine necessary parameters to send to VCC for each function mode
        # TODO VLBI
        reduced_fsp = []
        for fsp in configuration["fsp"]:
<<<<<<< HEAD
            fsp_cfg = {}
            function_mode = fsp["function_mode"]
            if function_mode == "CORR":
                fsp_cfg = {
                    "fsp_id": fsp["fsp_id"],
                    "function_mode": function_mode,
                    "frequency_slice_id": fsp["frequency_slice_id"]
                }
            elif function_mode == "PSS-BF":
                fsp_cfg = {
                    "fsp_id": fsp["fsp_id"],
                    "function_mode": function_mode,
                    "search_window_id": fsp["search_window_id"]
                }
            elif function_mode == "PST-BF":
                fsp_cfg = {
                    "fsp_id": fsp["fsp_id"],
                    "function_mode": function_mode
                }
=======
            fsp_cfg = {
                "fsp_id": fsp["fsp_id"],
                "function_mode": fsp["function_mode"],
            }
            if fsp["function_mode"] == "CORR":
                    fsp_cfg["frequency_slice_id"] = fsp["frequency_slice_id"]
>>>>>>> 9339fcb5
            reduced_fsp.append(fsp_cfg)
        config_dict["fsp"] = reduced_fsp

        json_str = json.dumps(config_dict)
        data = tango.DeviceData()
        data.insert(tango.DevString, json_str)
        self._group_vcc.command_inout("ConfigureScan", data)

        # Configure dopplerPhaseCorrSubscriptionPoint.
        if "doppler_phase_corr_subscription_point" in configuration:
            attribute_proxy = CbfAttributeProxy(
                fqdn=configuration["doppler_phase_corr_subscription_point"],
                logger=self._logger
            )
            attribute_proxy.ping()
            event_id = attribute_proxy.add_change_event_callback(
                self._doppler_phase_correction_event_callback
            )
            self._events_telstate[event_id] = attribute_proxy

        # Configure delayModelSubscriptionPoint.
        if "delay_model_subscription_point" in configuration:
            self._last_received_delay_model = "{}"
            attribute_proxy = CbfAttributeProxy(
                fqdn=configuration["delay_model_subscription_point"],
                logger=self._logger
            )
            attribute_proxy.ping() #To be sure the connection is good(don't know if the device is running)
            event_id = attribute_proxy.add_change_event_callback(
                self._delay_model_event_callback
            )
            self._events_telstate[event_id] = attribute_proxy

        # Configure jonesMatrixSubscriptionPoint
        if "jones_matrix_subscription_point" in configuration:
            self._last_received_jones_matrix = "{}"
            attribute_proxy = CbfAttributeProxy(
                fqdn=configuration["jones_matrix_subscription_point"],
                logger=self._logger
            )
            attribute_proxy.ping()
            event_id = attribute_proxy.add_change_event_callback(
                self._jones_matrix_event_callback
            )
            self._events_telstate[event_id] = attribute_proxy

        # Configure beamWeightsSubscriptionPoint
        if "timing_beam_weights_subscription_point" in configuration:
            self._last_received_beam_weights= "{}"
            attribute_proxy = CbfAttributeProxy(
                fqdn=configuration["timing_beam_weights_subscription_point"],
                logger=self._logger
            )
            attribute_proxy.ping()
            event_id = attribute_proxy.add_change_event_callback(
                self._beam_weights_event_callback
            )
            self._events_telstate[event_id] = attribute_proxy

        # Configure searchWindow.
        if "search_window" in configuration:
            for search_window in configuration["search_window"]:
                search_window["frequency_band"] = common_configuration["frequency_band"]
                search_window["frequency_band_offset_stream_1"] = \
                    self._frequency_band_offset_stream_1
                search_window["frequency_band_offset_stream_2"] = \
                    self._frequency_band_offset_stream_2
                if search_window["frequency_band"] in ["5a", "5b"]:
                    search_window["band_5_tuning"] = common_configuration["band_5_tuning"]
                # pass on configuration to VCC
                data = tango.DeviceData()
                data.insert(tango.DevString, json.dumps(search_window))
                self._group_vcc.command_inout("ConfigureSearchWindow", data)
        else:
            log_msg = "'searchWindow' not given."
            self._logger.warning(log_msg)

        # TODO: the entire vcc configuration should move to Vcc
        # for now, run ConfigScan only wih the following data, so that
        # the obsState are properly (implicitly) updated by the command
        # (And not manually by SetObservingState as before)

        ######## FSP #######
        # Configure FSP.
        for fsp in configuration["fsp"]:
            # Configure fspID.
            fspID = int(fsp["fsp_id"])
            proxy_fsp = self._proxies_fsp[fspID - 1]

            self._group_fsp.add(self._fqdn_fsp[fspID - 1])
            self._group_fsp_corr_subarray.add(self._fqdn_fsp_corr_subarray[fspID - 1])
            self._group_fsp_pss_subarray.add(self._fqdn_fsp_pss_subarray[fspID - 1])
            self._group_fsp_pst_subarray.add(self._fqdn_fsp_pst_subarray[fspID - 1])

            # change FSP subarray membership
            proxy_fsp.AddSubarrayMembership(self._subarray_id)

            # Configure functionMode.
            proxy_fsp.SetFunctionMode(fsp["function_mode"])

            # subscribe to FSP state and healthState changes
            event_id_state, event_id_health_state = proxy_fsp.add_change_event_callback(
                "State",
                self._state_change_event_callback
            ), proxy_fsp.add_change_event_callback(
                "healthState",
                self._state_change_event_callback
            )
            self._events_state_change_fsp[int(fsp["fsp_id"])] = [event_id_state,
                                                                event_id_health_state]
            
            # Add configID to fsp. It is not included in the "FSP" portion in configScan JSON
            fsp["config_id"] = common_configuration["config_id"]
            fsp["frequency_band"] = common_configuration["frequency_band"]
            fsp["band_5_tuning"] = common_configuration["band_5_tuning"]
            fsp["frequency_band_offset_stream_1"] = self._frequency_band_offset_stream_1
            fsp["frequency_band_offset_stream_2"] = self._frequency_band_offset_stream_2

            if fsp["function_mode"] == "CORR":
                if "receptor_ids" not in fsp:
                    # TODO In this case by the ICD, all subarray allocated resources should be used.
                    fsp["receptor_ids"] = [self._receptors[0]]
                self._corr_config.append(fsp)
                self._corr_fsp_list.append(fsp["fsp_id"])
            
            # TODO currently only CORR function mode is supported outside of Mid.CBF MCS
            elif fsp["function_mode"] == "PSS-BF":
                for searchBeam in fsp["search_beam"]:
                    if "receptor_ids" not in searchBeam:
                        # In this case by the ICD, all subarray allocated resources should be used.
                        searchBeam["receptor_ids"] = self._receptors
                self._pss_config.append(fsp)
                self._pss_fsp_list.append(fsp["fsp_id"])
            elif fsp["function_mode"] == "PST-BF":
                for timingBeam in fsp["timing_beam"]:
                    if "receptor_ids" not in timingBeam:
                        # In this case by the ICD, all subarray allocated resources should be used.
                        timingBeam["receptor_ids"] = self._receptors
                self._pst_config.append(fsp)
                self._pst_fsp_list.append(fsp["fsp_id"])

        # Call ConfigureScan for all FSP Subarray devices (CORR/PSS/PST)

        # NOTE:_corr_config is a list of fsp config JSON objects, each 
        #      augmented by a number of vcc-fsp common parameters 
        #      created by the function validate_input()
        if len(self._corr_config) != 0: 
            #self._proxy_corr_config.ConfigureFSP(json.dumps(self._corr_config))
            # Michelle - WIP - TODO - this is to replace the call to 
            #  _proxy_corr_config.ConfigureFSP()
            for this_fsp in self._corr_config:
                try:                      
                    this_proxy = self._proxies_fsp_corr_subarray[int(this_fsp["fsp_id"])-1]
                    this_proxy.ConfigureScan(json.dumps(this_fsp))
                except tango.DevFailed:
                    msg = "An exception occurred while configuring " \
                    "FspCorrSubarray; Aborting configuration"
                    self.raise_configure_scan_fatal_error(msg)

        # NOTE: _pss_config is costructed similarly to _corr_config
        if len(self._pss_config) != 0:
            for this_fsp in self._pss_config:
                try:
                    this_proxy = self._proxies_fsp_pss_subarray[int(this_fsp["fsp_id"])-1]
                    this_proxy.ConfigureScan(json.dumps(this_fsp))
                except tango.DevFailed:
                    msg = "An exception occurred while configuring  " \
                    "FspPssSubarray; Aborting configuration"
                    self.raise_configure_scan_fatal_error(msg)

        # NOTE: _pst_config is costructed similarly to _corr_config
        if len(self._pst_config) != 0:
            for this_fsp in self._pst_config:
                try:
                    this_proxy = self._proxies_fsp_pst_subarray[int(this_fsp["fsp_id"])-1]
                    this_proxy.ConfigureScan(json.dumps(this_fsp))
                except tango.DevFailed:
                    msg = "An exception occurred while configuring  " \
                    "FspPstSubarray; Aborting configuration"
                    self.raise_configure_scan_fatal_error(msg)

        # TODO add VLBI to this once they are implemented
        # potentially remove
        self._fsp_list[0].append(self._corr_fsp_list)
        self._fsp_list[1].append(self._pss_fsp_list)
        self._fsp_list[2].append(self._pst_fsp_list)

        #save configuration into latestScanConfig
        self._latest_scan_config = str(configuration)

        self.update_component_configuration(True)

        return (ResultCode.OK, "ConfigureScan command completed OK")


    def remove_receptors(
        self: CbfSubarrayComponentManager,
        argin: List[int]
    ) -> Tuple[ResultCode, str]:
        """
        Remove receptor from subarray.

        :param argin: The receptors to be released
        :return: A tuple containing a return code and a string
            message indicating status. The message is for
            information purpose only.
        :rtype: (ResultCode, str)
        """
        self._logger.debug(f"current receptors: {*self._receptors,}")
        for receptor_id in argin:
            self._logger.debug(f"Attempting to remove receptor {receptor_id}")
            # check for invalid receptorID
            if not 0 < receptor_id <= const.MAX_VCC:
                msg = f"Invalid receptor ID {receptor_id}. Skipping."
                self._logger.warning(msg)
            else:
                if receptor_id in self._receptors:
                    vccID = self._receptor_to_vcc[receptor_id]
                    vccFQDN = self._fqdn_vcc[vccID - 1]
                    vccProxy = self._proxies_vcc[vccID - 1]

                    self._receptors.remove(receptor_id)
                    self._group_vcc.remove(vccFQDN)
                    del self._proxies_assigned_vcc[receptor_id]

                    try:
                        # reset subarrayMembership Vcc attribute:
                        vccProxy.subarrayMembership = 0
                        self._logger.debug(
                            f"VCC {vccID} subarray_id: " + 
                            f"{vccProxy.subarrayMembership}"
                        )

                        # unsubscribe from events
                        vccProxy.remove_event(
                            "State",
                            self._events_state_change_vcc[vccID][0]
                        )
                        vccProxy.remove_event(
                            "healthState",
                            self._events_state_change_vcc[vccID][1]
                        )

                        del self._events_state_change_vcc[vccID]
                        del self._vcc_state[vccFQDN]
                        del self._vcc_health_state[vccFQDN]

                    except tango.DevFailed as df:
                        msg = str(df.args[0].desc)
                        self.update_component_fault(True, "obs")
                        return (ResultCode.FAILED, msg)

                else:
                    msg = f"Receptor {receptor_id} not found. Skipping."
                    self._logger.warning(msg)

        if len(self._receptors) == 0:
            self.update_component_resources(False)

        self._logger.debug(f"receptors remaining: {*self._receptors,}")

        return (ResultCode.OK, "RemoveReceptors completed OK")


    def remove_all_receptors(
        self: CbfSubarrayComponentManager
    ) -> Tuple[ResultCode, str]:
        """
        Remove all receptors from subarray.

        :param receptor_id: The receptor to be released
        :return: A tuple containing a return code and a string
            message indicating status. The message is for
            information purpose only.
        :rtype: (ResultCode, str)
        """
        self._logger.debug(f"current receptors: {*self._receptors,}")
        if len(self._receptors) > 0:
            for receptor_id in self._receptors[:]:
                self._logger.debug(f"Attempting to remove receptor {receptor_id}")
                vccID = self._receptor_to_vcc[receptor_id]
                vccFQDN = self._fqdn_vcc[vccID - 1]
                vccProxy = self._proxies_vcc[vccID - 1]

                self._receptors.remove(receptor_id)
                self._group_vcc.remove(vccFQDN)
                del self._proxies_assigned_vcc[receptor_id]

                try:
                    # reset subarrayMembership Vcc attribute:
                    vccProxy.subarrayMembership = 0
                    self._logger.debug(
                        f"VCC {vccID} subarray_id: " + 
                        f"{vccProxy.subarrayMembership}"
                    )

                    # unsubscribe from events
                    vccProxy.remove_event(
                        "State",
                        self._events_state_change_vcc[vccID][0]
                    )
                    vccProxy.remove_event(
                        "healthState",
                        self._events_state_change_vcc[vccID][1]
                    )

                    del self._events_state_change_vcc[vccID]
                    del self._vcc_state[vccFQDN]
                    del self._vcc_health_state[vccFQDN]
                except tango.DevFailed as df:
                    msg = str(df.args[0].desc)
                    self.update_component_fault(True, "obs")
                    return (ResultCode.FAILED, msg)

            self._logger.debug(f"receptors remaining: {*self._receptors,}")
            self.update_component_resources(False)

            return (ResultCode.OK, "RemoveAllReceptors completed OK")

        else:
            return (
                ResultCode.FAILED, 
                "RemoveAllReceptors failed; no receptors currently assigned"
            )


    def add_receptors(
        self: CbfSubarrayComponentManager,
        argin: List[int]
    ) -> Tuple[ResultCode, str]:
        """
        Add receptors to subarray.

        :param argin: The receptors to be assigned
        :return: A tuple containing a return code and a string
            message indicating status. The message is for
            information purpose only.
        :rtype: (ResultCode, str)
        """
        self._logger.debug(f"current receptors: {*self._receptors,}")
        for receptor_id in argin:
            self._logger.debug(f"Attempting to add receptor {receptor_id}")
            # check for invalid receptorID
            if not 0 < receptor_id <= const.MAX_VCC:
                msg = f"Invalid receptor ID {receptor_id}. Skipping."
                self._logger.warning(msg)
            else:
                vccID = self._receptor_to_vcc[receptor_id]
                vccProxy = self._proxies_vcc[vccID - 1]

                self._logger.debug(
                    f"receptor_id = {receptor_id}, vccProxy.receptor_id = " +
                    f"{vccProxy.receptorID}"
                )

                vccSubarrayID = vccProxy.subarrayMembership
                self._logger.debug(f"VCC {vccID} subarray_id: {vccSubarrayID}")

                # only add receptor if it does not already belong to a 
                # different subarray
                if vccSubarrayID not in [0, self._subarray_id]:
                    msg = f"Receptor {receptor_id} already in use by " + \
                        f"subarray {vccSubarrayID}. Skipping."
                    self._logger.warning(msg)
                else:
                    if receptor_id not in self._receptors:
                        # update resourced state once first receptor is added
                        if len(self._receptors) == 0:
                            self.update_component_resources(True)

                        self._receptors.append(int(receptor_id))
                        self._group_vcc.add(self._fqdn_vcc[vccID - 1])
                        self._proxies_assigned_vcc[receptor_id] = vccProxy

                        try:
                            # change subarray membership of vcc
                            vccProxy.subarrayMembership = self._subarray_id
                            self._logger.debug(
                                f"VCC {vccID} subarray_id: " + 
                                f"{vccProxy.subarrayMembership}"
                            )

                            # subscribe to VCC state and healthState changes
                            event_id_state = vccProxy.add_change_event_callback(
                                "State",
                                self._state_change_event_callback
                            )
                            self._logger.debug(f"State event ID: {event_id_state}")

                            event_id_health_state = vccProxy.add_change_event_callback(
                                "healthState",
                                self._state_change_event_callback
                            )
                            self._logger.debug(
                                f"Health state event ID: {event_id_health_state}"
                            )

                            self._events_state_change_vcc[vccID] = [
                                event_id_state,
                                event_id_health_state
                            ]

                        except tango.DevFailed as df:
                            msg = str(df.args[0].desc)
                            self.update_component_fault(True, "obs")
                            return (ResultCode.FAILED, msg)

                    else:
                        msg = f"Receptor {receptor_id} already assigned to " + \
                        "subarray. Skipping."
                        self._logger.warning(msg)

        self._logger.debug(f"receptors after adding: {*self._receptors,}")

        return (ResultCode.OK, "AddReceptors completed OK")


    def scan(
        self: CbfSubarrayComponentManager,
        argin: str
    ) -> Tuple[ResultCode, str]:
        """
        Start subarray Scan operation.

        :param argin: The scan ID as JSON formatted string.
        :type argin: str
        :return: A tuple containing a return code and a string
            message indicating status. The message is for
            information purpose only.
        :rtype: (ResultCode, str)
        """
        try:
            self._group_vcc.command_inout("Scan", argin)
            self._group_fsp_corr_subarray.command_inout("Scan", argin)
            self._group_fsp_pss_subarray.command_inout("Scan", argin)
            self._group_fsp_pst_subarray.command_inout("Scan", argin)
        except tango.DevFailed as df:
            msg = str(df.args[0].desc)
            self.update_component_fault(True, "obs")
            return (ResultCode.FAILED, msg)

        self._scan_id = int(argin)
        self._component_scanning_callback(True)
        return (ResultCode.STARTED, "Scan command successful")


    def end_scan(self: CbfSubarrayComponentManager) -> Tuple[ResultCode, str]:
        """
        End subarray Scan operation.

        :return: A tuple containing a return code and a string
            message indicating status. The message is for
            information purpose only.
        :rtype: (ResultCode, str)
        """
        try:
            # EndScan for all subordinate devices:
            self._group_vcc.command_inout("EndScan")
            self._group_fsp_corr_subarray.command_inout("EndScan")
            self._group_fsp_pss_subarray.command_inout("EndScan")
            self._group_fsp_pst_subarray.command_inout("EndScan")
        except tango.DevFailed as df:
            msg = str(df.args[0].desc)
            self.update_component_fault(True, "obs")
            return (ResultCode.FAILED, msg)

        self._scan_id = 0
        self._component_scanning_callback(False)
        return (ResultCode.OK, "EndScan command completed OK")


    def abort(self: CbfSubarrayComponentManager) -> None:
        """
        Abort subarray configuration or operation.
        """
        # if aborted from SCANNING, end VCC and FSP Subarray scans
        if self.scan_id != 0:
            self.end_scan()


    def restart(self: CbfSubarrayComponentManager) -> None:
        """
        Restart from fault.
        """
        # We might have interrupted a long-running command such as a Configure
        # or a Scan, so we need to clean up from that.
        (result_code, msg) = self.deconfigure()
        if result_code == ResultCode.OK:
            self.remove_all_receptors()


    def obsreset(self: CbfSubarrayComponentManager) -> None:
        """
        Reset subarray scan configuration or operation.
        """
        # We might have interrupted a long-running command such as a Configure
        # or a Scan, so we need to clean up from that.
        (result_code, msg) = self.deconfigure()


    def update_component_fault(
        self: CbfComponentManager,
        faulty: Optional[bool],
        type: str
    ) -> None:
        """
        Update the component fault status, calling callbacks as required.

        :param faulty: whether the component has faulted.
        :param type: type of component fault, "op" or "obs".
        """
        if self._faulty != faulty:
            self._faulty = faulty
        if self._component_fault_callback is not None and faulty is not None:
            self._component_fault_callback(faulty, type)


    def update_component_resources(
        self: CbfSubarrayComponentManager, resourced: bool
    ) -> None:
        """
        Update the component resource status, calling callbacks as required.

        :param resourced: whether the component is resourced.
        """
        self._logger.debug(f"update_component_resources({resourced})")
        if resourced:
            # perform "component_resourced" if not previously resourced
            if not self._resourced:
                self._component_resourced_callback(True)
        elif self._resourced:
            self._component_resourced_callback(False)

        self._resourced = resourced


    def update_component_configuration(
        self: CbfSubarrayComponentManager, configured: bool
    ) -> None:
        """
        Update the component configuration status, calling callbacks as required.

        :param configured: whether the component is configured.
        """
        self._logger.debug(f"update_component_configuration({configured})")
        if configured:
            # perform "component_configured" if not previously configured
            if not self._ready:
                self._component_configured_callback(True)
        elif self._ready:
            self._component_configured_callback(False)

        self._ready = configured<|MERGE_RESOLUTION|>--- conflicted
+++ resolved
@@ -1382,34 +1382,12 @@
         # TODO VLBI
         reduced_fsp = []
         for fsp in configuration["fsp"]:
-<<<<<<< HEAD
-            fsp_cfg = {}
             function_mode = fsp["function_mode"]
+            fsp_cfg = {"fsp_id": fsp["fsp_id"], "function_mode": function_mode}
             if function_mode == "CORR":
-                fsp_cfg = {
-                    "fsp_id": fsp["fsp_id"],
-                    "function_mode": function_mode,
-                    "frequency_slice_id": fsp["frequency_slice_id"]
-                }
+                fsp_cfg["frequency_slice_id"] = fsp["frequency_slice_id"]
             elif function_mode == "PSS-BF":
-                fsp_cfg = {
-                    "fsp_id": fsp["fsp_id"],
-                    "function_mode": function_mode,
-                    "search_window_id": fsp["search_window_id"]
-                }
-            elif function_mode == "PST-BF":
-                fsp_cfg = {
-                    "fsp_id": fsp["fsp_id"],
-                    "function_mode": function_mode
-                }
-=======
-            fsp_cfg = {
-                "fsp_id": fsp["fsp_id"],
-                "function_mode": fsp["function_mode"],
-            }
-            if fsp["function_mode"] == "CORR":
-                    fsp_cfg["frequency_slice_id"] = fsp["frequency_slice_id"]
->>>>>>> 9339fcb5
+                fsp_cfg["search_window_id"] = fsp["search_window_id"]
             reduced_fsp.append(fsp_cfg)
         config_dict["fsp"] = reduced_fsp
 
