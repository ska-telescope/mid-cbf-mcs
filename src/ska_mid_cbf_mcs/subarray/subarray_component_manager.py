--- conflicted
+++ resolved
@@ -2129,21 +2129,8 @@
             return (False, msg)
 
         scan_id = argin["scan_id"]
-<<<<<<< HEAD
-        try:
-            data = tango.DeviceData()
-            data.insert(tango.DevShort, scan_id)
-            self._group_vcc.command_inout("Scan", data)
-            self._group_fsp_corr_subarray.command_inout("Scan", data)
-            self._group_fsp_pss_subarray.command_inout("Scan", data)
-            self._group_fsp_pst_subarray.command_inout("Scan", data)
-        except tango.DevFailed as df:
-            msg = str(df.args[0].desc)
-            self._component_obs_fault_callback(True)
-            return (ResultCode.FAILED, msg)
-=======
         data = tango.DeviceData()
-        data.insert(tango.DevString, scan_id)
+        data.insert(tango.DevShort, scan_id)
         for group in [
             self._group_vcc,
             self._group_fsp_corr_subarray,
@@ -2157,7 +2144,6 @@
                     msg = str(df.args[0].desc)
                     self._logger.error(f"Error in Scan; {msg}")
                     self._component_obs_fault_callback(True)
->>>>>>> 689c3480
 
         self._scan_id = scan_id
         self._component_scanning_callback(True)
