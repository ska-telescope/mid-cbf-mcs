# -*- coding: utf-8 -*-
#
# This file is part of the SKA Mid.CBF MCS project
#
#
#
# Distributed under the terms of the GPL license.
# See LICENSE.txt for more info.

# Copyright (c) 2019 National Research Council of Canada

from __future__ import annotations

import concurrent.futures
import copy
import json
from functools import partial
from threading import Event, Lock, Thread
from typing import Callable, Optional

import tango
from ska_control_model import (
    AdminMode,
    CommunicationStatus,
    ObsState,
    PowerState,
    ResultCode,
    TaskStatus,
)
from ska_tango_testing import context

# isort: off
# ska_telmodel.schema before ska_telmodel.csp due to circular dependency
from ska_telmodel.schema import validate as telmodel_validate

# isort: on


from ska_mid_cbf_mcs.commons.dish_utils import DISHUtils
from ska_mid_cbf_mcs.commons.global_enum import (
    FspModes,
    calculate_dish_sample_rate,
    const,
    freq_band_dict,
)
from ska_mid_cbf_mcs.commons.validate_interface import validate_interface
from ska_mid_cbf_mcs.component.obs_component_manager import (
    CbfObsComponentManager,
)
from ska_mid_cbf_mcs.subarray.fsp_scan_configuration_builder.builder import (
    FspScanConfigurationBuilder,
)
from ska_mid_cbf_mcs.subarray.scan_configuration_validator.validator import (
    SubarrayScanConfigurationValidator,
)
from ska_mid_cbf_mcs.visibility_transport.visibility_transport import (
    VisibilityTransport,
)


class CbfSubarrayComponentManager(CbfObsComponentManager):
    """
    A component manager for the CbfSubarray device.
    """

    def __init__(
        self: CbfSubarrayComponentManager,
        *args: any,
        subarray_id: int,
        controller: str,
        vcc: list[str],
        fsp: list[str],
        fsp_corr_sub: list[str],
        talon_board: list[str],
        vis_slim: str,
        **kwargs: any,
    ) -> None:
        """
        Initialise a new instance.

        :param subarray_id: ID of subarray
        :param controller: FQDN of controller device
        :param vcc: FQDNs of subordinate VCC devices
        :param fsp: FQDNs of subordinate FSP devices
        :param fsp_corr_sub: FQDNs of subordinate FSP CORR subarray devices
        :param talon_board: FQDNs of talon board devices
        :param vis_slim: FQDN of the visibility SLIM device
        """
        super().__init__(*args, **kwargs)

        self.obs_state = ObsState.EMPTY

        self._dish_utils = None

        self._subarray_id = subarray_id
        self._fqdn_controller = controller
        self._proxy_controller = None

        self._fqdn_vcc_all = vcc
        self._fqdn_fsp_all = fsp
        self._fqdn_fsp_corr_all = fsp_corr_sub
        self._fqdn_vcc = []
        self._fqdn_fsp = []
        self._fqdn_fsp_corr = []

        self._fqdn_talon_board_device = talon_board
        self._fqdn_vis_slim_device = vis_slim

        # initialize attribute values
        self._sys_param_str = ""
        self.dish_ids = set()
        self.frequency_band = 0

        self.last_received_delay_model = ""

        self._delay_model_lock = Lock()

        # store the subscribed TM event IDs and device proxies
        self._tm_events = {}

        # for easy device-reference
        self._rfi_flagging_mask = {}
        self._frequency_band_offset_stream1 = 0
        self._frequency_band_offset_stream2 = 0
        self._stream_tuning = [0, 0]

        # Controls the visibility transport from FSP outputs to SDP
        self._vis_transport = VisibilityTransport(
            logger=self.logger,
        )

        # Store a list of FSP parameters used to configure the visibility transport
        self._vis_fsp_config = []

        # Store maxCapabilities from controller for easy reference
        self._controller_max_capabilities = {}
        self._count_vcc = 0
        self._count_fsp = 0

        # proxies to subelement devices
        self._all_vcc_proxies = {}
        self._assigned_vcc_proxies = set()

        self._fsp_ids = set()
        self._all_fsp_proxies = {}
        self._all_fsp_corr_proxies = {}
        self._assigned_fsp_proxies = set()
        self._assigned_fsp_corr_proxies = set()

        self._all_talon_board_proxies = []

        # subarray does not control the visibility SLIM. It only
        # queries the config to figure out how to route the visibilities,
        # and updates the scan configuration accordingly.
        self._proxy_vis_slim = None

    @property
    def vcc_ids(self: CbfSubarrayComponentManager) -> list[int]:
        """
        Return the list of assigned VCC IDs

        :return: list of assigned VCC IDs
        """
        if self._dish_utils is not None:
            return [
                self._dish_utils.dish_id_to_vcc_id[dish]
                for dish in self.dish_ids
            ]
        self.logger.error(
            "Unable to return VCC IDs as system parameters have not yet been provided."
        )
        return []

    @property
    def fsp_ids(self: CbfSubarrayComponentManager) -> list[int]:
        """
        Return the list of assigned FSP IDs

        :return: list of assigned VCC IDs
        """
        return list(self._fsp_ids)

    # -------------
    # Communication
    # -------------

    def _init_controller_proxy(self: CbfSubarrayComponentManager) -> bool:
        """
        Initialize proxy to controller device, read MaxCapabilities property

        :return: True if max capabilities initialization succeeded, otherwise False
        """
        try:
            self._proxy_controller = context.DeviceProxy(
                device_name=self._fqdn_controller
            )
            self._controller_max_capabilities = dict(
                pair.split(":")
                for pair in self._proxy_controller.maxCapabilities
            )
        except tango.DevFailed as df:
            self.logger.error(f"{df}")
            return False

        self.logger.info(
            f"Max capabilities: {self._controller_max_capabilities}"
        )

        self._count_vcc = int(self._controller_max_capabilities["VCC"])
        self._count_fsp = int(self._controller_max_capabilities["FSP"])

        self._fqdn_vcc = self._fqdn_vcc_all[: self._count_vcc]
        self._fqdn_fsp = self._fqdn_fsp_all[: self._count_fsp]
        self._fqdn_fsp_corr = self._fqdn_fsp_corr_all[: self._count_fsp]

        self.logger.debug(f"Active VCC FQDNs: {self._fqdn_vcc}")
        self.logger.debug(f"Active FSP FQDNs: {self._fqdn_fsp}")
        self.logger.debug(f"Active FSP CORR FQDNs: {self._fqdn_fsp_corr}")

        return True

    def _init_subelement_proxies(self: CbfSubarrayComponentManager) -> bool:
        """
        Initialize proxies to FSP and VCC subelements

        :return: True if proxy initialization succeed, otherwise False
        """
        try:
            for fqdn in self._fqdn_vcc:
                vcc_id = int(fqdn.split("/")[2])
                self._all_vcc_proxies[vcc_id] = context.DeviceProxy(
                    device_name=fqdn
                )

            for fsp_id, (fsp_fqdn, fsp_corr_fqdn) in enumerate(
                zip(self._fqdn_fsp, self._fqdn_fsp_corr), 1
            ):
                self._all_fsp_proxies[fsp_id] = context.DeviceProxy(
                    device_name=fsp_fqdn
                )
                self._all_fsp_corr_proxies[fsp_id] = context.DeviceProxy(
                    device_name=fsp_corr_fqdn
                )

            for fqdn in self._fqdn_talon_board_device:
                proxy = context.DeviceProxy(device_name=fqdn)
                self._all_talon_board_proxies.append(proxy)

            self._proxy_vis_slim = context.DeviceProxy(
                device_name=self._fqdn_vis_slim_device
            )

        except tango.DevFailed as df:
            self.logger.error(f"{df}")
            return False

        return True

    def _start_communicating(
        self: CbfSubarrayComponentManager, *args, **kwargs
    ) -> None:
        """
        Thread for start_communicating operation.
        """
        controller_success = self._init_controller_proxy()
        if not controller_success:
            self.logger.error(
                "Failed to initialize max capabilities from controller."
            )
            self._update_communication_state(
                communication_state=CommunicationStatus.NOT_ESTABLISHED
            )
            return

        subelement_success = self._init_subelement_proxies()
        if not subelement_success:
            self.logger.error("Failed to initialize subelement proxies.")
            self._update_communication_state(
                communication_state=CommunicationStatus.NOT_ESTABLISHED
            )
            return

        super()._start_communicating()
        self._update_component_state(power=PowerState.ON)

    # --------
    # sysParam
    # --------

    def _update_sys_param(
        self: CbfSubarrayComponentManager, sys_param_str: str, *args, **kwargs
    ) -> None:
        """
        Reload sys param from input JSON

        :param sys_param_str: sys params JSON string
        """
        sys_param = json.loads(sys_param_str)
        self._dish_utils = DISHUtils(sys_param)
        self._sys_param_str = sys_param_str
        self.device_attr_change_callback("sysParam", self._sys_param_str)
        self.device_attr_archive_callback("sysParam", self._sys_param_str)
        self.logger.info(
            f"Updated DISH ID to VCC ID and frequency offset k mapping {self._sys_param_str}"
        )

    def update_sys_param(
        self: CbfSubarrayComponentManager, sys_param_str: str
    ) -> None:
        """
        Submit reload sys param operation to task executor queue

        :param sys_param_str: sys params JSON string
        """
        self.logger.debug(f"Received sys param: {sys_param_str}")

        task_status, message = self.submit_task(
            partial(self._update_sys_param, sys_param_str=sys_param_str)
        )
        if task_status == TaskStatus.REJECTED:
            self.logger.error(f"update_sys_param thread rejected; {message}")
            self._update_communication_state(
                communication_state=CommunicationStatus.NOT_ESTABLISHED
            )

    # ----------------------
    # Subscription callbacks
    # ----------------------

    def _update_delay_model(
        self: CbfSubarrayComponentManager, event_data: tango.EventData
    ) -> None:
        """
        Update FSP delay models.
        This method is always started in a separate thread.

        :param event_data: the received change event data (delay model JSON string)
        """
        if event_data.attr_value is None:
            return
        model = event_data.attr_value.value
        if not self.is_communicating or model is None or model == "":
            return

        # Subscription starts during the configure scan command. Need to include the
        # CONFIGURING state or we risk throwing away the first polynomial. Subscription should
        # also be done after FSPs have been configured so that RDTs are ready to receive them.
        if self.obs_state not in [
            ObsState.CONFIGURING,
            ObsState.READY,
            ObsState.SCANNING,
        ]:
            log_msg = f"Ignoring delay model received in {self.obs_state} (must be READY or SCANNING)."
            self.logger.warning(log_msg)
            return

        if model == self.last_received_delay_model:
            self.logger.warning(
                "Ignoring delay model (identical to previous)."
            )
            return

        try:
            delay_model_json = json.loads(model)

            self.logger.info(
                f"Attempting to validate the following delay model JSON against the telescope model: {delay_model_json}"
            )
            telmodel_validate(
                version=delay_model_json["interface"],
                config=delay_model_json,
                strictness=1,
            )
            self.logger.info("Delay model is valid!")
        except json.JSONDecodeError as je:
            self.logger.error(
                f"Delay model object is not a valid JSON object; {je}"
            )
            return
        except ValueError as ve:
            self.logger.error(
                f"Delay model JSON validation against the telescope model schema failed, ignoring delay model;\n {ve}."
            )
            return

        # Validate DISH IDs, then convert them to VCC ID integers for FSPs
        for delay_detail in delay_model_json["receptor_delays"]:
            dish_id = delay_detail["receptor"]
            if dish_id not in self.dish_ids:
                self.logger.error(
                    f"Delay model contains data for DISH ID {dish_id} not belonging to this subarray, ignoring delay model."
                )
                return
            delay_detail["receptor"] = self._dish_utils.dish_id_to_vcc_id[
                dish_id
            ]

        self.logger.info(f"Updating delay model; {delay_model_json}")
        # we lock the mutex while forwarding the configuration to fsp_corr devices
        with self._delay_model_lock:
            results_fsp = self.issue_group_command(
                command_name="UpdateDelayModel",
                proxies=list(self._assigned_fsp_corr_proxies),
                argin=json.dumps(delay_model_json),
            )

            for result_code, _ in results_fsp:
                if result_code == ResultCode.FAILED:
                    self.logger.error(
                        "Failed to issue UpdateDelayModel command to FSP devices"
                    )

            self.last_received_delay_model = model

    def _delay_model_event_callback(
        self: CbfSubarrayComponentManager, event_data: tango.EventData
    ) -> None:
        """ "
        Callback for delayModel change event subscription.

        :param event_data: the received change event data
        """
        self.logger.debug("Entering _delay_model_event_callback()")

        Thread(target=self._update_delay_model, args=(event_data,)).start()

    # -------------------
    # Resourcing Commands
    # -------------------

    # --- AddReceptors Command --- #

    def _get_talon_proxy_from_dish_id(
        self: CbfSubarrayComponentManager,
        dish_id: str,
    ) -> context.DeviceProxy:
        """
        Return the TalonBoard device proxy that matches the DISH ID parameter.

        :param dish_id: the DISH ID
        :return: proxy to Talon board device, or None if failed to initialize proxy
        """
        for proxy in self._all_talon_board_proxies:
            if proxy.dishID == dish_id:
                return proxy

        # Talon board proxy not essential to scan operation, so we log an error
        # but don't cause a failure
        # return None here to fail conditionals later
        self.logger.error(
            f"Couldn't find TalonBoard device with DISH ID {dish_id}; "
            + "unable to update TalonBoard device subarrayID for this DISH."
        )
        return None

    def is_assign_vcc_allowed(self: CbfSubarrayComponentManager) -> bool:
        """
        Check if AddReceptors command is allowed in current state

        :return: True if command is allowed, otherwise False
        """
        self.logger.debug("Checking if AddReceptors is allowed.")
        if not self.is_communicating:
            return False
        if self.obs_state not in [ObsState.EMPTY, ObsState.IDLE]:
            self.logger.warning(
                f"AddReceptors not allowed in ObsState {self.obs_state}"
            )
            return False
        return True

    def _assign_vcc_thread(
        self: CbfSubarrayComponentManager,
        vcc_proxy: context.DeviceProxy,
        talon_proxy: context.DeviceProxy,
    ) -> bool:
        """
        Thread to perform individual VCC assignment.

        :param vcc_proxy: proxy to VCC
        :param talon_proxy: proxy to Talon board device with matching DISH ID
        :return: True if successfully assigned VCC proxy, otherwise False
        """
        try:
            # Guard against AdminMode.NOT_FITTED VCCs
            if vcc_proxy.adminMode == AdminMode.NOT_FITTED:
                self.logger.debug(
                    f"Skipping {vcc_proxy.dev_name()}, AdminMode is NOT_FITTED"
                )
                return False

            # Setting simulation mode of VCC proxies based on simulation mode of subarray
            vcc_fqdn = vcc_proxy.dev_name()
            self.logger.info(
                f"Writing {vcc_fqdn} simulation mode to: {self.simulation_mode}"
            )
            vcc_proxy.simulationMode = self.simulation_mode
            vcc_proxy.adminMode = AdminMode.ONLINE

            # change subarray membership of vcc
            vcc_proxy.subarrayMembership = self._subarray_id
            self.logger.debug(
                f"{vcc_fqdn}.subarrayMembership: "
                + f"{vcc_proxy.subarrayMembership}"
            )

            # assign the subarray ID to the talon board with the matching DISH ID
            if talon_proxy is not None:
                talon_proxy.subarrayID = str(self._subarray_id)

            return True
        except tango.DevFailed as df:
            self.logger.error(f"Failed to assign VCC; {df}")
            return False

    def _assign_vcc(
        self: CbfSubarrayComponentManager,
        argin: list[str],
        task_callback: Optional[Callable] = None,
        task_abort_event: Optional[Event] = None,
    ) -> None:
        """
        Add receptors/dishes to subarray.

        :param argin: The list of DISH (receptor) IDs to be assigned
        :param task_callback: callback for driving status of task executor's
            current LRC task
        :param task_abort_event: event indicating AbortCommands has been issued
        """
        # set task status in progress, check for abort event
        task_callback(status=TaskStatus.IN_PROGRESS)
        if self.task_abort_event_is_set(
            "AddReceptors", task_callback, task_abort_event
        ):
            return

        # build list of VCCs to assign
        vcc_proxies = []
        talon_proxies = []
        dish_ids_to_add = []
        for dish_id in argin:
            self.logger.debug(f"Attempting to add receptor {dish_id}")

            try:
                vcc_id = self._dish_utils.dish_id_to_vcc_id[dish_id]
                if 0 >= vcc_id > self._count_vcc:
                    raise KeyError(
                        f"VCC ID {vcc_id} not in current capabilities."
                    )
            except KeyError as ke:
                self.logger.error(f"Invalid DISH ID {dish_id} provided; {ke}")
                task_callback(
                    status=TaskStatus.FAILED,
                    result=(ResultCode.FAILED, f"Invalid DISH ID {dish_id}"),
                )
                return

            vcc_proxy = self._all_vcc_proxies[vcc_id]
            vcc_subarray_id = vcc_proxy.subarrayMembership

            # only add VCC if it does not already belong to a subarray
            if vcc_subarray_id != 0:
                self.logger.warning(
                    f"Skipping {dish_id}, already assigned to subarray {vcc_subarray_id}"
                )
                continue

            vcc_proxies.append(vcc_proxy)
            talon_proxies.append(self._get_talon_proxy_from_dish_id(dish_id))
            dish_ids_to_add.append(dish_id)

        if len(dish_ids_to_add) == 0:
            task_callback(
                status=TaskStatus.FAILED,
                result=(
                    ResultCode.FAILED,
                    "No valid DISH IDs were provided",
                ),
            )
            return

        successes = []
        with concurrent.futures.ThreadPoolExecutor() as executor:
            for result in executor.map(
                self._assign_vcc_thread, vcc_proxies, talon_proxies
            ):
                successes.append(result)

        if not all(successes):
            message = "Failed to assign all requested VCCs."
            self.logger.error(message)
            task_callback(
                status=TaskStatus.FAILED,
                result=(ResultCode.FAILED, message),
            )
            return

        # Update obsState callback if previously unresourced
        if len(self.dish_ids) == 0:
            self._update_component_state(resourced=True)

        self.dish_ids.update(dish_ids_to_add)
        receptors_push_val = list(self.dish_ids)
        receptors_push_val.sort()
        self.device_attr_change_callback("receptors", receptors_push_val)
        self.device_attr_archive_callback("receptors", receptors_push_val)

        self._assigned_vcc_proxies.update(vcc_proxies)

        # subscribe to LRC results during the VCC scan operation
        for vcc_proxy in vcc_proxies:
            self.attr_event_subscribe(
                proxy=vcc_proxy,
                attr_name="longRunningCommandResult",
                callback=self.results_callback,
            )

        self.logger.info(f"Receptors after adding: {self.dish_ids}")

        task_callback(
            result=(ResultCode.OK, "AddReceptors completed OK"),
            status=TaskStatus.COMPLETED,
        )
        return

    def assign_vcc(
        self: CbfSubarrayComponentManager,
        argin: list[str],
        task_callback: Optional[Callable] = None,
    ) -> tuple[TaskStatus, str]:
        """
        Submit AddReceptors operation method to task executor queue.

        :param argin: The list of DISH (receptor) IDs to be assigned
        :param task_callback: callback for driving status of task executor's
            current LRC task
        :return: A tuple containing a return code and a string
            message indicating status. The message is for
            information purpose only.
        :rtype: (TaskStatus, str)
        """
        self.logger.debug(f"Component state: {self._component_state}")
        return self.submit_task(
            func=partial(
                self._obs_command_with_callback,
                hook="assign",
                command_thread=self._assign_vcc,
            ),
            args=[argin],
            is_cmd_allowed=self.is_assign_vcc_allowed,
            task_callback=task_callback,
        )

    # --- RemoveReceptors Command --- #

    def is_release_vcc_allowed(self: CbfSubarrayComponentManager) -> bool:
        """
        Check if RemoveReceptors command is allowed in current state

        :return: True if command is allowed, otherwise False
        """
        self.logger.debug("Checking if RemoveReceptors is allowed.")
        if not self.is_communicating:
            return False
        if self.obs_state not in [ObsState.IDLE]:
            self.logger.warning(
                f"RemoveReceptors not allowed in ObsState {self.obs_state}"
            )
            return False
        return True

    def _release_vcc_thread(
        self: CbfSubarrayComponentManager,
        vcc_proxy: context.DeviceProxy,
        talon_proxy: context.DeviceProxy,
    ) -> bool:
        """
        Thread to perform individual VCC release.

        :param vcc_proxy: proxy to VCC
        :param talon_proxy: proxy to Talon board device with matching DISH ID
        :return: True if successfully assigned VCC proxy, otherwise False
        """
        try:
            vcc_fqdn = vcc_proxy.dev_name()
            # reset subarrayMembership Vcc attribute:
            vcc_proxy.subarrayMembership = 0
            self.logger.debug(
                f"{vcc_fqdn}.subarrayMembership: "
                + f"{vcc_proxy.subarrayMembership}"
            )
            vcc_proxy.adminMode = AdminMode.OFFLINE

            # clear the subarray ID off the talon board with the matching DISH ID
            if talon_proxy is not None:
                talon_proxy.subarrayID = ""

            return True
        except tango.DevFailed as df:
            self.logger.error(f"Failed to release VCC; {df}")
            return False

    def _release_vcc_resources(
        self: CbfSubarrayComponentManager, dish_ids: list[str]
    ) -> bool:
        """
        Main loop for use in releasing VCC resources, shared between resource-releasing
        commands and Restart command

        :param dish_ids: list of DISH IDs
        :return: False if unsuccessful in releasing VCCs, otherwise True
        """
        # build list of VCCs to remove
        vcc_proxies = []
        talon_proxies = []
        dish_ids_to_remove = []
        for dish_id in dish_ids:
            self.logger.debug(f"Attempting to remove {dish_id}")

            if dish_id not in self.dish_ids:
                self.logger.warning(
                    f"Skipping receptor {dish_id} as it is not currently assigned to this subarray."
                )
                continue

            vcc_id = self._dish_utils.dish_id_to_vcc_id[dish_id]
            vcc_proxy = self._all_vcc_proxies[vcc_id]
            vcc_proxies.append(vcc_proxy)
            talon_proxies.append(self._get_talon_proxy_from_dish_id(dish_id))
            dish_ids_to_remove.append(dish_id)

        if len(dish_ids_to_remove) == 0:
            self.logger.info(
                f"Did not find any receptors to remove; argin: {dish_ids}"
            )
            return True

        successes = []
        with concurrent.futures.ThreadPoolExecutor() as executor:
            for result in executor.map(
                self._release_vcc_thread, vcc_proxies, talon_proxies
            ):
                successes.append(result)

        if not all(successes):
            message = "Failed to release all requested VCCs."
            self.logger.error(message)
            return False

        self.dish_ids.difference_update(dish_ids_to_remove)
        receptors_push_val = list(self.dish_ids)
        receptors_push_val.sort()
        self.device_attr_change_callback("receptors", receptors_push_val)
        self.device_attr_archive_callback("receptors", receptors_push_val)

        self._assigned_vcc_proxies.difference_update(vcc_proxies)

        # unsubscribe from VCC LRC results
        for vcc_proxy in vcc_proxies:
            self.unsubscribe_all_events(vcc_proxy)

        self.logger.info(f"Receptors after removal: {self.dish_ids}")

        return True

    def _release_vcc(
        self: CbfSubarrayComponentManager,
        argin: list[str],
        task_callback: Optional[Callable] = None,
        task_abort_event: Optional[Event] = None,
    ) -> None:
        """
        Remove receptors/dishes from subarray.

        :param argin: The list of DISH (receptor) IDs to be removed
        :param task_callback: callback for driving status of task executor's
            current LRC task
        :param task_abort_event: event indicating AbortCommands has been issued
        """
        # set task status in progress, check for abort event
        task_callback(status=TaskStatus.IN_PROGRESS)
        if self.task_abort_event_is_set(
            "RemoveReceptors", task_callback, task_abort_event
        ):
            return

        input_dish_valid, msg = self._dish_utils.are_Valid_DISH_Ids(argin)
        if not input_dish_valid:
            task_callback(
                status=TaskStatus.FAILED,
                result=(ResultCode.FAILED, msg),
            )
            return

        release_success = self._release_vcc_resources(dish_ids=argin)
        if not release_success:
            task_callback(
                status=TaskStatus.FAILED,
                result=(
                    ResultCode.FAILED,
                    "Failed to remove receptors.",
                ),
            )
            return

        # Update obsState callback if now unresourced
        if len(self.dish_ids) == 0:
            self._update_component_state(resourced=False)

        task_callback(
            result=(ResultCode.OK, "RemoveReceptors completed OK"),
            status=TaskStatus.COMPLETED,
        )
        return

    def release_vcc(
        self: CbfSubarrayComponentManager,
        argin: list[str],
        task_callback: Optional[Callable] = None,
    ) -> tuple[TaskStatus, str]:
        """
        Submit RemoveReceptors operation method to task executor queue.

        :param argin: The list of DISH (receptor) IDs to be removed
        :param task_callback: callback for driving status of task executor's
            current LRC task
        :return: A tuple containing a return code and a string
            message indicating status. The message is for
            information purpose only.
        :rtype: (TaskStatus, str)
        """
        self.logger.debug(f"Component state: {self._component_state}")
        return self.submit_task(
            func=partial(
                self._obs_command_with_callback,
                hook="release",
                command_thread=self._release_vcc,
            ),
            args=[argin],
            is_cmd_allowed=self.is_release_vcc_allowed,
            task_callback=task_callback,
        )

    def is_release_all_vcc_allowed(self: CbfSubarrayComponentManager) -> bool:
        """
        Check if RemoveAllReceptors command is allowed in current state

        :return: True if command is allowed, otherwise False
        """
        self.logger.debug("Checking if RemoveAllReceptors is allowed.")
        if not self.is_communicating:
            return False
        if self.obs_state not in [ObsState.IDLE]:
            self.logger.warning(
                f"RemoveAllReceptors not allowed in ObsState {self.obs_state}"
            )
            return False
        return True

    def _release_all_vcc(
        self: CbfSubarrayComponentManager,
        task_callback: Optional[Callable] = None,
        task_abort_event: Optional[Event] = None,
    ) -> None:
        """
        Remove all receptors/dishes from subarray.

        :param task_callback: callback for driving status of task executor's
            current LRC task
        :param task_abort_event: event indicating AbortCommands has been issued
        """
        # set task status in progress, check for abort event
        task_callback(status=TaskStatus.IN_PROGRESS)
        if self.task_abort_event_is_set(
            "RemoveReceptors", task_callback, task_abort_event
        ):
            return

        release_success = self._release_vcc_resources(
            dish_ids=list(self.dish_ids)
        )
        if not release_success:
            task_callback(
                status=TaskStatus.FAILED,
                result=(
                    ResultCode.FAILED,
                    "Failed to remove receptors.",
                ),
            )
            return

        # Update obsState callback if now unresourced
        if len(self.dish_ids) == 0:
            self._update_component_state(resourced=False)

        task_callback(
            result=(ResultCode.OK, "RemoveAllReceptors completed OK"),
            status=TaskStatus.COMPLETED,
        )
        return

    def release_all_vcc(
        self: CbfSubarrayComponentManager,
        task_callback: Optional[Callable] = None,
    ) -> tuple[TaskStatus, str]:
        """
        Submit RemoveAllReceptors operation method to task executor queue.

        :param task_callback: callback for driving status of task executor's
            current LRC task
        :return: A tuple containing a return code and a string
            message indicating status. The message is for
            information purpose only.
        :rtype: (TaskStatus, str)
        """
        self.logger.debug(f"Component state: {self._component_state}")
        return self.submit_task(
            func=partial(
                self._obs_command_with_callback,
                hook="release",
                command_thread=self._release_all_vcc,
            ),
            is_cmd_allowed=self.is_release_all_vcc_allowed,
            task_callback=task_callback,
        )

    # -------------
    # Scan Commands
    # -------------

    # --- ConfigureScan Command --- #

    def _issue_lrc_all_assigned_resources(
        self: CbfSubarrayComponentManager,
        command_name: str,
        argin: Optional[any] = None,
        task_abort_event: Optional[Event] = None,
    ) -> TaskStatus:
        """
        Issue command to all subarray-assigned resources

        :param command_name: name of command to issue to proxy group
        :param argin: optional command input argument
        :param task_abort_event: event indicating AbortCommands has been issued

        :return: TaskStatus
        """
        self.logger.info(
            f"Issuing {command_name} command to all assigned resources..."
        )
        # TODO: support more function modes
        assigned_resources = (
            self._assigned_vcc_proxies | self._assigned_fsp_corr_proxies
        )
        if len(assigned_resources) == 0:
            self.logger.info("No resources currently assigned.")
            return TaskStatus.COMPLETED

        self.blocking_command_ids = set()
        for [[result_code], [command_id]] in self.issue_group_command(
            command_name=command_name,
            proxies=list(assigned_resources),
            argin=argin,
        ):
            if result_code in [ResultCode.REJECTED, ResultCode.FAILED]:
                self.logger.error(
                    f"Failed to issue {command_name} command to assigned resources; {result_code}"
                )
                return TaskStatus.FAILED
            self.blocking_command_ids.add(command_id)

        lrc_status = self.wait_for_blocking_results(
            task_abort_event=task_abort_event
        )
        if lrc_status == TaskStatus.FAILED:
            self.logger.error("One or more command calls failed/timed out.")
            return lrc_status
        if lrc_status == TaskStatus.ABORTED:
            self.logger.warning(
                f"{command_name} command aborted by task executor abort event."
            )
            return lrc_status

        return TaskStatus.COMPLETED

    def _validate_configure_scan_input(
        self: CbfSubarrayComponentManager, argin: str
    ) -> bool:
        """
        Validate scan configuration JSON.

        :param argin: The configuration as JSON formatted string.

        :return: False if validation failed, otherwise True
        """
        self.logger.info("Validating ConfigureScan input JSON...")

        (valid, msg) = validate_interface(argin, "configurescan")
        if not valid:
            self.logger.error(msg)
            return False

        # Validate full_configuration against the telescope model
        try:
            full_configuration = json.loads(argin)
            telmodel_validate(
                version=full_configuration["interface"],
                config=full_configuration,
                strictness=2,
            )
            self.logger.info("Scan configuration is valid against telmodel!")
        except json.JSONDecodeError as je:  # argument not a valid JSON object
            self.logger.error(
                f"Scan configuration object is not a valid JSON object; {je}"
            )
            return False
        except ValueError as ve:
            self.logger.error(
                f"ConfigureScan JSON validation against the telescope model schema failed;\n {ve}."
            )
            return False

        # At this point, validate FSP, VCC, subscription parameters
        controller_validateSupportedConfiguration = (
            self._proxy_controller.validateSupportedConfiguration
        )
        # MCS Scan Configuration Validation
        if controller_validateSupportedConfiguration is True:
            validator = SubarrayScanConfigurationValidator(
                scan_configuration=argin,
                count_fsp=self._count_fsp,
                dish_ids=list(self.dish_ids),
                subarray_id=self._subarray_id,
                logger=self.logger,
            )
            success, msg = validator.validate_input()
            if success:
                self.logger.info(msg)
            else:
                self.logger.error(msg)
            return success
        else:
            self.logger.info(
                "Skipping MCS supported configuration validation."
            )

        return True

    def _calculate_fs_sample_rate(
        self: CbfSubarrayComponentManager, freq_band: str, dish: str
    ) -> dict:
        """
        Calculate frequency slice sample rate for a given DISH

        :param freq_band: target frequency band
        :param dish: target DISH ID
        :return: VCC output sample rate
        """
        log_msg = (
            f"Calculate fs_sample_rate for freq_band:{freq_band} and {dish}"
        )
        self.logger.info(log_msg)

        # convert the DISH ID to a VCC ID integer using DISHUtils
        vcc_id = self._dish_utils.dish_id_to_vcc_id[dish]

        # find the k value for this DISH
        freq_offset_k = self._dish_utils.dish_id_to_k[dish]
        freq_band_info = freq_band_dict()[freq_band]

        total_num_fs = freq_band_info["total_num_FSs"]

        dish_sample_rate = calculate_dish_sample_rate(
            freq_band_info, freq_offset_k
        )

        log_msg = f"dish_sample_rate: {dish_sample_rate}"
        self.logger.debug(log_msg)
        fs_sample_rate = int(
            dish_sample_rate * const.VCC_OVERSAMPLING_FACTOR / total_num_fs
        )
        fs_sample_rate_for_band = {
            "vcc_id": vcc_id,
            "fs_sample_rate": fs_sample_rate,
        }
        log_msg = f"fs_sample_rate_for_band: {fs_sample_rate_for_band}"
        self.logger.info(log_msg)

        return fs_sample_rate_for_band

    def _calculate_fs_sample_rates(
        self: CbfSubarrayComponentManager, freq_band: str
    ) -> list[dict]:
        """
        Calculate frequency slice sample rate for all assigned DISH

        :param freq_band: target frequency band
        :return: list of assigned VCC output sample rates
        """
        output_sample_rates = []
        for dish in self.dish_ids:
            output_sample_rates.append(
                self._calculate_fs_sample_rate(freq_band, dish)
            )

        return output_sample_rates

    def _vcc_configure_band(
        self: CbfSubarrayComponentManager,
        configuration: dict[any],
    ) -> bool:
        """
        Issue Vcc ConfigureBand command

        :param configuration: scan configuration dict

        :return: True if VCC ConfigureBand was successful, otherwise False
        """
        self.logger.info("Configuring VCC band...")

        self.blocking_command_ids = set()
        for dish_id in self.dish_ids:
            # Prepare args for ConfigureBand
            vcc_id = self._dish_utils.dish_id_to_vcc_id[dish_id]
            vcc_proxy = self._all_vcc_proxies[vcc_id]

            # Fetch K-value based on dish_id, calculate dish sample rate
            dish_sample_rate = calculate_dish_sample_rate(
                freq_band_info=freq_band_dict()[
                    configuration["frequency_band"]
                ],
                freq_offset_k=self._dish_utils.dish_id_to_k[dish_id],
            )
            # Fetch samples per frame for this freq band
            samples_per_frame = freq_band_dict()[
                configuration["frequency_band"]
            ]["num_samples_per_frame"]

            try:
                [[result_code], [command_id]] = vcc_proxy.ConfigureBand(
                    json.dumps(
                        {
                            "frequency_band": configuration["frequency_band"],
                            "dish_sample_rate": int(dish_sample_rate),
                            "samples_per_frame": int(samples_per_frame),
                        }
                    )
                )

            except tango.DevFailed as df:
                self.logger.error(
                    f"Failed to issue ConfigureBand to {vcc_proxy.dev_name()}; {df}"
                )
                return False

            if result_code == ResultCode.REJECTED:
                self.logger.error(
                    f"{vcc_proxy.dev_name()} ConfigureBand command rejected"
                )
                return False

            self.blocking_command_ids.add(command_id)

        lrc_status = self.wait_for_blocking_results()
        if lrc_status == TaskStatus.FAILED:
            self.logger.error(
                "One or more calls to VCC ConfigureBand command failed/timed out."
            )
            return False

        return True

    def _vcc_configure_scan(
        self: CbfSubarrayComponentManager,
        common_configuration: dict[any],
        configuration: dict[any],
        fsp_configurations: list[dict[any]],
    ) -> bool:
        """
        Issue Vcc ConfigureScan command

        :param common_configuration: common Mid.CSP scan configuration dict
        :param configuration: Mid.CBF scan configuration dict
        :param fsp_configurations: FSP configuration list

        :return: True if VCC ConfigureScan was successful, otherwise False
        """
        self.logger.info("Configuring VCC for scan...")
        # Configure band5Tuning, if frequencyBand is 5a or 5b.
        self.frequency_band = freq_band_dict()[
            common_configuration["frequency_band"]
        ]["band_index"]
        if self.frequency_band in [4, 5]:
            self._stream_tuning = [
                *map(float, common_configuration["band_5_tuning"])
            ]
        else:
            self._stream_tuning = [0, 0]
            self.logger.warning(
                "'band_5_tuning' not specified. Defaulting to [0, 0]."
            )

        # Configure frequency_band_offset_stream1 and 2
        # If not given, use a default value.
        if "frequency_band_offset_stream1" in configuration:
            self._frequency_band_offset_stream1 = int(
                configuration["frequency_band_offset_stream1"]
            )
        else:
            self._frequency_band_offset_stream1 = 0
            self.logger.warning(
                "'frequencyBandOffsetStream1' not specified. Defaulting to 0."
            )
        if "frequency_band_offset_stream2" in configuration:
            self._frequency_band_offset_stream2 = int(
                configuration["frequency_band_offset_stream2"]
            )
        else:
            self._frequency_band_offset_stream2 = 0
            self.logger.warning(
                "'frequencyBandOffsetStream2' not specified. Defaulting to 0."
            )

        # Configure rfi_flagging_mask
        # If not given, use a default value.
        if "rfi_flagging_mask" in configuration:
            self._rfi_flagging_mask = configuration["rfi_flagging_mask"]
        else:
            self._rfi_flagging_mask = {}
            self.logger.warning(
                "'rfi_flagging_mask' not specified. Defaulting to none."
            )

        config_dict = {
            "config_id": self.config_id,
            "frequency_band": common_configuration["frequency_band"],
            "band_5_tuning": self._stream_tuning,
            "frequency_band_offset_stream1": self._frequency_band_offset_stream1,
            "frequency_band_offset_stream2": self._frequency_band_offset_stream2,
            "rfi_flagging_mask": self._rfi_flagging_mask,
        }

        # Add subset of FSP configuration to the VCC configure scan argument
        reduced_fsp = []
        for fsp in fsp_configurations:
            function_mode = fsp["function_mode"]
            fsp_cfg = {"fsp_id": fsp["fsp_id"], "function_mode": function_mode}
            if function_mode == "CORR":
                fsp_cfg["frequency_slice_id"] = fsp["frequency_slice_id"]
            reduced_fsp.append(fsp_cfg)
        config_dict["fsp"] = reduced_fsp

        # issue ConfigureScan to assigned VCCs
        self.blocking_command_ids = set()
        for vcc_proxy in self._assigned_vcc_proxies:
            try:
                [[result_code], [command_id]] = vcc_proxy.ConfigureScan(
                    json.dumps(config_dict)
                )
            except tango.DevFailed as df:
                self.logger.error(
                    f"Failed to issue ConfigureScan to {vcc_proxy.dev_name()}; {df}"
                )
                return False
            if result_code == ResultCode.REJECTED:
                self.logger.error(
                    f"{vcc_proxy.dev_name()} ConfigureScan command rejected"
                )
                return False

            self.blocking_command_ids.add(command_id)

        lrc_status = self.wait_for_blocking_results()
        if lrc_status == TaskStatus.FAILED:
            self.logger.error(
                "One or more calls to VCC ConfigureScan command failed/timed out."
            )
            return False

        return True

    def _convert_pr_configs_to_fsp_configs(
        self: CbfSubarrayComponentManager,
        configuration: dict[any],
        common_configuration: dict[any],
<<<<<<< HEAD
=======
        pst_config: dict[any] = None,
>>>>>>> ae56ee99
    ) -> list[dict[any]]:
        """
        go through the different function modes' (CORR, PST, etc.) processing
        regions and convert to individual FSP configurations.

        :param configuration: The Mid.CSP Function specific configurations
        :param common_configuration: The common portion of the scan configuration
<<<<<<< HEAD
=======
        :param pst_config: PST specific configurations.  Temporary in place until
                            Scan Configuration 5.0 adds PST with processing regions
>>>>>>> ae56ee99
        :raises ValueError: if there is an exception processing any processing
        regions
        :return: list of Individual FSP configurations
        """

        all_fsp_configs = []

        # CORR
        if "correlation" in configuration:
            corr_config = configuration["correlation"]

            # TODO: set wideband shift when ready for implementation
            fsp_config_builder = FspScanConfigurationBuilder(
                function_mode=FspModes.CORR,
                function_configuration=corr_config,
                dish_utils=self._dish_utils,
                subarray_dish_ids=self.dish_ids,
                wideband_shift=0,
                frequency_band=common_configuration["frequency_band"],
            )
            try:
                corr_fsp_configs = fsp_config_builder.build()
            except ValueError as ve:
                msg = f"Failure processing correlation configuration: {ve}"
                self.logger.error(msg)
                raise ValueError(msg)

            all_fsp_configs.extend(corr_fsp_configs)

        # TODO: build PST fsp configs and add to all_fsp_configs

        if "pst-bf" in configuration:
            pst_config = configuration["pst-bf"]
            # TODO: set wideband shift when ready for implementation
            fsp_config_builder = FspScanConfigurationBuilder(
                function_mode=FspModes.PSS_BF,
                function_configuration=pst_config,
                dish_utils=self._dish_utils,
                subarray_dish_ids=self.dish_ids,
                wideband_shift=0,
                frequency_band=common_configuration["frequency_band"],
            )
            try:
                pst_fsp_config = fsp_config_builder.build()
            except ValueError as ve:
                msg = f"Failure processing correlation configuration: {ve}"
                self.logger.error(msg)
                raise ValueError(msg)

        all_fsp_configs.extend(pst_fsp_config)

        return all_fsp_configs

    def _build_fsp_config(
        self: CbfSubarrayComponentManager,
        fsp_config: dict[any],
        common_configuration: dict[any],
    ) -> dict[any]:
        """
        Build FSP function mode ConfigureScan input JSON dict.
        Adds the following parameters missing from the "fsp" portion of the JSON:
        config_id, sub_id, frequency_band, band_5_tuning, frequency_band_offset_stream1,
        frequency_band_offset_stream2, channel_offset, fs_sample_rates, subarray_vcc_ids

        :param fsp_config: Mid.CBF FSP scan configuration dict
        :param common_configuration: common Mid.CSP scan configuration dict
        :return: FSP function mode ConfigureScan input dict
        """
        fsp_config["config_id"] = common_configuration["config_id"]
        fsp_config["sub_id"] = common_configuration["subarray_id"]
        fsp_config["frequency_band"] = common_configuration["frequency_band"]
        fsp_config["band_5_tuning"] = self._stream_tuning
        fsp_config[
            "frequency_band_offset_stream1"
        ] = self._frequency_band_offset_stream1
        fsp_config[
            "frequency_band_offset_stream2"
        ] = self._frequency_band_offset_stream2

        # channel_offset is optional
        if "channel_offset" not in fsp_config:
            self.logger.warning(
                "channel_offset not defined in configuration. Assigning default of 0."
            )
            fsp_config["channel_offset"] = 0

        fsp_config["fs_sample_rates"] = self._calculate_fs_sample_rates(
            common_configuration["frequency_band"]
        )

        # Parameter named "subarray_vcc_ids" used by HPS contains all the VCCs
        # assigned to the subarray
        fsp_config["subarray_vcc_ids"] = []
        for dish in self.dish_ids:
            fsp_config["subarray_vcc_ids"].append(
                self._dish_utils.dish_id_to_vcc_id[dish]
            )

        self.logger.debug(f"{fsp_config}")

        return fsp_config

    def _assign_fsp(
        self: CbfSubarrayComponentManager,
        fsp_proxy: context.DeviceProxy,
        function_mode: str,
    ) -> bool:
        """
        Set FSP function mode and add subarray membership

        :param fsp_id: ID of FSP to assign
        :param function_mode: target FSP function mode
        :return: True if successfully assigned FSP device, otherwise False
        """
        self.logger.info(
            f"Assigning FSP {fsp_proxy.dev_name()} to subarray..."
        )

        try:
            if fsp_proxy.adminMode == AdminMode.NOT_FITTED:
                self.logger.debug(
                    f"{fsp_proxy.dev_name()} is not fitted; skipping assignment."
                )
                return False
            # Only set function mode if FSP is both IDLE and not configured for
            # another mode
            current_function_mode = fsp_proxy.functionMode
            if current_function_mode != FspModes[function_mode].value:
                if current_function_mode != FspModes.IDLE.value:
                    self.logger.error(
                        f"Unable to configure FSP {fsp_proxy.dev_name()} for function mode {function_mode}, as it is currently configured for function mode {current_function_mode}"
                    )
                    return False

                # If FSP function mode is IDLE, turn on FSP and set function mode
                fsp_proxy.simulationMode = self.simulation_mode
                fsp_proxy.adminMode = AdminMode.ONLINE

                [[result_code], [command_id]] = fsp_proxy.SetFunctionMode(
                    function_mode
                )
                if result_code == ResultCode.REJECTED:
                    self.logger.error(
                        f"{fsp_proxy.dev_name()} SetFunctionMode command rejected"
                    )
                    return False

                self.blocking_command_ids.add(command_id)

            # Add subarray membership, which powers on this FSP's function mode devices
            [[result_code], [command_id]] = fsp_proxy.AddSubarrayMembership(
                self._subarray_id
            )
            if result_code == ResultCode.REJECTED:
                self.logger.error(
                    f"{fsp_proxy.dev_name()} AddSubarrayMembership command rejected"
                )
                return False

            self.blocking_command_ids.add(command_id)
        except tango.DevFailed as df:
            self.logger.error(f"{df}")
            return False

        return True

    def _fsp_configure_scan(
        self: CbfSubarrayComponentManager,
        common_configuration: dict[any],
        configuration: dict[any],
        fsp_configurations: list[dict[any]],
    ) -> bool:
        """
        Issue FSP function mode subarray ConfigureScan command

        :param common_configuration: common Mid.CSP scan configuration dict
        :param configuration: Mid.CBF scan configuration dict
        :param fsp_configuration: FSP scan configuration dict

        :return: True if successfully configured all FSP devices, otherwise False
        """
        self.logger.info("Configuring FSPs for scan...")

        # build FSP configuration JSONs, add FSP
        all_fsp_config = []
        self._vis_fsp_config = []
        self.blocking_command_ids = set()

        for config in fsp_configurations:
            fsp_config = self._build_fsp_config(
                fsp_config=copy.deepcopy(config),
                common_configuration=copy.deepcopy(common_configuration),
            )

            fsp_id = fsp_config["fsp_id"]
            match fsp_config["function_mode"]:
                case "CORR":
                    # set function mode and add subarray membership
                    fsp_proxy = self._all_fsp_proxies[fsp_id]
                    self.attr_event_subscribe(
                        proxy=fsp_proxy,
                        attr_name="longRunningCommandResult",
                        callback=self.results_callback,
                    )
                    self._assigned_fsp_proxies.add(fsp_proxy)
                    self._fsp_ids.add(fsp_id)

                    fsp_success = self._assign_fsp(fsp_proxy, "CORR")
                    if not fsp_success:
                        return False

                    # Parameter named "corr_vcc_ids" used by HPS contains the
                    # subset of the subarray VCCs for which the correlation
                    # results are requested to be used in Mid.CBF output
                    # products (visibilities); dishes may not be specified in
                    # the configuration at all, or the list may be empty
                    fsp_config["corr_vcc_ids"] = []
                    if (
                        "receptors" not in fsp_config
                        or len(fsp_config["receptors"]) == 0
                    ):
                        # In this case by the ICD, all subarray allocated
                        # resources should be used.
                        fsp_config["corr_vcc_ids"] = fsp_config[
                            "subarray_vcc_ids"
                        ].copy()
                    else:
                        for dish in fsp_config["receptors"]:
                            fsp_config["corr_vcc_ids"].append(
                                self._dish_utils.dish_id_to_vcc_id[dish]
                            )

                    # Prepare CORR proxy and its configuration
                    fsp_corr_proxy = self._all_fsp_corr_proxies[fsp_id]
                    all_fsp_config.append(
                        (fsp_corr_proxy, json.dumps(fsp_config))
                    )

                    # Store FSP parameters to configure visibility transport
                    self._vis_fsp_config.append(fsp_config)
                case _:
                    self.logger.error(
                        f"Function mode {fsp_config['function_mode']} currently unsupported."
                    )

        lrc_status = self.wait_for_blocking_results()
        if lrc_status == TaskStatus.FAILED:
            self.logger.error(
                "One or more calls to FSP SetFunctionMode/AddSubarrayMembership commands failed/timed out."
            )
            return False

        # Call ConfigureScan for all FSP function mode subarray devices
        # TODO: refactor for other function modes
        self.blocking_command_ids = set()
        for fsp_mode_proxy, fsp_config_str in all_fsp_config:
            try:
                self.attr_event_subscribe(
                    proxy=fsp_mode_proxy,
                    attr_name="longRunningCommandResult",
                    callback=self.results_callback,
                )

                self.logger.debug(f"fsp_config: {fsp_config_str}")
                [[result_code], [command_id]] = fsp_mode_proxy.ConfigureScan(
                    fsp_config_str
                )
                if result_code == ResultCode.REJECTED:
                    self.logger.error(
                        f"{fsp_mode_proxy.dev_name()} ConfigureScan command rejected"
                    )
                    return False
                self.blocking_command_ids.add(command_id)
                self._assigned_fsp_corr_proxies.add(fsp_mode_proxy)
            except tango.DevFailed as df:
                self.logger.error(
                    f"Failed to issue ConfigureScan to {fsp_mode_proxy.dev_name()}; {df}"
                )
                return False

        lrc_status = self.wait_for_blocking_results()
        if lrc_status == TaskStatus.FAILED:
            self.logger.error(
                "One or more calls to FSP ConfigureScan command failed/timed out."
            )
            return False

        return True

    def _subscribe_tm_event(
        self: CbfSubarrayComponentManager,
        subscription_point: str,
        callback: Callable,
    ) -> bool:
        """
        Subscribe to change events on TM-published data subscription point

        :param subscription_point: FQDN of TM data subscription point
        :param callback: callback for event subscription
        :return: False if VCC ConfigureScan command failed, otherwise True
        """
        self.logger.info(f"Attempting subscription to {subscription_point}")

        # split delay_model_subscription_point between device FQDN and attribute name
        subscription_point_split = subscription_point.split("/")
        fqdn = "/".join(subscription_point_split[:-1])
        attr_name = subscription_point_split[-1]

        try:
            proxy = context.DeviceProxy(device_name=fqdn)
            event_id = proxy.subscribe_event(
                attr_name,
                tango.EventType.CHANGE_EVENT,
                callback,
            )
        except tango.DevFailed as df:
            self.logger.error(
                f"Failed to subscribe to change events for {subscription_point}; {df}"
            )
            return False

        self.logger.info(
            f"Subscribed to {subscription_point}; event ID: {event_id}"
        )
        self._tm_events[event_id] = proxy
        return True

    def _release_all_fsp(self: CbfSubarrayComponentManager) -> bool:
        """
        Remove subarray membership and return FSP to IDLE state if possible

        :return: False if failed to release FSP device, True otherwise
        """
        self.logger.info("Releasing all FSP from subarray...")

        # Remove subarray membership from assigned FSP
        self.blocking_command_ids = set()
        for [[result_code], [command_id]] in self.issue_group_command(
            command_name="RemoveSubarrayMembership",
            proxies=list(self._assigned_fsp_proxies),
            argin=self._subarray_id,
        ):
            if result_code in [ResultCode.REJECTED, ResultCode.FAILED]:
                self.logger.error(
                    "FSP RemoveSubarrayMembership command failed"
                )
                return False
            self.blocking_command_ids.add(command_id)

        lrc_status = self.wait_for_blocking_results()
        if lrc_status == TaskStatus.FAILED:
            self.logger.error(
                "One or more calls to FSP RemoveSubarrayMembership command failed/timed out."
            )
            return False

        for proxy in self._assigned_fsp_corr_proxies:
            try:
                self.unsubscribe_all_events(proxy)
            except tango.DevFailed as df:
                self.logger.error(f"{df}")
                return False

        for proxy in self._assigned_fsp_proxies:
            try:
                self.unsubscribe_all_events(proxy)
                # If FSP subarrayMembership is empty, set it OFFLINE
                if len(proxy.subarrayMembership) == 0:
                    proxy.adminMode = AdminMode.OFFLINE
            except tango.DevFailed as df:
                self.logger.error(f"{df}")
                return False

        self._fsp_ids = set()
        self._assigned_fsp_proxies = set()
        self._assigned_fsp_corr_proxies = set()
        return True

    # TODO: split up deconfigure for safer flow in event of partial command failure
    def _deconfigure(
        self: CbfSubarrayComponentManager,
    ) -> bool:
        """
        Completely deconfigure the subarray; all initialization performed by the
        ConfigureScan command must be 'undone' here.
        This method is invoked by GoToIdle, ConfigureScan, ObsReset and Restart
        in CbfSubarray

        :return: False if failed to deconfigure, otherwise True
        """
        self.logger.info("Deconfiguring subarray...")

        if len(self._assigned_fsp_proxies) > 0:
            fsp_success = self._release_all_fsp()
            if not fsp_success:
                return False

        try:
            # unsubscribe from TMC events
            for event_id, proxy in self._tm_events.items():
                proxy.unsubscribe_event(event_id)
        except tango.DevFailed as df:
            self.logger.error(f"Error in unsubscribing from TM events; {df}")
            return False

        self._tm_events = {}
        self.scan_id = 0
        self.config_id = ""
        self.frequency_band = 0
        self._last_received_delay_model = ""

        return True

    def _configure_scan(
        self: CbfSubarrayComponentManager,
        argin: str,
        task_callback: Optional[Callable] = None,
        task_abort_event: Optional[Event] = None,
    ) -> None:
        """
        Execute configure scan operation.

        :param argin: JSON string with the configure scan parameters
        :param task_callback: callback for driving status of task executor's
            current LRC task
        :param task_abort_event: event indicating AbortCommands has been issued
        """
        # set task status in progress, check for abort event
        task_callback(status=TaskStatus.IN_PROGRESS)
        if self.task_abort_event_is_set(
            "ConfigureScan", task_callback, task_abort_event
        ):
            return

        validation_success = self._validate_configure_scan_input(argin)
        if not validation_success:
            task_callback(
                status=TaskStatus.FAILED,
                result=(
                    ResultCode.FAILED,
                    "Failed to validate ConfigureScan input JSON",
                ),
            )
            return

        full_configuration = json.loads(argin)

        self.logger.debug(
            f"Subarray ConfigureScan Configuration: {full_configuration}"
        )

        common_configuration = copy.deepcopy(full_configuration["common"])
        configuration = copy.deepcopy(full_configuration["midcbf"])

        # When configuring from READY, send any function mode subarrays in READY to IDLE
        self.blocking_command_ids = set()
        for [[result_code], [command_id]] in self.issue_group_command(
            command_name="GoToIdle",
            proxies=list(self._assigned_fsp_corr_proxies),
        ):
            if result_code in [ResultCode.REJECTED, ResultCode.FAILED]:
                self.logger.error("FSP GoToIdle command failed")
                task_callback(
                    status=TaskStatus.FAILED,
                    result=(
                        ResultCode.FAILED,
                        "FSP GoToIdle command failed",
                    ),
                )
                return
            self.blocking_command_ids.add(command_id)

        lrc_status = self.wait_for_blocking_results()
        if lrc_status == TaskStatus.FAILED:
            self.logger.error(
                "One or more calls to FSP GoToIdle command failed/timed out."
            )
            task_callback(
                status=TaskStatus.FAILED,
                result=(
                    ResultCode.FAILED,
                    "One or more calls to FSP GoToIdle command failed/timed out.",
                ),
            )
            return

        # deconfigure to reset assigned FSPs and unsubscribe from events.
        deconfigure_success = self._deconfigure()
        if not deconfigure_success:
            task_callback(
                status=TaskStatus.FAILED,
                result=(
                    ResultCode.FAILED,
                    "Failed to deconfigure subarray",
                ),
            )
            return

        # store configID
        self.config_id = str(common_configuration["config_id"])

        # --- Convert Processing Regions to FSP configs --- #
        try:
            fsp_configs = self._convert_pr_configs_to_fsp_configs(
                configuration=configuration,
                common_configuration=common_configuration,
            )
        except ValueError as ve:
            msg = f"Failure to build FSP configurations from processing regions: {ve}"
            self.logger.error(msg)
            task_callback(
                status=TaskStatus.FAILED,
                result=(
                    ResultCode.FAILED,
                    msg,
                ),
            )
            return

        # --- Configure VCC --- #

        # TODO: think about what to do about abort events here
        vcc_configure_band_success = self._vcc_configure_band(
            configuration=common_configuration,
        )
        if not vcc_configure_band_success:
            task_callback(
                status=TaskStatus.FAILED,
                result=(
                    ResultCode.FAILED,
                    "Failed to issue ConfigureBand command to VCC",
                ),
            )
            return

        vcc_configure_scan_success = self._vcc_configure_scan(
            common_configuration=common_configuration,
            configuration=configuration,
            fsp_configurations=fsp_configs,
        )
        if not vcc_configure_scan_success:
            task_callback(
                status=TaskStatus.FAILED,
                result=(
                    ResultCode.FAILED,
                    "Failed to issue ConfigureScan command to VCC",
                ),
            )
            return

        # --- Configure FSP --- #

        fsp_configure_scan_success = self._fsp_configure_scan(
            common_configuration=common_configuration,
            configuration=configuration,
            fsp_configurations=fsp_configs,
        )
        if not fsp_configure_scan_success:
            # If unsuccessful, reset all assigned FSP devices
            for proxy in (
                self._assigned_fsp_corr_proxies | self._assigned_fsp_proxies
            ):
                self.unsubscribe_all_events(proxy)
            self._fsp_ids = set()
            self._assigned_fsp_corr_proxies = set()
            self._assigned_fsp_proxies = set()
            self.blocking_command_ids = set()
            task_callback(
                status=TaskStatus.FAILED,
                result=(
                    ResultCode.FAILED,
                    "Failed to issue ConfigureScan command to FSP",
                ),
            )
            return

        # Configure delayModel subscription point
        delay_model_success = self._subscribe_tm_event(
            subscription_point=configuration["delay_model_subscription_point"],
            callback=self._delay_model_event_callback,
        )
        if not delay_model_success:
            self.logger.error("Failed to subscribe to TM events.")
            task_callback(
                status=TaskStatus.FAILED,
                result=(
                    ResultCode.FAILED,
                    "Failed to subscribe to delayModel attribute",
                ),
            )
            return

        # --- Configure Visibility Transport --- #

        # TODO
        # Route visibilities from each FSP to the outputting board
        if not self.simulation_mode:
            self.logger.info("Configuring visibility transport")
            vis_slim_yaml = self._proxy_vis_slim.meshConfiguration
            self._vis_transport.configure(
                self._subarray_id,
                fsp_config=self._vis_fsp_config,
                vis_slim_yaml=vis_slim_yaml,
            )

        # Update obsState callback
        self._update_component_state(configured=True)

        task_callback(
            result=(ResultCode.OK, "ConfigureScan completed OK"),
            status=TaskStatus.COMPLETED,
        )
        return

    # --- Scan Command --- #

    def _scan(
        self: CbfSubarrayComponentManager,
        argin: str,
        task_callback: Optional[Callable] = None,
        task_abort_event: Optional[Event] = None,
    ) -> None:
        """
        Start subarray Scan operation.

        :param argin: The scan ID as JSON formatted string.
        :param task_callback: callback for driving status of task executor's
            current LRC task
        :param task_abort_event: event indicating AbortCommands has been issued
        """
        # set task status in progress, check for abort event
        task_callback(status=TaskStatus.IN_PROGRESS)
        if self.task_abort_event_is_set(
            "Scan", task_callback, task_abort_event
        ):
            return

        (valid, msg) = validate_interface(argin, "scan")
        if not valid:
            self.logger.error(msg)
            task_callback(
                status=TaskStatus.FAILED,
                result=(
                    ResultCode.FAILED,
                    "Failed to validate schema for Scan input JSON",
                ),
            )

        scan = json.loads(argin)

        # Validate scan_json against the telescope model
        try:
            telmodel_validate(
                version=scan["interface"], config=scan, strictness=1
            )
            self.logger.info("Scan is valid!")
        except ValueError as ve:
            self.logger.error(
                f"Scan validation against ska-telmodel schema failed with exception:\n {ve}"
            )
            task_callback(
                status=TaskStatus.FAILED,
                result=(
                    ResultCode.FAILED,
                    "Failed to validate Scan input JSON",
                ),
            )
            return

        # issue Scan to assigned resources
        scan_id = scan["scan_id"]
        scan_status = self._issue_lrc_all_assigned_resources(
            command_name="Scan",
            argin=scan_id,
            task_abort_event=task_abort_event,
        )
        if scan_status == TaskStatus.FAILED:
            task_callback(
                status=TaskStatus.FAILED,
                result=(
                    ResultCode.FAILED,
                    "Failed to issue Scan command to VCC/FSP",
                ),
            )
            return
        elif scan_status == TaskStatus.ABORTED:
            task_callback(
                status=TaskStatus.ABORTED,
                result=(
                    ResultCode.ABORTED,
                    "Scan command aborted by task executor abort event.",
                ),
            )
            return

        if not self.simulation_mode:
            self.logger.info("Visibility transport enable output")
            self._vis_transport.enable_output(self._subarray_id)

        self.scan_id = scan_id

        # Update obsState callback
        self._update_component_state(scanning=True)

        task_callback(
            result=(ResultCode.OK, "Scan completed OK"),
            status=TaskStatus.COMPLETED,
        )
        return

    # --- EndScan Command --- #

    def _end_scan(
        self: CbfSubarrayComponentManager,
        task_callback: Optional[Callable] = None,
        task_abort_event: Optional[Event] = None,
    ) -> None:
        """
        End scan operation.

        :param task_callback: callback for driving status of task executor's
            current LRC task
        :param task_abort_event: event indicating AbortCommands has been issued
        """
        # set task status in progress, check for abort event
        task_callback(status=TaskStatus.IN_PROGRESS)
        if self.task_abort_event_is_set(
            "EndScan", task_callback, task_abort_event
        ):
            return

        # issue EndScan to assigned resources
        end_scan_status = self._issue_lrc_all_assigned_resources(
            command_name="EndScan", task_abort_event=task_abort_event
        )
        if end_scan_status == TaskStatus.FAILED:
            task_callback(
                status=TaskStatus.FAILED,
                result=(
                    ResultCode.FAILED,
                    "Failed to issue EndScan command to VCC/FSP",
                ),
            )
            return
        elif end_scan_status == TaskStatus.ABORTED:
            task_callback(
                status=TaskStatus.ABORTED,
                result=(
                    ResultCode.ABORTED,
                    "EndScan command aborted by task executor abort event.",
                ),
            )
            return

        if not self.simulation_mode:
            self.logger.info("Visibility transport disable output")
            self._vis_transport.disable_output()

        # Update obsState callback
        self._update_component_state(scanning=False)

        task_callback(
            result=(ResultCode.OK, "EndScan completed OK"),
            status=TaskStatus.COMPLETED,
        )
        return

    # --- GoToIdle Command --- #

    def _go_to_idle(
        self: CbfSubarrayComponentManager,
        task_callback: Optional[Callable] = None,
        task_abort_event: Optional[Event] = None,
    ) -> None:
        """
        Execute observing state transition from READY to IDLE.

        :param task_callback: callback for driving status of task executor's
            current LRC task
        :param task_abort_event: event indicating AbortCommands has been issued
        """
        # set task status in progress, check for abort event
        task_callback(status=TaskStatus.IN_PROGRESS)
        if self.task_abort_event_is_set(
            "GoToIdle", task_callback, task_abort_event
        ):
            return

        # issue GoToIdle to assigned resources
        go_to_idle_status = self._issue_lrc_all_assigned_resources(
            command_name="GoToIdle",
            task_abort_event=task_abort_event,
        )
        if go_to_idle_status == TaskStatus.FAILED:
            task_callback(
                status=TaskStatus.FAILED,
                result=(
                    ResultCode.FAILED,
                    "Failed to issue GoToIdle command to VCC/FSP",
                ),
            )
            return
        elif go_to_idle_status == TaskStatus.ABORTED:
            task_callback(
                status=TaskStatus.ABORTED,
                result=(
                    ResultCode.ABORTED,
                    "GoToIdle command aborted by task executor abort event.",
                ),
            )
            return

        # deconfigure to reset assigned FSPs and unsubscribe from events.
        deconfigure_success = self._deconfigure()
        if not deconfigure_success:
            task_callback(
                status=TaskStatus.FAILED,
                result=(
                    ResultCode.FAILED,
                    "Failed to deconfigure subarray",
                ),
            )
            return

        # Update obsState callback
        self._update_component_state(configured=False)

        task_callback(
            result=(ResultCode.OK, "GoToIdle completed OK"),
            status=TaskStatus.COMPLETED,
        )
        return

    # --------------
    # Abort Commands
    # --------------

    # --- Abort Command --- #

    def _abort(
        self: CbfSubarrayComponentManager,
        task_callback: Optional[Callable] = None,
        task_abort_event: Optional[Event] = None,
    ) -> None:
        """
        Abort the current scan operation.

        :param task_callback: callback for driving status of task executor's
            current LRC task
        :param task_abort_event: event indicating AbortCommands has been issued
        """
        # set task status in progress, check for abort event
        task_callback(status=TaskStatus.IN_PROGRESS)
        if self.task_abort_event_is_set(
            "Abort", task_callback, task_abort_event
        ):
            return

        # issue Abort to assigned resources
        abort_status = self._issue_lrc_all_assigned_resources(
            command_name="Abort", task_abort_event=task_abort_event
        )
        if abort_status == TaskStatus.FAILED:
            task_callback(
                status=TaskStatus.FAILED,
                result=(
                    ResultCode.FAILED,
                    "Failed to issue Abort command to VCC/FSP",
                ),
            )
            return
        elif abort_status == TaskStatus.ABORTED:
            task_callback(
                status=TaskStatus.ABORTED,
                result=(
                    ResultCode.ABORTED,
                    "Abort command aborted by task executor abort event.",
                ),
            )
            return

        # Update obsState callback
        self._update_component_state(scanning=False)

        task_callback(
            result=(ResultCode.OK, "Abort completed OK"),
            status=TaskStatus.COMPLETED,
        )
        return

    # --- ObsReset Command --- #

    def _obs_reset(
        self: CbfSubarrayComponentManager,
        task_callback: Optional[Callable] = None,
        task_abort_event: Optional[Event] = None,
    ) -> None:
        """
        Reset the scan operation to IDLE from ABORTED or FAULT.

        :param task_callback: callback for driving status of task executor's
            current LRC task
        :param task_abort_event: event indicating AbortCommands has been issued
        """
        # set task status in progress, check for abort event
        task_callback(status=TaskStatus.IN_PROGRESS)
        if self.task_abort_event_is_set(
            "ObsReset", task_callback, task_abort_event
        ):
            return

        # if subarray is in FAULT, we must first abort VCC and FSP operation
        # this will allow us to call ObsReset on them even if they are not in FAULT
        if self._component_state["obsfault"]:
            abort_status = self._issue_lrc_all_assigned_resources(
                command_name="Abort",
                task_abort_event=task_abort_event,
            )
            if abort_status == TaskStatus.FAILED:
                task_callback(
                    status=TaskStatus.FAILED,
                    result=(
                        ResultCode.FAILED,
                        "Failed to issue Abort command to VCC/FSP",
                    ),
                )
                return
            elif abort_status == TaskStatus.ABORTED:
                task_callback(
                    status=TaskStatus.ABORTED,
                    result=(
                        ResultCode.ABORTED,
                        "Abort command aborted by task executor abort event.",
                    ),
                )
                return

        obs_reset_status = self._issue_lrc_all_assigned_resources(
            command_name="ObsReset",
            task_abort_event=task_abort_event,
        )
        if obs_reset_status == TaskStatus.FAILED:
            task_callback(
                status=TaskStatus.FAILED,
                result=(
                    ResultCode.FAILED,
                    "Failed to issue ObsReset command to VCC/FSP",
                ),
            )
            return
        elif obs_reset_status == TaskStatus.ABORTED:
            task_callback(
                status=TaskStatus.ABORTED,
                result=(
                    ResultCode.ABORTED,
                    "ObsReset command aborted by task executor abort event.",
                ),
            )
            return

        # We might have interrupted a long-running command such as a Configure
        # or a Scan, so we need to clean up from that.
        # deconfigure to reset assigned FSPs and unsubscribe from events.
        deconfigure_success = self._deconfigure()
        if not deconfigure_success:
            task_callback(
                status=TaskStatus.FAILED,
                result=(
                    ResultCode.FAILED,
                    "Failed to deconfigure subarray",
                ),
            )
            return

        # Update obsState callback
        # There is no obsfault == False action implemented, however,
        # we reset it it False so that obsfault == True may be triggered in the future,
        # by updating the component state dict in BaseComponentManager.
        self._update_component_state(configured=False, obsfault=False)

        task_callback(
            result=(ResultCode.OK, "ObsReset completed OK"),
            status=TaskStatus.COMPLETED,
        )
        return

    # --- Restart Command --- #

    def is_restart_allowed(self: CbfSubarrayComponentManager) -> bool:
        """
        Check if Restart command is allowed in current state

        :return: True if command is allowed, otherwise False
        """
        self.logger.debug("Checking if Restart is allowed.")
        if not self.is_communicating:
            return False
        if self.obs_state not in [ObsState.ABORTED, ObsState.FAULT]:
            self.logger.warning(
                f"Restart not allowed in ObsState {self.obs_state}"
            )
            return False
        return True

    def _restart(
        self: CbfSubarrayComponentManager,
        task_callback: Optional[Callable] = None,
        task_abort_event: Optional[Event] = None,
    ) -> None:
        """
        Reset the scan operation to EMPTY from ABORTED or FAULT.

        :param task_callback: callback for driving status of task executor's
            current LRC task
        :param task_abort_event: event indicating AbortCommands has been issued
        """
        # set task status in progress, check for abort event
        task_callback(status=TaskStatus.IN_PROGRESS)
        if self.task_abort_event_is_set(
            "Restart", task_callback, task_abort_event
        ):
            return

        # if subarray is in FAULT, we must first abort VCC and FSP operation
        # this will allow us to call ObsReset on them even if they are not in FAULT
        if self._component_state["obsfault"]:
            abort_status = self._issue_lrc_all_assigned_resources(
                command_name="Abort",
                task_abort_event=task_abort_event,
            )
            if abort_status == TaskStatus.FAILED:
                task_callback(
                    status=TaskStatus.FAILED,
                    result=(
                        ResultCode.FAILED,
                        "Failed to issue Abort command to VCC/FSP",
                    ),
                )
                return
            elif abort_status == TaskStatus.ABORTED:
                task_callback(
                    status=TaskStatus.ABORTED,
                    result=(
                        ResultCode.ABORTED,
                        "Abort command aborted by task executor abort event.",
                    ),
                )
                return

        obs_reset_status = self._issue_lrc_all_assigned_resources(
            command_name="ObsReset",
            task_abort_event=task_abort_event,
        )
        if obs_reset_status == TaskStatus.FAILED:
            task_callback(
                status=TaskStatus.FAILED,
                result=(
                    ResultCode.FAILED,
                    "Failed to issue ObsReset command to VCC/FSP",
                ),
            )
            return
        elif obs_reset_status == TaskStatus.ABORTED:
            task_callback(
                status=TaskStatus.ABORTED,
                result=(
                    ResultCode.ABORTED,
                    "ObsReset command aborted by task executor abort event.",
                ),
            )
            return

        # We might have interrupted a long-running command such as a Configure
        # or a Scan, so we need to clean up from that.
        # deconfigure to reset assigned FSPs and unsubscribe from events.
        deconfigure_success = self._deconfigure()
        if not deconfigure_success:
            task_callback(
                status=TaskStatus.FAILED,
                result=(
                    ResultCode.FAILED,
                    "Failed to deconfigure subarray",
                ),
            )
            return

        # Update obsState callback
        self._update_component_state(configured=False)

        # remove all assigned VCCs to return to EMPTY
        release_success = self._release_vcc_resources(
            dish_ids=list(self.dish_ids)
        )
        if not release_success:
            task_callback(
                status=TaskStatus.FAILED,
                result=(
                    ResultCode.FAILED,
                    "Failed to remove receptors.",
                ),
            )
            return

        # Update obsState callback
        # There is no obsfault == False action implemented, however,
        # we reset it it False so that obsfault == True may be triggered in the future,
        # by updating the component state dict in BaseComponentManager.
        self._update_component_state(resourced=False, obsfault=False)

        task_callback(
            result=(ResultCode.OK, "Restart completed OK"),
            status=TaskStatus.COMPLETED,
        )
        return

    def restart(
        self: CbfSubarrayComponentManager,
        task_callback: Optional[Callable] = None,
    ) -> tuple[TaskStatus, str]:
        """
        Submit Restart operation method to task executor queue.

        :param task_callback: callback for driving status of task executor's
            current LRC task
        :return: A tuple containing a return code and a string
            message indicating status. The message is for
            information purpose only.
        :rtype: (TaskStatus, str)
        """
        self.logger.debug(f"Component state: {self._component_state}")
        return self.submit_task(
            func=partial(
                self._obs_command_with_callback,
                hook="restart",
                command_thread=self._restart,
            ),
            is_cmd_allowed=self.is_restart_allowed,
            task_callback=task_callback,
        )<|MERGE_RESOLUTION|>--- conflicted
+++ resolved
@@ -1283,10 +1283,7 @@
         self: CbfSubarrayComponentManager,
         configuration: dict[any],
         common_configuration: dict[any],
-<<<<<<< HEAD
-=======
         pst_config: dict[any] = None,
->>>>>>> ae56ee99
     ) -> list[dict[any]]:
         """
         go through the different function modes' (CORR, PST, etc.) processing
@@ -1294,11 +1291,8 @@
 
         :param configuration: The Mid.CSP Function specific configurations
         :param common_configuration: The common portion of the scan configuration
-<<<<<<< HEAD
-=======
         :param pst_config: PST specific configurations.  Temporary in place until
                             Scan Configuration 5.0 adds PST with processing regions
->>>>>>> ae56ee99
         :raises ValueError: if there is an exception processing any processing
         regions
         :return: list of Individual FSP configurations
