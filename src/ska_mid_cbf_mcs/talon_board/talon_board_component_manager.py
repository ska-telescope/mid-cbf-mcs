# -*- coding: utf-8 -*-
#
# This file is part of the SKA Mid.CBF MCS project
#
# Distributed under the terms of the GPL license.
# See LICENSE.txt for more info.

# Copyright (c) 2022 National Research Council of Canada

from __future__ import annotations

import asyncio
<<<<<<< HEAD
from datetime import datetime, timedelta
from threading import Thread
from time import sleep
=======
from datetime import datetime, timedelta, timezone
from threading import Event, Thread
>>>>>>> 0e89474c

import tango
from ska_control_model import PowerState
from ska_tango_testing import context
from tango import AttrQuality

from ska_mid_cbf_mcs.component.component_manager import (
    CbfComponentManager,
    CommunicationStatus,
)
from ska_mid_cbf_mcs.talon_board.influxdb_query_client import (
    InfluxdbQueryClient,
)
from ska_mid_cbf_mcs.talon_board.talon_board_simulator import (
    TalonBoardSimulator,
)

# HPS Master polling period in seconds
POLLING_PERIOD = 3


class Eth100gClient:
    def __init__(self, eth_100g_fqdn: str):
        self._eth_100g_fqdn = eth_100g_fqdn
        self._eth_100g_id = 0 if "100g_0" in eth_100g_fqdn else 1
        self._dp_eth_100g = context.DeviceProxy(device_name=eth_100g_fqdn)
        self._tx_stats = []
        self._rx_stats = []
        self._stats_idx = {
            "fragments": 0,
            "jabbers": 1,
            "fcs": 2,
            "crcerr": 3,
            "mcast_data_err": 4,
            "bcast_data_err": 5,
            "ucast_data_err": 6,
            "mcast_ctrl_err": 7,
            "bcast_ctrl_err": 8,
            "ucast_ctrl_err": 9,
            "pause_err": 10,
            "64b": 11,
            "65to127b": 12,
            "128to255b": 13,
            "256to511b": 14,
            "512to1023b": 15,
            "1024to1518b": 16,
            "1519tomaxb": 17,
            "oversize": 18,
            "mcast_data_ok": 19,
            "bcast_data_ok": 20,
            "ucast_data_ok": 21,
            "mcast_ctrl": 22,
            "bcast_ctrl": 23,
            "ucast_ctrl": 24,
            "pause": 25,
            "runt": 26,
        }

    def read_eth_100g_stats(self):
        """
        Reads counters from the HPS 100g ethernet device.

        The get_tx_stats and get_rx_stats commands will take a snapshot
        of the statistics counters and return in a list. The counters are
        then reset and increment from 0. Therefore the counters are
        accumulated over the period between consecutive calls.
        """
        try:
            self._tx_stats = self._dp_eth_100g.get_tx_stats()
            self._rx_stats = self._dp_eth_100g.get_rx_stats()
            self._txframeoctetsok = self._dp_eth_100g.TxFrameOctetsOK
            self._rxframeoctetsok = self._dp_eth_100g.RxFrameOctetsOK
        except tango.DevFailed as df:
            self._tx_stats = []
            self._rx_stats = []
            tango.Except.re_throw_exception(
                df,
                "100g_get_stats_failed",
                f"failed to read counters from {self._eth_100g_fqdn}.",
                "get_stats()",
            )

    def has_data_flow(self) -> bool:
        """
        returns true if the board is receiving data at 100g ethernet input
        """
        self._throw_if_stats_not_available()
        if self._eth_100g_id == 0:  # eth_100g_0
            return (
                self._tx_stats[self._stats_idx["1519tomaxb"]] > 0
                and self._rx_stats[self._stats_idx["1519tomaxb"]] > 0
                and self._txframeoctetsok > 0
                and self._rxframeoctetsok > 0
            )
        else:  # eth_100g_1
            return self._tx_stats[self._stats_idx["1519tomaxb"]] > 0

    def get_data_counters(self) -> list[int]:
        """
        Returns a list of data counters
        [0]: number of transmitted frames between 1519 to max bytes
        [1]: number of transmitted bytes in frames with no FCS, undersized, oversized, or payload length errors
        [2]: number of received frames between 1519 to max bytes
        [3]: number of received bytes in frames with no FCS, undersized, oversized, or payload length errors
        """
        self._throw_if_stats_not_available()
        data_counters = [
            self._tx_stats[self._stats_idx["1519tomaxb"]],
            self._txframeoctetsok,
            self._rx_stats[self._stats_idx["1519tomaxb"]],
            self._rxframeoctetsok,
        ]
        return data_counters

    def has_error(self) -> bool:
        error_counters = self.get_error_counters()
        return any(x > 0 for x in error_counters)

    def get_error_counters(self) -> list[int]:
        """
        Returns a list of error counters:
        [0]: number of transmitted frames less than 64 bytes
        [1]: number of transmitted oversized frames
        [2]: number of transmitted CRC errors
        [3]: number of received frames less than 64 bytes
        [4]: number of received oversized frames
        [5]: number of received CRC errors
        """
        self._throw_if_stats_not_available()
        err_counters = [
            self._tx_stats[self._stats_idx["fragments"]],
            self._tx_stats[self._stats_idx["oversize"]],
            self._tx_stats[self._stats_idx["crcerr"]],
            self._rx_stats[self._stats_idx["fragments"]],
            self._rx_stats[self._stats_idx["oversize"]],
            self._rx_stats[self._stats_idx["crcerr"]],
        ]
        return err_counters

    def get_all_tx_counters(self) -> list[int]:
        """
        Returns the full list of Tx stats from 100g eth device's
        get_tx_stats() command.
        """
        self._throw_if_stats_not_available()
        return self._tx_stats

    def get_all_rx_counters(self) -> list[int]:
        """
        Returns the full list of Rx stats from 100g eth device's
        get_rx_stats() command.
        """
        self._throw_if_stats_not_available()
        return self._rx_stats

    def _throw_if_stats_not_available(self) -> None:
        if len(self._tx_stats) == 0 or len(self._rx_stats) == 0:
            tango.Except.throw_exception(
                "100g_get_error_counters_failed",
                f"100g stats are not available for {self._eth_100g_fqdn}.",
                "get_error_counters()",
            )
        return


class TalonBoardComponentManager(CbfComponentManager):
    """
    A component manager for a Talon board.
    """

    def __init__(
        self: TalonBoardComponentManager,
        *args: any,
        hostname: str,
        influx_port: int,
        influx_org: str,
        influx_bucket: str,
        influx_auth_token: str,
        talon_sysid_address: str,
        eth_100g_address: str,
        talon_status_address: str,
        hps_master_address: str,
        **kwargs: any,
    ) -> None:
        """
        Initialise a new instance.

        :param hostname: Hostname of the Talon DX board
        :param influx_port: Influxdb port
        :param influx_org: Influxdb organization
        :param influx_bucket: Influxdb bucket to query
        :param influx_auth_token: Influxdb authentication token
        :param talon_sysid_address: Talon Sysid device server name
        :param eth_100g_address: 100g ethernet device server name (missing index suffix)
        :param talon_status_address: Talon Status device server name
        :param hps_master_address: HPS Master device server name
        """

        super().__init__(*args, **kwargs)

        # Influxdb
        self._db_client = InfluxdbQueryClient(
            hostname=hostname,
            influx_port=influx_port,
            influx_org=influx_org,
            influx_bucket=influx_bucket,
            influx_auth_token=influx_auth_token,
            logger=self.logger,
        )

        # --- HPS device proxies --- #
        self._talon_sysid_fqdn = talon_sysid_address
        self._eth_100g_0_fqdn = f"{eth_100g_address}_0"
        self._eth_100g_1_fqdn = f"{eth_100g_address}_1"
        self._talon_status_fqdn = talon_status_address
        self._hps_master_fqdn = hps_master_address

        # --- Subscribed Device Proxy Attributes --- #
        self._talon_sysid_attrs = {}
        self._talon_status_attrs = {}

        self._last_check = datetime.now() - timedelta(hours=1)
        self._telemetry = dict()
        self._proxies = dict()
        self._talon_sysid_events = {}
        self._talon_status_events = {}

<<<<<<< HEAD
        self._poll_hps_master = False
        self._hps_master_thread = None
=======
        self._eth_100g_0_client = None
        self._eth_100g_0_client = None
        self._read_eth_100g_thread = None
>>>>>>> 0e89474c

        self.talon_board_simulator = TalonBoardSimulator(self.logger)

    # -------------
    # Communication
    # -------------

    # TODO: Refactor to push change events for TalonBoard attributes?
    def _attr_change_callback(
        self, fqdn: str, name: str, value: any, quality: AttrQuality
    ) -> None:
        """
        Callback for attribute change.

        :param fqdn: The FQDN of the device
        :param name: attribute name
        :param value: attribute value
        """
        if value is None:
            self.logger.warning(
                f"None value for attribute {name} of device {fqdn}"
            )
        self.logger.debug(f"Attr Change callback: {name} -> {value}")
        if fqdn == self._talon_sysid_fqdn:
            self._talon_sysid_attrs[name] = value
        elif fqdn == self._talon_status_fqdn:
            self._talon_status_attrs[name] = value
        else:
            self.logger.warning(
                f"Unexpected change callback from FQDN {fqdn}, attribute = {name}"
            )

    def _subscribe_change_events(self) -> None:
        """
        Subscribe to attribute change events from HPS device proxies
        """
        # Talon System ID attributes
        if self._talon_sysid_fqdn is not None:
            for attr_name in ["version", "Bitstream"]:
                self._talon_sysid_events[attr_name] = self._proxies[
                    self._talon_sysid_fqdn
                ].add_change_event_callback(
                    attribute_name=attr_name,
                    callback=self._attr_change_callback,
                    stateless=True,
                )

        # Talon Status attributes
        if self._talon_status_fqdn is not None:
            for attr_name in [
                "iopll_locked_fault",
                "fs_iopll_locked_fault",
                "comms_iopll_locked_fault",
                "system_clk_fault",
                "emif_bl_fault",
                "emif_br_fault",
                "emif_tr_fault",
                "e100g_0_pll_fault",
                "e100g_1_pll_fault",
                "slim_pll_fault",
            ]:
                self._talon_status_events[attr_name] = self._proxies[
                    self._talon_status_fqdn
                ].add_change_event_callback(
                    attribute_name=attr_name,
                    callback=self._attr_change_callback,
                    stateless=True,
                )

        return

    def _hps_master_polling_thread(self: TalonBoardComponentManager) -> None:
        """
        Threaded method to poll HPS Master health state.
        """
        while self._poll_hps_master:
            self.update_device_health_state(
                self._proxies[self._hps_master_fqdn].healthState
            )
            sleep(POLLING_PERIOD)

    def _start_communicating(
        self: TalonBoardComponentManager, *args, **kwargs
    ) -> None:
        """
        Establish communication with the component, then start monitoring.
        """
        self.logger.debug(
            "Entering TalonBoardComponentManager.start_communicating"
        )

        if not self.simulation_mode:
            try:
                for fqdn in [
                    self._talon_sysid_fqdn,
                    self._talon_status_fqdn,
                    self._hps_master_fqdn,
                ]:
                    if fqdn is not None:
                        self._proxies[fqdn] = context.DeviceProxy(
                            device_name=fqdn
                        )
                        self.logger.debug(f"Created device proxy for {fqdn}")
                    else:
                        self.logger.error(
                            "Failed to establish proxies to devices in properties. Check charts."
                        )
                        self._update_communication_state(
                            CommunicationStatus.NOT_ESTABLISHED
                        )
                        return

                # init eth 100g proxies and start monitoring
                self._eth_100g_0_client = Eth100gClient(self._eth_100g_0_fqdn)
                self._eth_100g_1_client = Eth100gClient(self._eth_100g_1_fqdn)

                def read_100g_counters_thread(
                    eth0: Eth100gClient, eth1: Eth100gClient, event: Event
                ):
                    wait_t = 2  # seconds
                    while True:
                        eth0.read_eth_100g_stats()
                        eth1.read_eth_100g_stats()
                        # polls every 2 seconds until event is set
                        if event.wait(timeout=wait_t):
                            break

                self._eth_100g_thread_event = Event()
                self._read_eth_100g_thread = Thread(
                    target=read_100g_counters_thread,
                    args=[
                        self._eth_100g_0_client,
                        self._eth_100g_1_client,
                        self._eth_100g_thread_event,
                    ],
                )
                self._read_eth_100g_thread.start()

                self._subscribe_change_events()
            except tango.DevFailed as df:
                self.logger.error(f"{df}")
                self._update_communication_state(
                    CommunicationStatus.NOT_ESTABLISHED
                )
                return

            ping_res = asyncio.run(self._db_client.ping())

            if not ping_res:
                self.logger.error(f"Cannot ping InfluxDB: {ping_res}")
                self._update_communication_state(
                    communication_state=CommunicationStatus.NOT_ESTABLISHED
                )
                return

            self._poll_hps_master = True
            self._hps_master_thread = Thread(
                target=self._hps_master_polling_thread
            )
            self._hps_master_thread.start()

        super()._start_communicating()
        self._update_component_state(power=PowerState.ON)

    def _stop_communicating(
        self: TalonBoardComponentManager, *args, **kwargs
    ) -> None:
        """
        Thread for stop_communicating operation.
        """
        self.logger.debug(
            "Entering TalonBoardComponentManager.stop_communicating"
        )
        if not self.simulation_mode:
            for fqdn, events in [
                (self._talon_sysid_fqdn, self._talon_sysid_events),
                (self._talon_status_fqdn, self._talon_status_events),
            ]:
                for attr_name, event_id in events.items():
                    self.logger.info(
                        f"Unsubscribing from {fqdn}/{attr_name} event ID {event_id}"
                    )
                    try:
                        self._proxies[fqdn].unsubscribe_event(event_id)
                    except tango.DevFailed as df:
                        # Log exception but allow stop_communicating to continue
                        self.logger.error(f"{df}")
                        continue

            self._poll_hps_master = False
            self._hps_master_thread.join()
            self._hps_master_thread = None

            self._eth_100g_thread_event.set()
            self._read_eth_100g_thread.join()
            self._eth_100g_0_client = None
            self._eth_100g_1_client = None

        self._proxies = {}
        self._talon_sysid_attrs = {}
        self._talon_status_attrs = {}
        self._talon_sysid_events = {}
        self._talon_status_events = {}

        super()._stop_communicating()

    # -------------
    # Fast Commands
    # -------------

    # None so far.

    # ---------------------
    # Long Running Commands
    # ---------------------

    # None so far.

    # ----------------------------------------------------
    # Talon Board Telemetry and Status from Device Proxies
    # ----------------------------------------------------

    # The attribute change callback should get the latest values. But
    # to be safe in case the callback hasn't happened for it, do read_attribute.
    def talon_sysid_version(self) -> str:
        """Returns the bitstream version string"""
        if self.simulation_mode:
            return self.talon_board_simulator.sysid_version

        if self._talon_sysid_fqdn is None:
            tango.Except.throw_exception(
                "TalonBoard_NoDeviceProxy",
                "System ID Device is not available",
                "talon_sysid_version()",
            )
        attr_name = "version"
        if attr_name not in self._talon_sysid_attrs:
            attr = self._proxies[self._talon_sysid_fqdn].read_attribute(
                attr_name
            )
            self._talon_sysid_attrs[attr_name] = attr.value
        return self._talon_sysid_attrs.get(attr_name)

    def talon_sysid_bitstream(self) -> int:
        """Returns the least 32 bits of md5 checksum of the bitstream name"""
        if self.simulation_mode:
            return self.talon_board_simulator.sysid_bitstream

        if self._talon_sysid_fqdn is None:
            tango.Except.throw_exception(
                "TalonBoard_NoDeviceProxy",
                "System ID Device is not available",
                "talon_sysid_bitstream()",
            )
        attr_name = "bitstream"
        if attr_name not in self._talon_sysid_attrs:
            attr = self._proxies[self._talon_sysid_fqdn].read_attribute(
                attr_name
            )
            self._talon_sysid_attrs[attr_name] = attr.value
        return self._talon_sysid_attrs.get(attr_name)

    def talon_status_iopll_locked_fault(self) -> bool:
        """Returns the iopll_locked_fault"""
        if self.simulation_mode:
            return self.talon_board_simulator.status_iopll_locked_fault

        if self._talon_status_fqdn is None:
            tango.Except.throw_exception(
                "TalonBoard_NoDeviceProxy",
                "Talon Status Device is not available",
                "talon_status_iopll_locked_fault()",
            )
        attr_name = "iopll_locked_fault"
        if attr_name not in self._talon_status_attrs:
            attr = self._proxies[self._talon_status_fqdn].read_attribute(
                attr_name
            )
            self._talon_status_attrs[attr_name] = attr.value
        return self._talon_status_attrs.get(attr_name)

    def talon_status_fs_iopll_locked_fault(self) -> bool:
        """Returns the fs_iopll_locked_fault"""
        if self.simulation_mode:
            return self.talon_board_simulator.status_fs_iopll_locked_fault

        if self._talon_status_fqdn is None:
            tango.Except.throw_exception(
                "TalonBoard_NoDeviceProxy",
                "Talon Status Device is not available",
                "talon_status_fs_iopll_locked_fault()",
            )
        attr_name = "fs_iopll_locked_fault"
        if attr_name not in self._talon_status_attrs:
            attr = self._proxies[self._talon_status_fqdn].read_attribute(
                attr_name
            )
            self._talon_status_attrs[attr_name] = attr.value
        return self._talon_status_attrs.get(attr_name)

    def talon_status_comms_iopll_locked_fault(self) -> bool:
        """Returns the comms_iopll_locked_fault"""
        if self.simulation_mode:
            return self.talon_board_simulator.status_comms_iopll_locked_fault

        if self._talon_status_fqdn is None:
            tango.Except.throw_exception(
                "TalonBoard_NoDeviceProxy",
                "Talon Status Device is not available",
                "talon_status_comms_iopll_locked_fault()",
            )
        attr_name = "comms_iopll_locked_fault"
        if attr_name not in self._talon_status_attrs:
            attr = self._proxies[self._talon_status_fqdn].read_attribute(
                attr_name
            )
            self._talon_status_attrs[attr_name] = attr.value
        return self._talon_status_attrs.get(attr_name)

    def talon_status_system_clk_fault(self) -> bool:
        """Returns the system_clk_fault"""
        if self.simulation_mode:
            return self.talon_board_simulator.status_system_clk_fault

        if self._talon_status_fqdn is None:
            tango.Except.throw_exception(
                "TalonBoard_NoDeviceProxy",
                "Talon Status Device is not available",
                "talon_status_system_clk_fault()",
            )
        attr_name = "system_clk_fault"
        if attr_name not in self._talon_status_attrs:
            attr = self._proxies[self._talon_status_fqdn].read_attribute(
                attr_name
            )
            self._talon_status_attrs[attr_name] = attr.value
        return self._talon_status_attrs.get(attr_name)

    def talon_status_emif_bl_fault(self) -> bool:
        """Returns the emif_bl_fault"""
        if self.simulation_mode:
            return self.talon_board_simulator.status_emif_bl_fault

        if self._talon_status_fqdn is None:
            tango.Except.throw_exception(
                "TalonBoard_NoDeviceProxy",
                "Talon Status Device is not available",
                "talon_status_emif_bl_fault()",
            )
        attr_name = "emif_bl_fault"
        if attr_name not in self._talon_status_attrs:
            attr = self._proxies[self._talon_status_fqdn].read_attribute(
                attr_name
            )
            self._talon_status_attrs[attr_name] = attr.value
        return self._talon_status_attrs.get(attr_name)

    def talon_status_emif_br_fault(self) -> bool:
        """Returns the emif_br_fault"""
        if self.simulation_mode:
            return self.talon_board_simulator.status_emif_br_fault

        if self._talon_status_fqdn is None:
            tango.Except.throw_exception(
                "TalonBoard_NoDeviceProxy",
                "Talon Status Device is not available",
                "talon_status_emif_br_fault()",
            )
        attr_name = "emif_br_fault"
        if attr_name not in self._talon_status_attrs:
            attr = self._proxies[self._talon_status_fqdn].read_attribute(
                attr_name
            )
            self._talon_status_attrs[attr_name] = attr.value
        return self._talon_status_attrs.get(attr_name)

    def talon_status_emif_tr_fault(self) -> bool:
        """Returns the emif_tr_fault"""
        if self.simulation_mode:
            return self.talon_board_simulator.status_emif_tr_fault

        if self._talon_status_fqdn is None:
            tango.Except.throw_exception(
                "TalonBoard_NoDeviceProxy",
                "Talon Status Device is not available",
                "talon_status_emif_tr_fault()",
            )
        attr_name = "emif_tr_fault"
        if attr_name not in self._talon_status_attrs:
            attr = self._proxies[self._talon_status_fqdn].read_attribute(
                attr_name
            )
            self._talon_status_attrs[attr_name] = attr.value
        return self._talon_status_attrs.get(attr_name)

    def talon_status_e100g_0_pll_fault(self) -> bool:
        """Returns the e100g_0_pll_fault"""
        if self.simulation_mode:
            return self.talon_board_simulator.status_e100g_0_pll_fault

        if self._talon_status_fqdn is None:
            tango.Except.throw_exception(
                "TalonBoard_NoDeviceProxy",
                "Talon Status Device is not available",
                "talon_status_e100g_0_pll_fault()",
            )
        attr_name = "e100g_0_pll_fault"
        if attr_name not in self._talon_status_attrs:
            attr = self._proxies[self._talon_status_fqdn].read_attribute(
                attr_name
            )
            self._talon_status_attrs[attr_name] = attr.value
        return self._talon_status_attrs.get(attr_name)

    def talon_status_e100g_1_pll_fault(self) -> bool:
        """Returns the e100g_1_pll_fault"""
        if self.simulation_mode:
            return self.talon_board_simulator.status_e100g_1_pll_fault

        if self._talon_status_fqdn is None:
            tango.Except.throw_exception(
                "TalonBoard_NoDeviceProxy",
                "Talon Status Device is not available",
                "talon_status_e100g_1_pll_fault()",
            )
        attr_name = "e100g_1_pll_fault"
        if attr_name not in self._talon_status_attrs:
            attr = self._proxies[self._talon_status_fqdn].read_attribute(
                attr_name
            )
            self._talon_status_attrs[attr_name] = attr.value
        return self._talon_status_attrs.get(attr_name)

    def talon_status_slim_pll_fault(self) -> bool:
        """Returns the slim_pll_fault"""
        if self.simulation_mode:
            return self.talon_board_simulator.status_slim_pll_fault

        if self._talon_status_fqdn is None:
            tango.Except.throw_exception(
                "TalonBoard_NoDeviceProxy",
                "Talon Status Device is not available",
                "talon_status_slim_pll_fault()",
            )
        attr_name = "slim_pll_fault"
        if attr_name not in self._talon_status_attrs:
            attr = self._proxies[self._talon_status_fqdn].read_attribute(
                attr_name
            )
            self._talon_status_attrs[attr_name] = attr.value
        return self._talon_status_attrs.get(attr_name)

    # 100g Ethernet
    def eth100g_0_counters(self) -> list[int]:
        return self._eth_100g_0_client.get_data_counters()

    def eth100g_0_error_counters(self) -> list[int]:
        return self._eth_100g_0_client.get_error_counters()

    def eth100g_0_data_flow_active(self) -> bool:
        return self._eth_100g_0_client.has_data_flow()

    def eth100g_0_has_data_error(self) -> bool:
        return self._eth_100g_0_client.has_error()

    def eth100g_0_all_tx_counters(self) -> list[int]:
        return self._eth_100g_0_client.get_all_tx_counters()

    def eth100g_0_all_rx_counters(self) -> list[int]:
        return self._eth_100g_0_client.get_all_rx_counters()

    def eth100g_1_counters(self) -> list[int]:
        return self._eth_100g_1_client.get_data_counters()

    def eth100g_1_error_counters(self) -> list[int]:
        return self._eth_100g_1_client.get_error_counters()

    def eth100g_1_data_flow_active(self) -> bool:
        return self._eth_100g_1_client.has_data_flow()

    def eth100g_1_has_data_error(self) -> bool:
        return self._eth_100g_1_client.has_error()

    def eth100g_1_all_tx_counters(self) -> list[int]:
        return self._eth_100g_1_client.get_all_tx_counters()

    def eth100g_1_all_rx_counters(self) -> list[int]:
        return self._eth_100g_1_client.get_all_rx_counters()

    # ----------------------------------------------
    # Talon Board Telemetry and Status from Influxdb
    # ----------------------------------------------

    def fpga_die_temperature(self) -> float:
        # To prevent null readings while a talon board is not connected
        if self.simulation_mode:
            return self.talon_board_simulator.fpga_die_temperature
        self._query_if_needed()
        field = "temperature-sensors_fpga-die-temp"
        t, val = self._telemetry[field]
        self._validate_time(field, t)
        return val

    def fpga_die_voltage_0(self) -> float:
        """
        Gets the FPGA Die Voltage [0] Sensor Value from the Talon Board

        :return: The Sensor Reading in Volts
        :rtype: float
        """
        # To prevent null readings while a talon board is not connected
        if self.simulation_mode:
            die_voltages = self.talon_board_simulator.fpga_die_voltages
            return die_voltages[0]
        self._query_if_needed()
        field = "voltage-sensors_fpga-die-voltage-0"
        t, val = self._telemetry[field]
        self._validate_time(field, t)
        return val

    def fpga_die_voltage_1(self) -> float:
        """
        Gets the FPGA Die Voltage [1] Sensor Value from the Talon Board

        :return: The Sensor Reading in Volts
        :rtype: float
        """
        # To prevent null readings while a talon board is not connected
        if self.simulation_mode:
            die_voltages = self.talon_board_simulator.fpga_die_voltages
            return die_voltages[1]
        self._query_if_needed()
        field = "voltage-sensors_fpga-die-voltage-1"
        t, val = self._telemetry[field]
        self._validate_time(field, t)
        return val

    def fpga_die_voltage_2(self) -> float:
        """
        Gets the FPGA Die Voltage [2] Sensor Value from the Talon Board

        :return: The Sensor Reading in Volts
        :rtype: float
        """
        # To prevent null readings while a talon board is not connected
        if self.simulation_mode:
            die_voltages = self.talon_board_simulator.fpga_die_voltages
            return die_voltages[2]
        self._query_if_needed()
        field = "voltage-sensors_fpga-die-voltage-2"
        t, val = self._telemetry[field]
        self._validate_time(field, t)
        return val

    def fpga_die_voltage_3(self) -> float:
        """
        Gets the FPGA Die Voltage [3] Sensor Value from the Talon Board

        :return: The Sensor Reading in Volts
        :rtype: float
        """
        # To prevent null readings while a talon board is not connected
        if self.simulation_mode:
            die_voltages = self.talon_board_simulator.fpga_die_voltages
            return die_voltages[3]
        self._query_if_needed()
        field = "voltage-sensors_fpga-die-voltage-3"
        t, val = self._telemetry[field]
        self._validate_time(field, t)
        return val

    def fpga_die_voltage_4(self) -> float:
        """
        Gets the FPGA Die Voltage [4] Sensor Value from the Talon Board

        :return: The Sensor Reading in Volts
        :rtype: float
        """
        # To prevent null readings while a talon board is not connected
        if self.simulation_mode:
            die_voltages = self.talon_board_simulator.fpga_die_voltages
            return die_voltages[4]
        self._query_if_needed()
        field = "voltage-sensors_fpga-die-voltage-4"
        t, val = self._telemetry[field]
        self._validate_time(field, t)
        return val

    def fpga_die_voltage_5(self) -> float:
        """
        Gets the FPGA Die Voltage [5] Sensor Value from the Talon Board

        :return: The Sensor Reading in Volts
        :rtype: float
        """
        # To prevent null readings while a talon board is not connected
        if self.simulation_mode:
            die_voltages = self.talon_board_simulator.fpga_die_voltages
            return die_voltages[5]
        self._query_if_needed()
        field = "voltage-sensors_fpga-die-voltage-5"
        t, val = self._telemetry[field]
        self._validate_time(field, t)
        return val

    def fpga_die_voltage_6(self) -> float:
        """
        Gets the FPGA Die Voltage [6] Sensor Value from the Talon Board

        :return: The Sensor Reading in Volts
        :rtype: float
        """
        # To prevent null readings while a talon board is not connected
        if self.simulation_mode:
            die_voltages = self.talon_board_simulator.fpga_die_voltages
            return die_voltages[6]
        self._query_if_needed()
        field = "voltage-sensors_fpga-die-voltage-6"
        t, val = self._telemetry[field]
        self._validate_time(field, t)
        return val

    def humidity_sensor_temperature(self) -> float:
        self._query_if_needed()
        field = "temperature-sensors_humidity-temp"
        t, val = self._telemetry[field]
        self._validate_time(field, t)
        return val

    def dimm_temperatures(self) -> list[float]:
        self._query_if_needed()
        res = []
        # Not all may be available.
        for i in range(0, 4):
            field = f"temperature-sensors_dimm-temps_{i}_temp"
            if field in self._telemetry:
                t, val = self._telemetry[field]
                self._validate_time(field, t)
                res.append(val)
            else:
                res.append(0)
        return res

    def mbo_tx_temperatures(self) -> list[float]:
        self._query_if_needed()
        res = []
        # Not all may be available.
        for i in range(0, 5):
            field = f"MBOs_{i}_TX_temperature"
            if field in self._telemetry:
                t, val = self._telemetry[field]
                self._validate_time(field, t)
                res.append(val)
            else:
                res.append(0)
        return res

    def mbo_tx_vcc_voltages(self) -> list[float]:
        self._query_if_needed()
        res = []
        # Not all may be available.
        for i in range(0, 5):
            field = f"MBOs_{i}_TX_vcc-3.3-voltage"
            if field in self._telemetry:
                t, val = self._telemetry[field]
                self._validate_time(field, t)
                res.append(val)
            else:
                res.append(0)
        return res

    def mbo_tx_fault_status(self) -> bool:
        self._query_if_needed()
        res = []
        # Not all may be available.
        for i in range(0, 5):
            field = f"MBOs_{i}_TX_tx-fault-status"
            if field in self._telemetry:
                t, val = self._telemetry[field]
                self._validate_time(field, t)
                res.append(bool(val))
            else:
                res.append(False)
        return res

    def mbo_tx_lol_status(self) -> bool:
        self._query_if_needed()
        res = []
        # Not all may be available.
        for i in range(0, 5):
            field = f"MBOs_{i}_TX_tx-lol-status"
            if field in self._telemetry:
                t, val = self._telemetry[field]
                self._validate_time(field, t)
                res.append(bool(val))
            else:
                res.append(False)
        return res

    def mbo_tx_los_status(self) -> bool:
        self._query_if_needed()
        res = []
        # Not all may be available.
        for i in range(0, 5):
            field = f"MBOs_{i}_TX_tx-los-status"
            if field in self._telemetry:
                t, val = self._telemetry[field]
                self._validate_time(field, t)
                res.append(bool(val))
            else:
                res.append(False)
        return res

    def mbo_rx_vcc_voltages(self) -> list[float]:
        self._query_if_needed()
        res = []
        # Not all may be available.
        for i in range(0, 5):
            field = f"MBOs_{i}_RX_vcc-3.3-voltage"
            if field in self._telemetry:
                t, val = self._telemetry[field]
                self._validate_time(field, t)
                res.append(val)
            else:
                res.append(0)
        return res

    def mbo_rx_lol_status(self) -> bool:
        self._query_if_needed()
        res = []
        # Not all may be available.
        for i in range(0, 5):
            field = f"MBOs_{i}_RX_rx-lol-status"
            if field in self._telemetry:
                t, val = self._telemetry[field]
                self._validate_time(field, t)
                res.append(bool(val))
            else:
                res.append(False)
        return res

    def mbo_rx_los_status(self) -> bool:
        self._query_if_needed()
        res = []
        # Not all may be available.
        for i in range(0, 5):
            field = f"MBOs_{i}_RX_rx-los-status"
            if field in self._telemetry:
                t, val = self._telemetry[field]
                self._validate_time(field, t)
                res.append(bool(val))
            else:
                res.append(False)
        return res

    def has_fan_control(self) -> bool:
        # the fan*_input in the fans' MAX31790 driver will return 0
        # if tachometers cannot be read, which either means reading tachometers
        # is not yet enabled, or there is no fan control on this board. Either
        # way the values returned from the fan module should not be used.
        fans_input = self.fans_input()
        return any(x > 0 for x in fans_input)

    def fans_pwm(self) -> list[int]:
        self._query_if_needed()
        res = []
        for i in range(0, 4):
            field = f"fans_pwm_{i}"
            if field in self._telemetry:
                t, val = self._telemetry[field]
                self._validate_time(field, t)
                res.append(int(val))
            else:
                msg = f"{field} cannot be read."
                self.logger.warning(msg)
                res.append(-1)
        return res

    def fans_pwm_enable(self) -> list[int]:
        self._query_if_needed()
        res = []
        for i in range(0, 4):
            field = f"fans_pwm-enable_{i}"
            if field in self._telemetry:
                t, val = self._telemetry[field]
                self._validate_time(field, t)
                res.append(int(val))
            else:
                msg = f"{field} cannot be read."
                self.logger.warning(msg)
                res.append(-1)
        return res

    def fans_input(self) -> list[int]:
        self._query_if_needed()
        res = []
        for i in range(0, 4):
            field = f"fans_fan-input_{i}"
            if field in self._telemetry:
                t, val = self._telemetry[field]
                self._validate_time(field, t)
                res.append(int(val))
            else:
                msg = f"{field} cannot be read."
                self.logger.error(msg)
                res.append(-1)
        return res

    def fans_fault(self) -> list[bool]:
        self._query_if_needed()
        res = []
        for i in range(0, 4):
            field = f"fans_fan-fault_{i}"
            if field in self._telemetry:
                t, val = self._telemetry[field]
                self._validate_time(field, t)
                res.append(bool(val))
            else:
                msg = f"{field} cannot be read."
                self.logger.error(msg)
                res.append(-1)
        return res

    def ltm_input_voltage(self) -> list[float]:
        self._query_if_needed()
        res = []
        for i in range(0, 4):
            field = f"LTMs_{i}_LTM_voltage-input"
            if field in self._telemetry:
                t, val = self._telemetry[field]
                self._validate_time(field, t)
                res.append(val)
            else:
                tango.Except.throw_exception(
                    "Cannot_read_LTM_telemetry",
                    "LTM telemetries not available. This can happen if the bitstream is not programmed.",
                    "ltm_input_voltage()",
                )
        return res

    def ltm_output_voltage_1(self) -> list[float]:
        self._query_if_needed()
        res = []
        for i in range(0, 4):
            field = f"LTMs_{i}_LTM_voltage-output-1"
            if field in self._telemetry:
                t, val = self._telemetry[field]
                self._validate_time(field, t)
                res.append(val)
            else:
                tango.Except.throw_exception(
                    "Cannot_read_LTM_telemetry",
                    "LTM telemetries not available. This can happen if the bitstream is not programmed.",
                    "ltm_output_voltage_1()",
                )
        return res

    def ltm_output_voltage_2(self) -> list[float]:
        self._query_if_needed()
        res = []
        for i in range(0, 4):
            field = f"LTMs_{i}_LTM_voltage-output-2"
            if field in self._telemetry:
                t, val = self._telemetry[field]
                self._validate_time(field, t)
                res.append(val)
            else:
                tango.Except.throw_exception(
                    "Cannot_read_LTM_telemetry",
                    "LTM telemetries not available. This can happen if the bitstream is not programmed.",
                    "ltm_output_voltage_2()",
                )
        return res

    def ltm_input_current(self) -> list[float]:
        self._query_if_needed()
        res = []
        for i in range(0, 4):
            field = f"LTMs_{i}_LTM_current-input"
            if field in self._telemetry:
                t, val = self._telemetry[field]
                self._validate_time(field, t)
                res.append(val)
            else:
                tango.Except.throw_exception(
                    "Cannot_read_LTM_telemetry",
                    "LTM telemetries not available. This can happen if the bitstream is not programmed.",
                    "ltm_input_current()",
                )
        return res

    def ltm_output_current_1(self) -> list[float]:
        self._query_if_needed()
        res = []
        for i in range(0, 4):
            field = f"LTMs_{i}_LTM_current-output-1"
            if field in self._telemetry:
                t, val = self._telemetry[field]
                self._validate_time(field, t)
                res.append(val)
            else:
                tango.Except.throw_exception(
                    "Cannot_read_LTM_telemetry",
                    "LTM telemetries not available. This can happen if the bitstream is not programmed.",
                    "ltm_output_current_1()",
                )
        return res

    def ltm_output_current_2(self) -> list[float]:
        self._query_if_needed()
        res = []
        for i in range(0, 4):
            field = f"LTMs_{i}_LTM_current-output-2"
            if field in self._telemetry:
                t, val = self._telemetry[field]
                self._validate_time(field, t)
                res.append(val)
            else:
                tango.Except.throw_exception(
                    "Cannot_read_LTM_telemetry",
                    "LTM telemetries not available. This can happen if the bitstream is not programmed.",
                    "ltm_output_current_2()",
                )
        return res

    def ltm_temperature_1(self) -> list[float]:
        self._query_if_needed()
        res = []
        for i in range(0, 4):
            field = f"LTMs_{i}_LTM_temperature-1"
            if field in self._telemetry:
                t, val = self._telemetry[field]
                self._validate_time(field, t)
                res.append(val)
            else:
                tango.Except.throw_exception(
                    "Cannot_read_LTM_telemetry",
                    "LTM telemetries not available. This can happen if the bitstream is not programmed.",
                    "ltm_temperature_1()",
                )
        return res

    def ltm_temperature_2(self) -> list[float]:
        self._query_if_needed()
        res = []
        for i in range(0, 4):
            field = f"LTMs_{i}_LTM_temperature-2"
            if field in self._telemetry:
                t, val = self._telemetry[field]
                self._validate_time(field, t)
                res.append(val)
            else:
                tango.Except.throw_exception(
                    "Cannot_read_LTM_telemetry",
                    "LTM telemetries not available. This can happen if the bitstream is not programmed.",
                    "ltm_temperature_2()",
                )
        return res

    def ltm_voltage_warning(self) -> list[bool]:
        self._query_if_needed()
        res = []
        for i in range(0, 4):
            flag = False
            # Set to true for the LTM if any of the voltage alarm fields is set to 1
            fields = [
                f"LTMs_{i}_LTM_voltage-output-max-alarm-1",
                f"LTMs_{i}_LTM_voltage-output-max-alarm-2",
                f"LTMs_{i}_LTM_voltage-input-crit-alarm",
            ]
            for field in fields:
                if field in self._telemetry:
                    t, val = self._telemetry[field]
                    self._validate_time(field, t)
                    flag = bool(val)
                    if flag:
                        break
            res.append(flag)
        return res

    def ltm_current_warning(self) -> list[bool]:
        self._query_if_needed()
        res = []
        for i in range(0, 4):
            flag = False
            # Set to true for the LTM if any of the voltage alarm fields is set to 1
            fields = [
                f"LTMs_{i}_LTM_current-output-max-alarm-1",
                f"LTMs_{i}_LTM_current-output-max-alarm-2",
                f"LTMs_{i}_LTM_current-input-max-alarm",
            ]
            for field in fields:
                if field in self._telemetry:
                    t, val = self._telemetry[field]
                    self._validate_time(field, t)
                    flag = bool(val)
                    if flag:
                        break
            res.append(flag)
        return res

    def ltm_temperature_warning(self) -> list[bool]:
        self._query_if_needed()
        res = []
        for i in range(0, 4):
            flag = False
            # Set to true for the LTM if any of the voltage alarm fields is set to 1
            fields = [
                f"LTMs_{i}_LTM_temperature-max-alarm-1",
                f"LTMs_{i}_LTM_temperature-max-alarm-2",
            ]
            for field in fields:
                if field in self._telemetry:
                    t, val = self._telemetry[field]
                    self._validate_time(field, t)
                    flag = bool(val)
                    if flag:
                        break
            res.append(flag)
        return res

    # ----------------
    # Helper Functions
    # ----------------

    def _query_if_needed(self) -> None:
        td = datetime.now() - self._last_check
        if td.total_seconds() > 10:
            try:
                res = asyncio.run(self._db_client.do_queries())
                self._last_check = datetime.now()
                for result in res:
                    for r in result:
                        # each result is a tuple of (field, time, value)
                        self._telemetry[r[0]] = (r[1], r[2])
            except Exception as e:
                msg = f"Failed to query Influxdb of {self._db_client._hostname}: {e}"
                self.logger.error(msg)
                tango.Except.throw_exception(
                    "Query_Influxdb_Error", msg, "query_if_needed()"
                )

    def _validate_time(self, field, t) -> None:
        """
        Checks if the query result is too old. When this happens, it means
        Influxdb hasn't received a new entry in the time series recently.

        :param record: a record from Influxdb query result
        """
        td = datetime.now(timezone.utc) - t
        if td.total_seconds() > 240:
            msg = f"Time of record {field} is too old. Currently not able to monitor device."
            self.logger.error(msg)
            tango.Except.throw_exception(
                "No new record available", msg, "validate_time()"
            )<|MERGE_RESOLUTION|>--- conflicted
+++ resolved
@@ -10,14 +10,9 @@
 from __future__ import annotations
 
 import asyncio
-<<<<<<< HEAD
-from datetime import datetime, timedelta
-from threading import Thread
-from time import sleep
-=======
 from datetime import datetime, timedelta, timezone
 from threading import Event, Thread
->>>>>>> 0e89474c
+from time import sleep
 
 import tango
 from ska_control_model import PowerState
@@ -245,14 +240,12 @@
         self._talon_sysid_events = {}
         self._talon_status_events = {}
 
-<<<<<<< HEAD
         self._poll_hps_master = False
         self._hps_master_thread = None
-=======
+
         self._eth_100g_0_client = None
         self._eth_100g_0_client = None
         self._read_eth_100g_thread = None
->>>>>>> 0e89474c
 
         self.talon_board_simulator = TalonBoardSimulator(self.logger)
 
