--- conflicted
+++ resolved
@@ -286,57 +286,34 @@
             information purpose only.
         :rtype: (ResultCode, str)
         """
-<<<<<<< HEAD
-        if not self.simulation_mode:
-            for ev in self._talon_sysid_events:
-                for name, id in ev.items():
-                    self.logger.info(
-=======
-        try:
-            for ev in self._talon_sysid_events:
-                for name, id in ev.items():
-                    self._logger.info(
->>>>>>> 13a158d2
-                        f"Unsubscribing from event {id}, device: {self._talon_sysid_fqdn}"
-                    )
-                    self._proxies[self._talon_sysid_fqdn].remove_event(
-                        name, id
-                    )
-<<<<<<< HEAD
-
-            for ev in self._talon_status_events:
-                for name, id in ev.items():
-                    self.logger.info(
-                        f"Unsubscribing from event {id}, device: {self._talon_status_fqdn}"
-                    )
-                    self._proxies[self._talon_status_fqdn].remove_event(
-                        name, id
-                    )
-=======
->>>>>>> 13a158d2
-
-            for ev in self._talon_status_events:
-                for name, id in ev.items():
-                    self._logger.info(
-                        f"Unsubscribing from event {id}, device: {self._talon_status_fqdn}"
-                    )
-                    self._proxies[self._talon_status_fqdn].remove_event(
-                        name, id
-                    )
+        try:    
+            if not self.simulation_mode:
+                for ev in self._talon_sysid_events:
+                    for name, id in ev.items():
+                        self.logger.info(
+                            f"Unsubscribing from event {id}, device: {self._talon_sysid_fqdn}"
+                        )
+                        self._proxies[self._talon_sysid_fqdn].remove_event(
+                            name, id
+                        )
+
+                for ev in self._talon_status_events:
+                    for name, id in ev.items():
+                        self.logger.info(
+                            f"Unsubscribing from event {id}, device: {self._talon_status_fqdn}"
+                        )
+                        self._proxies[self._talon_status_fqdn].remove_event(
+                            name, id
+                        )
         finally:
             self._proxies = {}
             self._talon_sysid_attrs = {}
             self._talon_status_attrs = {}
             self._talon_sysid_events = []
             self._talon_status_events = []
-            self.update_component_power_mode(PowerMode.OFF)
-
-<<<<<<< HEAD
-        self._update_component_state(power=PowerState.OFF)
+            self._update_component_state(power=PowerState.OFF)
+        
         return (ResultCode.OK, "Off completed OK")
-=======
-        return (ResultCode.OK, "Off command completed OK")
->>>>>>> 13a158d2
 
     def _attr_change_callback(
         self, fqdn: str, name: str, value: Any, quality: AttrQuality
