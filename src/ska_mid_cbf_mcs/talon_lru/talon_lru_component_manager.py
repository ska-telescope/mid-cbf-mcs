--- conflicted
+++ resolved
@@ -440,11 +440,7 @@
         task_callback: Optional[Callable] = None,
     ) -> tuple[ResultCode, str]:
         """
-<<<<<<< HEAD
-        Long running command that submits the On command thread to task executor queue.
-=======
         Submit on operation method to task executor queue.
->>>>>>> 0843ff1f
 
         :param task_callback: Callback function to update task status
         :return: A tuple containing a return code and a string
@@ -626,11 +622,7 @@
         task_callback: Optional[Callable] = None,
     ) -> tuple[ResultCode, str]:
         """
-<<<<<<< HEAD
-        Long running command that submits the Off command thread to task executor queue.
-=======
         Submit off operation method to task executor queue.
->>>>>>> 0843ff1f
 
         :param task_callback: Callback function to update task status
         :return: A tuple containing a return code and a string
