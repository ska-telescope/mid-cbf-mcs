--- conflicted
+++ resolved
@@ -65,13 +65,9 @@
         self._proxy_power_switch1 = None
         self._proxy_power_switch2 = None
 
-<<<<<<< HEAD
         self.pdu1_power_mode = PowerState.UNKNOWN
         self.pdu2_power_mode = PowerState.UNKNOWN
 
-=======
-        self.simulation_mode = SimulationMode.TRUE
->>>>>>> b5792d68
         self._simulation_mode_events = [None, None]
 
 
@@ -180,11 +176,6 @@
                 self._proxy_power_switch2.adminMode = AdminMode.OFFLINE
                 self._proxy_power_switch2.simulationMode = self.simulation_mode
                 self._proxy_power_switch2.adminMode = AdminMode.ONLINE
-<<<<<<< HEAD
-=======
-
-        self.connected = True
->>>>>>> b5792d68
 
         self._update_component_state(power=PowerState.OFF)
 
