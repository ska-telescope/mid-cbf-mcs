# -*- coding: utf-8 -*-
#
# This file is part of the SKA Mid.CBF MCS project
#
# Distributed under the terms of the GPL license.
# See LICENSE.txt for more info.

# Copyright (c) 2019 National Research Council of Canada

from __future__ import annotations

import threading
from typing import Any, Callable, Optional

import tango
from ska_control_model import AdminMode, PowerState, SimulationMode, TaskStatus
from ska_tango_base.base.base_component_manager import check_communicating
from ska_tango_base.commands import ResultCode
from ska_tango_testing import context

from ska_mid_cbf_mcs.component.component_manager import (
    CbfComponentManager,
    CommunicationStatus,
)


class TalonLRUComponentManager(CbfComponentManager):
    """
    A component manager for the TalonLRU device.
    """

    def __init__(
        self: TalonLRUComponentManager,
        *args: Any,
        talons: list[str],
        pdus: list[str],
        pdu_outlets: list[str],
        pdu_cmd_timeout: int,
        **kwargs: Any,
    ) -> None:
        """
        Initialise a new instance.

        :param talons: FQDNs of the Talon DX board
        :param pdus: FQDNs of the power switch devices
        :param pdu_outlets: IDs of the PDU outlets
        :param pdu_cmd_timeout: timeout for PDU commands in seconds
        """
        super().__init__(*args, **kwargs)

        # Get the device proxies of all the devices we care about
        self._talons = talons
        self._pdus = pdus
        self._pdu_outlets = pdu_outlets
        self._pdu_cmd_timeout = pdu_cmd_timeout

        self._proxy_talondx_board1 = None
        self._proxy_talondx_board2 = None
        self._proxy_power_switch1 = None
        self._proxy_power_switch2 = None

        self._using_single_outlet = False

        self.pdu1_power_state = PowerState.UNKNOWN
        self.pdu2_power_state = PowerState.UNKNOWN

    # -------------
    # Communication
    # -------------

    def _get_device_proxy(
        self: TalonLRUComponentManager, fqdn: str
    ) -> context.DeviceProxy | None:
        """
        Attempt to get a device proxy of the specified device.

        :param fqdn: FQDN of the device to connect to
        :return: context.DeviceProxy to the device or None if no connection was made
        """
        try:
            self.logger.debug(f"Attempting connection to {fqdn} device")
            device_proxy = context.DeviceProxy(device_name=fqdn)
            return device_proxy
        except tango.DevFailed as df:
            for item in df.args:
                self.logger.error(
                    f"Failed connection to {fqdn} device: {item.reason}"
                )
            return None

    def _init_talon_proxies(self: TalonLRUComponentManager) -> None:
        """
        Get and initialize the 2 Talon Board proxies
        """
        if len(self._talons) < 2:
            self.logger.error("Expected two Talon board FQDNs")
            tango.Except.throw_exception(
                "TalonLRU_TalonBoardFailed",
                "Two FQDNs for Talon Boards are needed for the LRU",
                "_init_talon_proxies()",
            )

        try:
            self._proxy_talondx_board1 = self._get_device_proxy(
                "mid_csp_cbf/talon_board/" + self._talons[0]
            )
            self._proxy_talondx_board2 = self._get_device_proxy(
                "mid_csp_cbf/talon_board/" + self._talons[1]
            )

            # Needs Admin mode == ONLINE to run ON command
            if self._proxy_talondx_board1:
                self._proxy_talondx_board1.adminMode = AdminMode.ONLINE
            if self._proxy_talondx_board2:
                self._proxy_talondx_board2.adminMode = AdminMode.ONLINE
        except tango.DevFailed as df:
            self.logger.error(
                f"Failed to set AdminMode to ONLINE on Talon boards: {df}"
            )
            self._update_communication_state(
                communication_state=CommunicationStatus.NOT_ESTABLISHED
            )

    def _init_power_switch(self, pdu, pdu_outlet) -> None:
        """
        Initialize power switch and get the power mode of the specified outlet.

        :param pdu: FQDN of the power switch device
        :param pdu_outlet: ID of the PDU outlet
        :return: the power switch proxy and the power mode of the outlet
        """
        power_switch_proxy = self._get_device_proxy(
            "mid_csp_cbf/power_switch/" + pdu
        )
        if power_switch_proxy is not None:
            try:
                power_state = power_switch_proxy.GetOutletPowerState(
                    pdu_outlet
                )
                if power_switch_proxy.numOutlets == 0:
                    power_state = PowerState.UNKNOWN
            except tango.DevFailed as df:
                self.logger.error(
                    f"Failed to set AdminMode to ONLINE on Talon boards: {df}"
                )
                self._update_communication_state(
                    communication_state=CommunicationStatus.NOT_ESTABLISHED
                )
        return power_switch_proxy, power_state

    def _init_power_switch_proxies(self: TalonLRUComponentManager) -> None:
        """
        Get and initialize the 2 Power Switch proxies
        """
        (
            self._proxy_power_switch1,
            self.pdu1_power_state,
        ) = self._init_power_switch(self._pdus[0], self._pdu_outlets[0])
        # If PDU1 and PDU2 match, use same proxy
        if self._pdus[0] == self._pdus[1]:
            self._proxy_power_switch2 = self._proxy_power_switch1
            # If outlet1 and outlet2 match, use same power state, set single outlet flag
            if self._pdu_outlets[0] == self._pdu_outlets[1]:
                self.pdu2_power_state = self.pdu1_power_state
                self._using_single_outlet = True
            else:
                self.pdu2_power_state = (
                    self._proxy_power_switch2.GetOutletPowerState(
                        self._pdu_outlets[1]
                    )
                )
        else:
            (
                self._proxy_power_switch2,
                self.pdu2_power_state,
            ) = self._init_power_switch(self._pdus[1], self._pdu_outlets[1])

    def _start_communicating(
        self: TalonLRUComponentManager, *args, **kwargs
    ) -> None:
        """
        Establish communication with the component, then start monitoring.
        """
        self.logger.debug(
            "Entering TalonLRUComponentManager.start_communicating"
        )

        # Get and initialize the device proxies of all the devices we care about
        self._init_talon_proxies()
        self._init_power_switch_proxies()

        for dp in [
            self._proxy_power_switch1,
            self._proxy_power_switch2,
            self._proxy_talondx_board1,
            self._proxy_talondx_board2,
        ]:
            if dp is None:
                self.logger.error(
                    "One or more device properties are missing. Check charts."
                )
                self._update_communication_state(
                    communication_state=CommunicationStatus.NOT_ESTABLISHED
                )
                return
            else:
                self._subscribe_command_results(dp)
        self.logger.info(
            f"event_ids after subscribing = {len(self._event_ids)}"
        )
        self.logger.info(
            f"POWER SWITCH 1: {self._proxy_power_switch1.dev_name()}"
        )
        self.logger.info(
            f"POWER SWITCH 2: {self._proxy_power_switch2.dev_name()}"
        )

        super()._start_communicating()
        self.get_lru_power_state()

    def _stop_communicating(
        self: TalonLRUComponentManager, *args, **kwargs
    ) -> None:
        """
        Stop communication with the component.
        """
        self.logger.debug(
            "Entering TalonLRUComponentManager.stop_communicating"
        )

<<<<<<< HEAD
        for proxy in [
            self._proxy_power_switch1,
            self._proxy_power_switch2,
            self._proxy_talondx_board1,
            self._proxy_talondx_board2,
        ]:
            self._unsubscribe_command_results(proxy)
        self._num_blocking_results = 0
=======
        self._unsubscribe_command_results()
        self._blocking_commands = set()
>>>>>>> 5f063646

        super()._stop_communicating()

    # -------------
    # Fast Commands
    # -------------

    def _get_outlet_power_state(
        self: TalonLRUComponentManager, proxy_power_switch, outlet
    ) -> PowerState:
        """
        Get the power mode of the specified outlet from the power switch.

        :params: proxy_power_switch: the power switch proxy
        :params: outlet: the outlet to get the power mode of
        """
        if (
            proxy_power_switch is not None
            and proxy_power_switch.numOutlets != 0
        ):
            return proxy_power_switch.GetOutletPowerState(outlet)
        else:
            return PowerState.UNKNOWN

    def _update_pdu_power_states(self: TalonLRUComponentManager) -> None:
        """
        Check and update current PowerState states of both PDUs.
        """
        self.pdu1_power_state = self._get_outlet_power_state(
            self._proxy_power_switch1, self._pdu_outlets[0]
        )

        if self._using_single_outlet:
            self.pdu2_power_state = self.pdu1_power_state
        else:
            self.pdu2_power_state = self._get_outlet_power_state(
                self._proxy_power_switch2, self._pdu_outlets[1]
            )

    def get_lru_power_state(self: TalonLRUComponentManager) -> PowerState:
        """
        Get the current PowerState of the TalonLRU based on the power mode of the PDUs.
        Also update the current LRU PowerState state to match.

        :return: the current TalonLRU PowerState
        """
        self.logger.debug(
            "Entering TalonLRUComponentManager.get_lru_power_state"
        )

        self._update_pdu_power_states()
        lru_power_state = PowerState.UNKNOWN
        if (
            self.pdu1_power_state == PowerState.ON
            or self.pdu2_power_state == PowerState.ON
        ):
            lru_power_state = PowerState.ON
        elif (
            self.pdu1_power_state == PowerState.OFF
            and self.pdu2_power_state == PowerState.OFF
        ):
            lru_power_state = PowerState.OFF

        self._update_component_state(power=lru_power_state)
        self.logger.info(f"!!! Power state: {lru_power_state}")
        return lru_power_state

    # ---------------------
    # Long Running Commands
    # ---------------------

    # --- On Command --- #

    def _turn_on_pdus(
        self: TalonLRUComponentManager,
        task_abort_event: Optional[threading.Event] = None,
    ) -> tuple[ResultCode, ResultCode]:
        """
        If not already on, turn on the two PDUs.

        :param task_abort_event: Event to signal task abort
        :return: A tuple containing the 2 return codes of turning on the PDUs
        """
        # Turn on PDU 1
        pdu1_turn_on_result = ResultCode.FAILED
        if self.pdu1_power_state == PowerState.ON:
            self.logger.info("PDU 1 is already on.")
            pdu1_turn_on_result = ResultCode.OK
        elif self._proxy_power_switch1 is not None:
            [
                [result_code],
                [command_id],
            ] = self._proxy_power_switch1.TurnOnOutlet(self._pdu_outlets[0])

        # Guard incase LRC was rejected.
        if result_code == ResultCode.REJECTED:
            self.logger.error(
                f"Nested LRC PowerSwitch.TurnOnOutlet() to {self._proxy_power_switch1.dev_name()}, outlet {self._pdu_outlets[0]} rejected"
            )

        else:
            self._blocking_commands.add(command_id)
            lrc_status = self._wait_for_blocking_results(
                timeout=10.0, task_abort_event=task_abort_event
            )

            self.logger.info(f"!!! lrc_status: {lrc_status}")

            if lrc_status != TaskStatus.COMPLETED:
                self.logger.error(
                    f"Nested LRC PowerSwitch.TurnOnOutlet() to {self._proxy_power_switch1.dev_name()}, outlet {self._pdu_outlets[0]} timed out",
                )
                pdu1_turn_on_result = ResultCode.FAILED
            else:
                self.pdu1_power_state = PowerState.ON
                self.logger.info(
                    f"PDU 1 ({self._pdu_outlets[0]}) successfully turned on."
                )
                pdu1_turn_on_result = ResultCode.OK

        # Turn on PDU 2
        pdu2_turn_on_result = ResultCode.FAILED
        if self._using_single_outlet:
            self.logger.info("PDU 2 is not used.")
            pdu2_turn_on_result = pdu1_turn_on_result
        elif self.pdu2_power_state == PowerState.ON:
            self.logger.info("PDU 2 is already on.")
            pdu2_turn_on_result = ResultCode.OK
        elif self._proxy_power_switch2 is not None:
            [
                [result_code],
                [command_id],
            ] = self._proxy_power_switch2.TurnOnOutlet(self._pdu_outlets[1])
        # Guard incase LRC was rejected.
        if result_code == ResultCode.REJECTED:
            self.logger.error(
                f"Nested LRC PowerSwitch.TurnOnOutlet() to {self._proxy_power_switch2.dev_name()}, outlet {self._pdu_outlets[1]} rejected"
            )
            return pdu1_turn_on_result, ResultCode.FAILED
        else:
            self._blocking_commands.add(command_id)
            lrc_status = self._wait_for_blocking_results(
                timeout=10.0, task_abort_event=task_abort_event
            )
            if lrc_status != TaskStatus.COMPLETED:
                self.logger.error(
                    f"Nested LRC PowerSwitch.TurnOnOutlet() to {self._proxy_power_switch2.dev_name()}, outlet {self._pdu_outlets[1]} timed out",
                )
                pdu2_turn_on_result = ResultCode.FAILED
            else:
                self.pdu2_power_state = PowerState.ON
                self.logger.info(
                    f"PDU 2 (outlet {self._pdu_outlets[1]}) successfully turned on."
                )
                pdu2_turn_on_result = ResultCode.OK

        return pdu1_turn_on_result, pdu2_turn_on_result

    def _turn_on_talons(
        self: TalonLRUComponentManager,
        task_abort_event: Optional[threading.Event] = None,
    ) -> tuple[ResultCode, str]:
        """
        Turn on the two Talon boards.

        :param task_abort_event: Event to signal task abort
        :return: A tuple containing a return code and a string message indicating status
        """
        for board in [self._proxy_talondx_board1, self._proxy_talondx_board2]:
            try:
                [[result_code], [command_id]] = board.On()

                # Guard incase LRC was rejected.
                if result_code == ResultCode.REJECTED:
                    self.logger.error(
                        f"Nested LRC TalonBoard.On() to {board.dev_name()} rejected"
                    )
                    continue
                self._blocking_commands.add(command_id)
            except tango.DevFailed as df:
                self.logger.error(
                    f"Nested LRC TalonBoard.On() to {board.dev_name()} failed: {df}"
                )
                self._update_communication_state(
                    communication_state=CommunicationStatus.NOT_ESTABLISHED
                )
                return (
                    ResultCode.FAILED,
                    "Nested LRC TalonBoard.On() failed",
                )

        lrc_status = self._wait_for_blocking_results(
            timeout=10.0, task_abort_event=task_abort_event
        )
        if lrc_status != TaskStatus.COMPLETED:
            self.logger.error(
                "One or more calls to nested LRC TalonBoard.On() timed out. Check TalonBoard logs."
            )
            return ResultCode.FAILED, "Nested LRC TalonBoard.On() timed out"
        return ResultCode.OK, "_turn_on_talons completed OK"

    def _determine_on_result_code(
        self: TalonLRUComponentManager,
        result1: ResultCode,
        result2: ResultCode,
    ) -> tuple[ResultCode, str]:
        """
        Determine the return code to return from the on command, given turning on PDUs' result codes.
        Also update the component power mode if successful.

        :param result1: the result code of turning on PDU 1
        :param result2: the result code of turning on PDU 2
        :return: A tuple containing a return code and a string
        """
        if result1 == ResultCode.FAILED and result2 == ResultCode.FAILED:
            msg = f'LRU failed to turn on: {"single outlet failed to turn on" if self._using_single_outlet else "both outlets failed to turn on"}'

            self.logger.error(msg)
            return (
                ResultCode.FAILED,
                msg,
            )

        if result1 == ResultCode.OK and result2 == ResultCode.OK:
            msg = f'LRU succesfully turned on: {"single PDU successfully turned on" if self._using_single_outlet else "both outlets successfully turned on"}'
            self.logger.info(msg)

        else:
            self.logger.info(
                "LRU successfully turn on: one outlet turned on",
            )

        self._update_component_state(power=PowerState.ON)
        return (
            ResultCode.OK,
            "On completed OK",
        )

    def is_on_allowed(self: TalonLRUComponentManager) -> bool:
        self.logger.debug("Checking if on is allowed")
        if self._component_state["power"] == PowerState.OFF:
            return True
        self.logger.warning("LRU is already on, do not need to turn on.")
        return False

    def _on(
        self: TalonLRUComponentManager,
        task_callback: Optional[Callable] = None,
        task_abort_event: Optional[threading.Event] = None,
    ) -> None:
        """
        Turn on the TalonLRU and its subordinate devices

        :param task_callback: Callback function to update task status
        :param task_abort_event: Event to signal task abort
        :return: A tuple containing a return code and a string
                message indicating status. The message is for
                information purpose only.
        :rtype: (ResultCode, str)
        """
        self.logger.debug("Entering TalonLRUComponentManager.on")

        task_callback(status=TaskStatus.IN_PROGRESS)
        if self.task_abort_event_is_set("On", task_callback, task_abort_event):
            return

        self._update_pdu_power_states()
        result1, result2 = self._turn_on_pdus(task_abort_event)

        # Start monitoring talon board telemetries and fault status
        # This can fail if HPS devices are not deployed to the
        # board, but it's okay to continue.
        talon_on_result, message = self._turn_on_talons(task_abort_event)

        if talon_on_result != ResultCode.OK:
            task_callback(
                status=TaskStatus.FAILED,
                result=(
                    talon_on_result,
                    message,
                ),
            )
            return

        # _determine_on_result_code will update the component power state
        task_callback(
            status=TaskStatus.COMPLETED,
            result=self._determine_on_result_code(result1, result2),
        )

    @check_communicating
    def on(
        self: TalonLRUComponentManager,
        task_callback: Optional[Callable] = None,
    ) -> tuple[ResultCode, str]:
        """
        Submit on operation method to task executor queue.

        :param task_callback: Callback function to update task status
        :return: A tuple containing a return code and a string
                message indicating status. The message is for
                information purpose only.
        :rtype: (ResultCode, str)
        """
        self.logger.debug(f"ComponentState={self._component_state}")
        return self.submit_task(
            self._on,
            is_cmd_allowed=self.is_on_allowed,
            task_callback=task_callback,
        )

    # --- Off Command --- #

    def _turn_off_pdus(
        self: TalonLRUComponentManager,
        task_abort_event: Optional[threading.Event] = None,
    ) -> tuple[ResultCode, ResultCode]:
        """
        Turn off the two PDUs.

        :param task_abort_event: Event to signal task abort
        :return: A tuple containing the 2 return codes of turning off the PDUs
        """
        # Power off PDU 1
        result1 = ResultCode.FAILED
        if self._proxy_power_switch1 is not None:
            [
                [result1],
                [command_id],
            ] = self._proxy_power_switch1.TurnOffOutlet(self._pdu_outlets[0])
        # Guard incase LRC was rejected.
        if result1 == ResultCode.REJECTED:
            self.logger.error(
                f"Nested LRC PowerSwitch.TurnOffOutlet() to {self._proxy_power_switch1.dev_name()}, outlet {self._pdu_outlets[0]} rejected"
            )
        else:
            self._blocking_commands.add(command_id)
            lrc_status = self._wait_for_blocking_results(
                timeout=10.0, task_abort_event=task_abort_event
            )
            if lrc_status != TaskStatus.COMPLETED:
                self.logger.error(
                    f"Nested LRC PowerSwitch.TurnOffOutlet() to {self._proxy_power_switch1.dev_name()}, outlet {self._pdu_outlets[0]} timed out"
                )
                result1 = ResultCode.FAILED
            else:
                self.pdu1_power_state = PowerState.OFF
                self.logger.info(
                    f"PDU 1 (outlet {self._pdu_outlets[0]}) successfully turned off."
                )
                result1 = ResultCode.OK

        # Power off PDU 2
        result2 = ResultCode.FAILED
        if self._proxy_power_switch2 is not None:
            if self._using_single_outlet:
                self.logger.info("PDU 2 is not used.")
                result2 = result1
            else:
                [
                    [result2],
                    [command_id],
                ] = self._proxy_power_switch2.TurnOffOutlet(
                    self._pdu_outlets[1]
                )
            # Guard incase LRC was rejected.
            if result2 == ResultCode.REJECTED:
                self.logger.error(
                    f"Nested LRC PowerSwitch.TurnOffOutlet() to {self._proxy_power_switch2.dev_name()}, outlet {self._pdu_outlets[1]} rejected"
                )
            else:
                self._blocking_commands(command_id)
                lrc_status = self._wait_for_blocking_results(
                    timeout=10.0, task_abort_event=task_abort_event
                )
                if lrc_status != TaskStatus.COMPLETED:
                    self.logger.error(
                        f"Nested LRC PowerSwitch.TurnOffOutlet() to {self._proxy_power_switch2.dev_name()}, outlet {self._pdu_outlets[1]} timed out"
                    )
                    result2 = ResultCode.FAILED
                else:
                    self.pdu1_power_state = PowerState.OFF
                    self.logger.info(
                        f"PDU 2 (outlet {self._pdu_outlets[1]}) successfully turned off."
                    )
                    result2 = ResultCode.OK
        return result1, result2

    def _determine_off_result_code(
        self: TalonLRUComponentManager,
        result1: ResultCode,
        result2: ResultCode,
    ) -> tuple[ResultCode, str]:
        """
        Determine the return code to return from the off command, given turning on PDUs' result codes.
        Also update the component power mode if successful.

        :param result1: the result code of turning off PDU 1
        :param result2: the result code of turning off PDU 2
        :return: A tuple containing a return code and a string
        """

        if result1 == ResultCode.OK and result2 == ResultCode.OK:
            self.logger.info(
                f'Off completed OK: {"single outlet turned off" if self._using_single_outlet else "both outlets turned off"}'
            )
            self._update_component_state(power=PowerState.OFF)
            return (
                ResultCode.OK,
                "Off completed OK",
            )

        if result1 == ResultCode.FAILED and result2 == ResultCode.FAILED:
            msg = f'Unable to turn off LRU: {"single outlet failed to turn off" if self._using_single_outlet else "both outlets failed to turn off"}'
            self.logger.error(msg)
            return (
                ResultCode.FAILED,
                msg,
            )

        else:
            msg = "LRU failed to turn off: one outlet failed to turn off"
            self.logger.error(msg)
            return (
                ResultCode.FAILED,
                msg,
            )

    def is_off_allowed(self: TalonLRUComponentManager) -> bool:
        """
        Check if the off command is allowed.

        :return: True if the off command is allowed, False otherwise
        """
        self.logger.debug("Checking if off is allowed")
        if self._component_state["power"] == PowerState.ON:
            return True
        self.logger.info("LRU is already off, do not need to turn off.")
        return False

    def _off(
        self: TalonLRUComponentManager,
        task_callback: Optional[Callable] = None,
        task_abort_event: Optional[threading.Event] = None,
    ) -> None:
        """
        Turn off the TalonLRU and its subordinate devices

        :return: A tuple containing a return code and a string
                message indicating status. The message is for
                information purpose only.
        :rtype: (ResultCode, str)
        """
        self.logger.debug("Entering TalonLRUComponentManager.off")

        task_callback(status=TaskStatus.IN_PROGRESS)
        if self.task_abort_event_is_set(
            "Off", task_callback, task_abort_event
        ):
            return

        # Power off both outlets
        result1, result2 = self._turn_off_pdus(task_abort_event)

        # _determine_off_result_code will update the component power state
        task_callback(
            status=TaskStatus.COMPLETED,
            result=self._determine_off_result_code(result1, result2),
        )

    @check_communicating
    def off(
        self: TalonLRUComponentManager,
        task_callback: Optional[Callable] = None,
    ) -> tuple[ResultCode, str]:
        """
        Submit off operation method to task executor queue.

        :return: A tuple containing a return code and a string
                message indicating status. The message is for
                information purpose only.
        :rtype: (ResultCode, str)
        """
        self.logger.debug(f"ComponentState={self._component_state}")
        return self.submit_task(
            self._off,
            is_cmd_allowed=self.is_off_allowed,
            task_callback=task_callback,
        )<|MERGE_RESOLUTION|>--- conflicted
+++ resolved
@@ -228,7 +228,6 @@
             "Entering TalonLRUComponentManager.stop_communicating"
         )
 
-<<<<<<< HEAD
         for proxy in [
             self._proxy_power_switch1,
             self._proxy_power_switch2,
@@ -236,11 +235,7 @@
             self._proxy_talondx_board2,
         ]:
             self._unsubscribe_command_results(proxy)
-        self._num_blocking_results = 0
-=======
-        self._unsubscribe_command_results()
         self._blocking_commands = set()
->>>>>>> 5f063646
 
         super()._stop_communicating()
 
