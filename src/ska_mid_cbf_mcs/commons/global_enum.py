--- conflicted
+++ resolved
@@ -43,12 +43,9 @@
 
         self.DEFAULT_TIMEOUT = 4
 
-<<<<<<< HEAD
         self.POWER_SWITCH_OUTLETS = 8
-=======
         self.BER_PASS_THRESHOLD = 8.000e-11
         self.GBPS = 25.78125 * 64 / 66
->>>>>>> 91b80799
 
 
 const = Const()
