--- conflicted
+++ resolved
@@ -1,422 +1,381 @@
-# -*- coding: utf-8 -*-
-#
-# This file is part of the SlimLink project
-#
-#
-#
-# Distributed under the terms of the GPL license.
-# See LICENSE.txt for more info.
-
-# Copyright (c) 2019 National Research Council of Canada
-
-from __future__ import annotations
-
-# Additional import
-from ska_control_model import HealthState, SimulationMode
-
-# tango imports
-from ska_tango_base.commands import ResultCode, SubmittedSlowCommand
-from tango import DebugIt
-from tango.server import attribute, command
-
-from ska_mid_cbf_mcs.device.base_device import (
-    CbfDevice,
-    CbfFastCommand,
-    DevVarLongStringArrayType,
-)
-from ska_mid_cbf_mcs.slim.slim_link_component_manager import (
-    SlimLinkComponentManager,
-)
-
-__all__ = ["SlimLink", "main"]
-
-
-class SlimLink(CbfDevice):
-    """
-    TANGO device class for SLIM link device.
-    """
-
-    # -----------------
-    # Device Properties
-    # -----------------
-
-    # ----------
-    # Attributes
-    # ----------
-
-    @attribute(dtype=str)
-    def txDeviceName(self: SlimLink) -> str:
-        """
-        Read the txDeviceName of the device.
-
-        :return: txDeviceName of the device.
-        """
-        return self.component_manager.tx_device_name
-
-    @txDeviceName.write
-    def txDeviceName(self: SlimLink, value: str) -> None:
-        """
-        Set the txDeviceName of the device.
-
-        :param value: str
-        """
-        self.logger.debug(f"Writing txDeviceName to {value}")
-        self.component_manager.tx_device_name = value
-
-    @attribute(dtype=str)
-    def rxDeviceName(self: SlimLink) -> str:
-        """
-        Read the rxDeviceName of the device.
-
-        :return: rxDeviceName of the device.
-        """
-        return self.component_manager.rx_device_name
-
-    @rxDeviceName.write
-    def rxDeviceName(self: SlimLink, value: str) -> None:
-        """
-        Set the rxDeviceName of the device.
-
-        :param value: str
-        """
-        self.logger.debug(f"Writing txDeviceName to {value}")
-        self.component_manager.rx_device_name = value
-
-    @attribute(dtype=str)
-    def linkName(self: SlimLink) -> str:
-        """
-        Read the linkName of the device.
-
-        :return: linkName of the device.
-        """
-        return self.component_manager.link_name
-
-    @attribute(dtype=int)
-    def txIdleCtrlWord(self: SlimLink) -> int:
-        """
-        Read the txIdleCtrlWord of the device.
-
-        :return: txIdleCtrlWord of the device.
-        """
-        return self.component_manager.tx_idle_ctrl_word
-
-    @attribute(dtype=int)
-    def rxIdleCtrlWord(self: SlimLink) -> int:
-        """
-        Read the rxIdleCtrlWord of the device.
-
-        :return: rxIdleCtrlWord of the device.
-        """
-        return self.component_manager.rx_idle_ctrl_word
-
-    @attribute(dtype=float)
-    def bitErrorRate(self: SlimLink) -> float:
-        """
-        Read the bitErrorRate of the device.
-
-        :return: bitErrorRate of the device.
-        """
-        return self.component_manager.bit_error_rate
-
-    @attribute(dtype=[int], max_dim_x=9)
-    def counters(self: SlimLink) -> list[int]:
-        """
-        Read the counters attribute.
-
-        :return: the counters array.
-        :rtype: list[int]
-        """
-        return self.component_manager.read_counters()
-
-    @attribute(dtype=HealthState)
-    def healthState(self: SlimLink) -> HealthState:
-        """
-        Read the Health State of the device. This overrides the ska-tango-base
-        implementation.
-
-        :return: Health State of the device.
-        :rtype: HealthState
-        """
-        return self._health_state
-
-    @attribute(dtype=[bool], max_dim_x=4)
-    def rxDebugAlignmentAndLockStatus(self: SlimLink) -> list[bool]:
-        """
-        Alignment and lock status rollup attribute for debug
-<<<<<<< HEAD
-
-        [0]: 66b block alignment lost. Read '1' = alignment lost. Write '1' to clear.
-        [1]: 66b block aligned. Read '1' = aligned. Read only.
-        [2]: Clock data recovery lock lost. Read '1' = CDR lock lost. Write '1' to clear.
-        [3]: Clock data recovery locked. Read '1' = CDR locked. Read only.
-
-=======
-
-        [0]: 66b block alignment lost. Read '1' = alignment lost. Write '1' to clear.
-        [1]: 66b block aligned. Read '1' = aligned. Read only.
-        [2]: Clock data recovery lock lost. Read '1' = CDR lock lost. Write '1' to clear.
-        [3]: Clock data recovery locked. Read '1' = CDR locked. Read only.
-
->>>>>>> 0843ff1f
-        :return Alignment and lock status rollup attribute of the Rx Device
-        :rtype list[bool]
-        """
-        return self.component_manager.rx_debug_alignment_and_lock_status
-
-    @attribute(dtype=float)
-    def rxLinkOccupancy(self: SlimLink) -> float:
-        """
-        Read the Link Occupancy of the Rx Device
-
-        :return: The Rx Link Occupancy as a percentage (0-1)
-        :rtype: float
-        """
-        return self.component_manager.rx_link_occupancy
-
-    @attribute(dtype=float)
-    def txLinkOccupancy(self: SlimLink) -> float:
-        """
-        Read the Link Occupancy of the Tx Device
-
-        :return: The Tx Link Occupancy as a percentage (0-1)
-        :rtype: float
-        """
-        return self.component_manager.tx_link_occupancy
-
-    @attribute(dtype=SimulationMode, memorized=True, hw_memorized=True)
-    def simulationMode(self: SlimLink) -> SimulationMode:
-        """
-        Read the Simulation Mode of the device.
-
-        :return: Simulation Mode of the device.
-        """
-        return self._simulation_mode
-
-    @simulationMode.write
-    def simulationMode(self: SlimLink, value: SimulationMode) -> None:
-        """
-        Set the simulation mode of the device.
-
-        :param value: SimulationMode
-        """
-        self.logger.info(f"Writing simulationMode to {value}")
-        self._simulation_mode = value
-        self.component_manager.simulation_mode = value
-
-    # --------------
-    # Initialization
-    # --------------
-
-    def create_component_manager(self: SlimLink) -> SlimLinkComponentManager:
-        """
-        Create and return a component manager for this device.
-
-        :return: a component manager for this device
-        :rtype: SlimLinkComponentManager
-        """
-        self.logger.debug("Entering create_component_manager()")
-        return SlimLinkComponentManager(
-            logger=self.logger,
-            health_state_callback=self._update_health_state,
-            communication_state_callback=self._communication_state_changed,
-            component_state_callback=self._component_state_changed,
-        )
-
-    def init_command_objects(self: SlimLink) -> None:
-        """
-        Sets up the command objects
-        """
-        super().init_command_objects()
-
-        self.register_command_object(
-            "ConnectTxRx",
-            SubmittedSlowCommand(
-                command_name="ConnectTxRx",
-                command_tracker=self._command_tracker,
-                component_manager=self.component_manager,
-                method_name="connect_slim_tx_rx",
-                logger=self.logger,
-            ),
-        )
-        self.register_command_object(
-            "VerifyConnection",
-            self.VerifyConnectionCommand(
-                component_manager=self.component_manager,
-                logger=self.logger,
-            ),
-        )
-        self.register_command_object(
-            "DisconnectTxRx",
-            SubmittedSlowCommand(
-                command_name="DisconnectTxRx",
-                command_tracker=self._command_tracker,
-                component_manager=self.component_manager,
-                method_name="disconnect_slim_tx_rx",
-                logger=self.logger,
-            ),
-        )
-        self.register_command_object(
-            "ClearCounters",
-            self.ClearCountersCommand(
-                component_manager=self.component_manager,
-                logger=self.logger,
-            ),
-        )
-
-    # -------------
-    # Fast Commands
-    # -------------
-
-    class VerifyConnectionCommand(CbfFastCommand):
-        """
-        The command class for the VerifyConnection command.
-
-        Run several health checks on the SLIM Link.
-        """
-
-        def is_allowed(self: SlimLink.VerifyConnectionCommand) -> bool:
-            if self.component_manager.is_communicating:
-                return True
-            return False
-
-        def do(
-            self: SlimLink.VerifyConnectionCommand,
-        ) -> tuple[ResultCode, str]:
-            """
-            Implement VerifyConnection command functionality.
-
-            :return: The HealthState enum describing the link's status.
-            :rtype: (ResultCode, str)
-            """
-            if self.is_allowed():
-                return self.component_manager.verify_connection()
-            else:
-                return (
-                    ResultCode.REJECTED,
-                    "Device is offline. Failed to issue VerifyConnection command.",
-                )
-
-    @command(
-        dtype_out="DevVarLongStringArray",
-        doc_out="Tuple containing a return code and a string message indicating the status of the command.",
-    )
-    @DebugIt()
-    def VerifyConnection(self: SlimLink) -> DevVarLongStringArrayType:
-        command_handler = self.get_command_object("VerifyConnection")
-        return_code, message = command_handler()
-        return [[return_code], [message]]
-
-    class ClearCountersCommand(CbfFastCommand):
-        """
-        The command class for the ClearCounters command.
-
-        Clear the read counters array on Tx and Rx sides of the SLIM Link.
-        """
-
-        def is_allowed(self: SlimLink.ClearCountersCommand) -> bool:
-            if self.component_manager.is_communicating:
-                return True
-            return False
-
-        def do(self: SlimLink.ClearCountersCommand) -> tuple[ResultCode, str]:
-            """
-            Implement ClearCounters command functionality.
-
-            :return: A tuple containing a return code and a string
-                message indicating status. The message is for
-                information purpose only.
-            :rtype: (ResultCode, str)
-            """
-            if self.is_allowed():
-                return self.component_manager.clear_counters()
-            else:
-                return (
-                    ResultCode.REJECTED,
-                    "Device is offline. Failed to issue ClearCounters command.",
-                )
-
-    @command(
-        dtype_out="DevVarLongStringArray",
-        doc_out="Tuple containing a return code and a string message indicating the status of the command.",
-    )
-    @DebugIt()
-    def ClearCounters(self: SlimLink) -> DevVarLongStringArrayType:
-        command_handler = self.get_command_object("ClearCounters")
-        return_code, message = command_handler()
-        return [[return_code], [message]]
-<<<<<<< HEAD
-
-    # ---------------------
-    # Long Running Commands
-    # ---------------------
-
-    @command(
-        dtype_out="DevVarLongStringArray",
-        doc_out="Tuple containing a return code and a string message indicating the status of the command.",
-    )
-    @DebugIt()
-    def ConnectTxRx(self: SlimLink) -> DevVarLongStringArrayType:
-        """
-        Long running command that initializes a SlimLink with its associated HPS DsSlimTxRx devices.
-
-        :return: A tuple containing a return code and a string message indicating status.
-            The message is for information purpose only.
-        :rtype: DevVarLongStringArrayType
-        """
-=======
-
-    # ---------------------
-    # Long Running Commands
-    # ---------------------
-
-    @command(
-        dtype_out="DevVarLongStringArray",
-        doc_out="Tuple containing a return code and a string message indicating the status of the command.",
-    )
-    @DebugIt()
-    def ConnectTxRx(self: SlimLink) -> DevVarLongStringArrayType:
->>>>>>> 0843ff1f
-        command_handler = self.get_command_object("ConnectTxRx")
-        result_code, command_id = command_handler()
-        return [[result_code], [command_id]]
-
-    @command(
-        dtype_out="DevVarLongStringArray",
-        doc_out="Tuple containing a return code and a string message indicating the status of the command.",
-    )
-    @DebugIt()
-    def DisconnectTxRx(self: SlimLink) -> DevVarLongStringArrayType:
-<<<<<<< HEAD
-        """
-        Long running command that resets a SlimLink's configuration after setting
-        its associated HPS DsSlimTxRx devices to serial loopback mode.
-
-        :return: A tuple containing a return code and a string message indicating status.
-            The message is for information purpose only.
-        :rtype: DevVarLongStringArrayType
-        """
-=======
->>>>>>> 0843ff1f
-        command_handler = self.get_command_object("DisconnectTxRx")
-        result_code, command_id = command_handler()
-        return [[result_code], [command_id]]
-
-    # ----------
-    # Callbacks
-    # ----------
-
-    # None at this time...
-    # We currently rely on the SKABaseDevice implemented callbacks.
-
-
-# ----------
-# Run server
-# ----------
-
-
-def main(args=None, **kwargs):
-    return SlimLink.run_server(args=args or None, **kwargs)
-
-
-if __name__ == "__main__":
-    main()
+# -*- coding: utf-8 -*-
+#
+# This file is part of the SlimLink project
+#
+#
+#
+# Distributed under the terms of the GPL license.
+# See LICENSE.txt for more info.
+
+# Copyright (c) 2019 National Research Council of Canada
+
+from __future__ import annotations
+
+# Additional import
+from ska_control_model import HealthState, SimulationMode
+
+# tango imports
+from ska_tango_base.commands import ResultCode, SubmittedSlowCommand
+from tango import DebugIt
+from tango.server import attribute, command
+
+from ska_mid_cbf_mcs.device.base_device import (
+    CbfDevice,
+    CbfFastCommand,
+    DevVarLongStringArrayType,
+)
+from ska_mid_cbf_mcs.slim.slim_link_component_manager import (
+    SlimLinkComponentManager,
+)
+
+__all__ = ["SlimLink", "main"]
+
+
+class SlimLink(CbfDevice):
+    """
+    TANGO device class for SLIM link device.
+    """
+
+    # -----------------
+    # Device Properties
+    # -----------------
+
+    # ----------
+    # Attributes
+    # ----------
+
+    @attribute(dtype=str)
+    def txDeviceName(self: SlimLink) -> str:
+        """
+        Read the txDeviceName of the device.
+
+        :return: txDeviceName of the device.
+        """
+        return self.component_manager.tx_device_name
+
+    @txDeviceName.write
+    def txDeviceName(self: SlimLink, value: str) -> None:
+        """
+        Set the txDeviceName of the device.
+
+        :param value: str
+        """
+        self.logger.debug(f"Writing txDeviceName to {value}")
+        self.component_manager.tx_device_name = value
+
+    @attribute(dtype=str)
+    def rxDeviceName(self: SlimLink) -> str:
+        """
+        Read the rxDeviceName of the device.
+
+        :return: rxDeviceName of the device.
+        """
+        return self.component_manager.rx_device_name
+
+    @rxDeviceName.write
+    def rxDeviceName(self: SlimLink, value: str) -> None:
+        """
+        Set the rxDeviceName of the device.
+
+        :param value: str
+        """
+        self.logger.debug(f"Writing txDeviceName to {value}")
+        self.component_manager.rx_device_name = value
+
+    @attribute(dtype=str)
+    def linkName(self: SlimLink) -> str:
+        """
+        Read the linkName of the device.
+
+        :return: linkName of the device.
+        """
+        return self.component_manager.link_name
+
+    @attribute(dtype=int)
+    def txIdleCtrlWord(self: SlimLink) -> int:
+        """
+        Read the txIdleCtrlWord of the device.
+
+        :return: txIdleCtrlWord of the device.
+        """
+        return self.component_manager.tx_idle_ctrl_word
+
+    @attribute(dtype=int)
+    def rxIdleCtrlWord(self: SlimLink) -> int:
+        """
+        Read the rxIdleCtrlWord of the device.
+
+        :return: rxIdleCtrlWord of the device.
+        """
+        return self.component_manager.rx_idle_ctrl_word
+
+    @attribute(dtype=float)
+    def bitErrorRate(self: SlimLink) -> float:
+        """
+        Read the bitErrorRate of the device.
+
+        :return: bitErrorRate of the device.
+        """
+        return self.component_manager.bit_error_rate
+
+    @attribute(dtype=[int], max_dim_x=9)
+    def counters(self: SlimLink) -> list[int]:
+        """
+        Read the counters attribute.
+
+        :return: the counters array.
+        :rtype: list[int]
+        """
+        return self.component_manager.read_counters()
+
+    @attribute(dtype=HealthState)
+    def healthState(self: SlimLink) -> HealthState:
+        """
+        Read the Health State of the device. This overrides the ska-tango-base
+        implementation.
+
+        :return: Health State of the device.
+        :rtype: HealthState
+        """
+        return self._health_state
+
+    @attribute(dtype=[bool], max_dim_x=4)
+    def rxDebugAlignmentAndLockStatus(self: SlimLink) -> list[bool]:
+        """
+        Alignment and lock status rollup attribute for debug
+
+        [0]: 66b block alignment lost. Read '1' = alignment lost. Write '1' to clear.
+        [1]: 66b block aligned. Read '1' = aligned. Read only.
+        [2]: Clock data recovery lock lost. Read '1' = CDR lock lost. Write '1' to clear.
+        [3]: Clock data recovery locked. Read '1' = CDR locked. Read only.
+
+        :return Alignment and lock status rollup attribute of the Rx Device
+        :rtype list[bool]
+        """
+        return self.component_manager.rx_debug_alignment_and_lock_status
+
+    @attribute(dtype=float)
+    def rxLinkOccupancy(self: SlimLink) -> float:
+        """
+        Read the Link Occupancy of the Rx Device
+
+        :return: The Rx Link Occupancy as a percentage (0-1)
+        :rtype: float
+        """
+        return self.component_manager.rx_link_occupancy
+
+    @attribute(dtype=float)
+    def txLinkOccupancy(self: SlimLink) -> float:
+        """
+        Read the Link Occupancy of the Tx Device
+
+        :return: The Tx Link Occupancy as a percentage (0-1)
+        :rtype: float
+        """
+        return self.component_manager.tx_link_occupancy
+
+    @attribute(dtype=SimulationMode, memorized=True, hw_memorized=True)
+    def simulationMode(self: SlimLink) -> SimulationMode:
+        """
+        Read the Simulation Mode of the device.
+
+        :return: Simulation Mode of the device.
+        """
+        return self._simulation_mode
+
+    @simulationMode.write
+    def simulationMode(self: SlimLink, value: SimulationMode) -> None:
+        """
+        Set the simulation mode of the device.
+
+        :param value: SimulationMode
+        """
+        self.logger.info(f"Writing simulationMode to {value}")
+        self._simulation_mode = value
+        self.component_manager.simulation_mode = value
+
+    # --------------
+    # Initialization
+    # --------------
+
+    def create_component_manager(self: SlimLink) -> SlimLinkComponentManager:
+        """
+        Create and return a component manager for this device.
+
+        :return: a component manager for this device
+        :rtype: SlimLinkComponentManager
+        """
+        self.logger.debug("Entering create_component_manager()")
+        return SlimLinkComponentManager(
+            logger=self.logger,
+            health_state_callback=self._update_health_state,
+            communication_state_callback=self._communication_state_changed,
+            component_state_callback=self._component_state_changed,
+        )
+
+    def init_command_objects(self: SlimLink) -> None:
+        """
+        Sets up the command objects
+        """
+        super().init_command_objects()
+
+        self.register_command_object(
+            "ConnectTxRx",
+            SubmittedSlowCommand(
+                command_name="ConnectTxRx",
+                command_tracker=self._command_tracker,
+                component_manager=self.component_manager,
+                method_name="connect_slim_tx_rx",
+                logger=self.logger,
+            ),
+        )
+        self.register_command_object(
+            "VerifyConnection",
+            self.VerifyConnectionCommand(
+                component_manager=self.component_manager,
+                logger=self.logger,
+            ),
+        )
+        self.register_command_object(
+            "DisconnectTxRx",
+            SubmittedSlowCommand(
+                command_name="DisconnectTxRx",
+                command_tracker=self._command_tracker,
+                component_manager=self.component_manager,
+                method_name="disconnect_slim_tx_rx",
+                logger=self.logger,
+            ),
+        )
+        self.register_command_object(
+            "ClearCounters",
+            self.ClearCountersCommand(
+                component_manager=self.component_manager,
+                logger=self.logger,
+            ),
+        )
+
+    # -------------
+    # Fast Commands
+    # -------------
+
+    class VerifyConnectionCommand(CbfFastCommand):
+        """
+        The command class for the VerifyConnection command.
+
+        Run several health checks on the SLIM Link.
+        """
+
+        def is_allowed(self: SlimLink.VerifyConnectionCommand) -> bool:
+            if self.component_manager.is_communicating:
+                return True
+            return False
+
+        def do(
+            self: SlimLink.VerifyConnectionCommand,
+        ) -> tuple[ResultCode, str]:
+            """
+            Implement VerifyConnection command functionality.
+
+            :return: The HealthState enum describing the link's status.
+            :rtype: (ResultCode, str)
+            """
+            if self.is_allowed():
+                return self.component_manager.verify_connection()
+            else:
+                return (
+                    ResultCode.REJECTED,
+                    "Device is offline. Failed to issue VerifyConnection command.",
+                )
+
+    @command(
+        dtype_out="DevVarLongStringArray",
+        doc_out="Tuple containing a return code and a string message indicating the status of the command.",
+    )
+    @DebugIt()
+    def VerifyConnection(self: SlimLink) -> DevVarLongStringArrayType:
+        command_handler = self.get_command_object("VerifyConnection")
+        return_code, message = command_handler()
+        return [[return_code], [message]]
+
+    class ClearCountersCommand(CbfFastCommand):
+        """
+        The command class for the ClearCounters command.
+
+        Clear the read counters array on Tx and Rx sides of the SLIM Link.
+        """
+
+        def is_allowed(self: SlimLink.ClearCountersCommand) -> bool:
+            if self.component_manager.is_communicating:
+                return True
+            return False
+
+        def do(self: SlimLink.ClearCountersCommand) -> tuple[ResultCode, str]:
+            """
+            Implement ClearCounters command functionality.
+
+            :return: A tuple containing a return code and a string
+                message indicating status. The message is for
+                information purpose only.
+            :rtype: (ResultCode, str)
+            """
+            if self.is_allowed():
+                return self.component_manager.clear_counters()
+            else:
+                return (
+                    ResultCode.REJECTED,
+                    "Device is offline. Failed to issue ClearCounters command.",
+                )
+
+    @command(
+        dtype_out="DevVarLongStringArray",
+        doc_out="Tuple containing a return code and a string message indicating the status of the command.",
+    )
+    @DebugIt()
+    def ClearCounters(self: SlimLink) -> DevVarLongStringArrayType:
+        command_handler = self.get_command_object("ClearCounters")
+        return_code, message = command_handler()
+        return [[return_code], [message]]
+
+    # ---------------------
+    # Long Running Commands
+    # ---------------------
+
+    @command(
+        dtype_out="DevVarLongStringArray",
+        doc_out="Tuple containing a return code and a string message indicating the status of the command.",
+    )
+    @DebugIt()
+    def ConnectTxRx(self: SlimLink) -> DevVarLongStringArrayType:
+        command_handler = self.get_command_object("ConnectTxRx")
+        result_code, command_id = command_handler()
+        return [[result_code], [command_id]]
+
+    @command(
+        dtype_out="DevVarLongStringArray",
+        doc_out="Tuple containing a return code and a string message indicating the status of the command.",
+    )
+    @DebugIt()
+    def DisconnectTxRx(self: SlimLink) -> DevVarLongStringArrayType:
+        command_handler = self.get_command_object("DisconnectTxRx")
+        result_code, command_id = command_handler()
+        return [[result_code], [command_id]]
+
+    # ----------
+    # Callbacks
+    # ----------
+
+    # None at this time...
+    # We currently rely on the SKABaseDevice implemented callbacks.
+
+
+# ----------
+# Run server
+# ----------
+
+
+def main(args=None, **kwargs):
+    return SlimLink.run_server(args=args or None, **kwargs)
+
+
+if __name__ == "__main__":
+    main()