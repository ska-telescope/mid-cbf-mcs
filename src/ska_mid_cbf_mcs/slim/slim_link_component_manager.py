--- conflicted
+++ resolved
@@ -1,897 +1,746 @@
-# -*- coding: utf-8 -*-
-#
-# This file is part of the SKA Mid.CBF MCS project
-#
-# Distributed under the terms of the GPL license.
-# See LICENSE.txt for more info.
-
-# Copyright (c) 2022 National Research Council of Canada
-
-from __future__ import annotations
-
-import threading
-from typing import Callable, Optional
-
-import backoff
-import tango
-from ska_control_model import HealthState, PowerState, TaskStatus
-from ska_tango_base.commands import ResultCode
-from ska_tango_testing import context
-
-from ska_mid_cbf_mcs.commons.global_enum import const
-from ska_mid_cbf_mcs.component.component_manager import (
-    CbfComponentManager,
-    CommunicationStatus,
-)
-from ska_mid_cbf_mcs.slim.slim_link_simulator import SlimLinkSimulator
-
-
-class SlimLinkComponentManager(CbfComponentManager):
-    """
-    A component manager for a SLIM link, which is made up of a Tx and Rx device
-    from the ds-slim-tx-rx HPS device server.
-    """
-
-    def __init__(
-        self: SlimLinkComponentManager,
-        *args: any,
-        **kwargs: any,
-    ) -> None:
-        """
-        Initialize a new instance.
-        """
-        super().__init__(*args, **kwargs)
-
-        self._link_name = ""
-        self._tx_device_name = ""
-        self._rx_device_name = ""
-        self._tx_device_proxy = None
-        self._rx_device_proxy = None
-        self._link_enabled = False  # True when tx rx are connected
-
-        self.slim_link_simulator = SlimLinkSimulator(
-            logger=self.logger,
-            health_state_callback=kwargs["health_state_callback"],
-        )
-
-    # -----------------
-    # Device Properties
-    # -----------------
-
-    @property
-    def tx_device_name(self: SlimLinkComponentManager) -> str:
-        """
-        The name of the HPS tx device that the link is associated with.
-
-        :return: the tx device name.
-        :rtype: str
-        """
-        if self.simulation_mode:
-            return self.slim_link_simulator._tx_device_name
-        return self._tx_device_name
-
-    @tx_device_name.setter
-    def tx_device_name(
-        self: SlimLinkComponentManager, tx_device_name: str
-    ) -> None:
-        """
-        Sets the tx device name value.
-
-        :param tx_device_name: The tx device name.
-        """
-        if self.simulation_mode:
-            self.slim_link_simulator.tx_device_name = tx_device_name
-        self._tx_device_name = tx_device_name
-
-    @property
-    def rx_device_name(self: SlimLinkComponentManager) -> str:
-        """
-        The name of the HPS rx device that the link is associated with.
-
-        :return: the rx device name.
-        :rtype: str
-        """
-        if self.simulation_mode:
-            return self.slim_link_simulator._rx_device_name
-        return self._rx_device_name
-
-    @rx_device_name.setter
-    def rx_device_name(
-        self: SlimLinkComponentManager, rx_device_name: str
-    ) -> None:
-        """
-        Sets the rx device name value.
-
-        :param rx_device_name: The rx device name.
-        """
-        if self.simulation_mode:
-            self.slim_link_simulator.rx_device_name = rx_device_name
-        self._rx_device_name = rx_device_name
-
-    @property
-    def link_name(self: SlimLinkComponentManager) -> str:
-        """
-        The name of the SLIM link.
-
-        :return: the link name.
-        :rtype: str
-        """
-        if self.simulation_mode:
-            return self.slim_link_simulator.link_name
-        return self._link_name
-
-    @property
-    def tx_idle_ctrl_word(self: SlimLinkComponentManager) -> int:
-        """
-        The idle control word set in the tx device. Initially generated
-        in the HPS by hashing the tx device's FQDN.
-
-        :return: the tx idle control word.
-        :raise Tango exception: if the tx device is not set.
-        :rtype: int
-        """
-        if self.simulation_mode:
-            return self.slim_link_simulator.tx_idle_ctrl_word
-        if self._tx_device_proxy is None:
-            tango.Except.throw_exception(
-                "SlimLink_tx_idle_ctrl_word",
-                "Tx Rx are not yet connected",
-                "tx_idle_ctrl_word()",
-            )
-
-        return self._tx_device_proxy.idle_ctrl_word
-
-    @property
-    def rx_idle_ctrl_word(self: SlimLinkComponentManager) -> int:
-        """
-        The last idle control word received in the datastream by the HPS rx device.
-
-        :return: the rx idle control word.
-        :raise Tango exception: if the rx device is not set.
-        :rtype: int
-        """
-        if self.simulation_mode:
-            return self.slim_link_simulator.rx_idle_ctrl_word
-        if self._rx_device_proxy is None:
-            tango.Except.throw_exception(
-                "SlimLink_rx_idle_ctrl_word",
-                "Tx Rx are not yet connected",
-                "rx_idle_ctrl_word()",
-            )
-
-        return self._rx_device_proxy.idle_ctrl_word
-
-    @property
-    def bit_error_rate(self: SlimLinkComponentManager) -> float:
-        """
-        The bit-error rate in 66b-word-errors per second.
-
-        :return: The bit error rate.
-        :raise Tango exception: if the rx device is not set.
-        :rtype: float
-        """
-        if self.simulation_mode:
-            return self.slim_link_simulator.bit_error_rate
-
-        if self._rx_device_proxy is None:
-            tango.Except.throw_exception(
-                "SlimLink_Bit_Error_Rate",
-                "Tx Rx are not yet connected",
-                "bit_error_rate()",
-            )
-
-        return self._rx_device_proxy.bit_error_rate
-
-    @property
-    def rx_debug_alignment_and_lock_status(
-        self: SlimLinkComponentManager,
-    ) -> list[bool]:
-        """
-        An array holding the debug flag values from the HPS rx device, in the order:
-        [0] 66b block alignment lost
-        [1] 66b block aligned
-        [2] Clock data recovery lock lost
-        [3] Clock data recovery locked
-
-        Empty if rx_device_proxy is not connected or tango.DevFailed is caught when accessing rx_debug_alignment_and_lock_status
-
-        :return: Debug Alignment and Lock Status flags of the rx HPS Device
-        :rtype: list[int]
-        """
-        res = []
-
-        if self.simulation_mode:
-            return self.slim_link_simulator.rx_debug_alignment_and_lock_status
-
-        if self._rx_device_proxy is None:
-            self.logger.error(
-                "error reading  rx_debug_alignment_and_lock_status: Tx Rx are not yet connected"
-            )
-            return res
-
-        try:
-            return self._rx_device_proxy.debug_alignment_and_lock_status
-        except tango.DevFailed as df:
-            self.logger.error(
-                f"error reading rx_debug_alignment_and_lock_status: {df}"
-            )
-            return res
-
-    @property
-    def rx_link_occupancy(self: SlimLinkComponentManager) -> float:
-        """
-        Retrieves and return the link occupancy of the rx device
-
-        :return: Link Occupancy of the rx Device, defaults to -1.0 if not possible
-        :raise Tango exception: if the rx device is not set.
-        :rtype: float
-        """
-        res = -1.0
-
-        if self.simulation_mode:
-            return self.slim_link_simulator.rx_link_occupancy
-
-        if self._rx_device_proxy is None:
-            self.logger.error(
-                "error reading rx_link_occupancy: Tx Rx are not yet connected"
-            )
-            return res
-
-        try:
-            return self._rx_device_proxy.link_occupancy
-        except tango.DevFailed as df:
-            self.logger.error(f"error reading rx_link_occupancy: {df}")
-            return res
-
-    @property
-    def tx_link_occupancy(self: SlimLinkComponentManager) -> float:
-        """
-        Retrieves and return the link occupancy of the tx device
-
-        :return: Link Occupancy of the tx Device, defaults to -1.0 if not possible
-        :raise Tango exception: if the tx device is not set.
-        :rtype: float
-        """
-        res = -1.0
-
-        if self.simulation_mode:
-            return self.slim_link_simulator.tx_link_occupancy
-
-        if self._tx_device_proxy is None:
-            self.logger.error(
-                "error reading tx_link_occupancy: Tx Rx are not yet connected"
-            )
-            return res
-
-        try:
-            return self._tx_device_proxy.link_occupancy
-        except tango.DevFailed as df:
-            self.logger.error(f"error reading tx_link_occupancy: {df}")
-            return res
-
-    # -------------
-    # Communication
-    # -------------
-
-    def _start_communicating(
-        self: SlimLinkComponentManager, *args, **kwargs
-    ) -> None:
-        """
-        Establish communication with the component, then start monitoring.
-        """
-        self.logger.debug(
-<<<<<<< HEAD
-            "Entering SlimLinkComponentManager._start_communicating"
-=======
-            "Entering SlimLinkComponentManager.start_communicating"
->>>>>>> 0843ff1f
-        )
-
-        super()._start_communicating()
-        # This moves the op state model
-        self._update_component_state(power=PowerState.ON)
-
-    def _stop_communicating(
-        self: SlimLinkComponentManager, *args, **kwargs
-    ) -> None:
-        """
-        Stop communication with the component.
-        """
-
-        self._update_component_state(power=PowerState.UNKNOWN)
-        # This moves the op state model
-        super()._stop_communicating()
-
-    # ---------------
-    # General Methods
-    # ---------------
-
-    def read_counters(
-        self: SlimLinkComponentManager,
-    ) -> list[int]:
-        """
-        An array holding the counter values from the HPS tx and rx devices in the order:
-        [0] rx_word_count
-        [1] rx_packet_count
-        [2] rx_idle_word_count
-        [3] rx_idle_error_count
-        [4] rx_block_lost_count
-        [5] rx_cdr_lost_count
-        [6] tx_word_count
-        [7] tx_packet_count
-        [8] tx_idle_word_count
-
-        :return: The read_counters array.
-        :raise Tango exception: if link is not enabled.
-        :rtype: list[int]
-        """
-        if self.simulation_mode:
-            return self.slim_link_simulator.read_counters
-
-        if (
-            not self._link_enabled
-            or (self._tx_device_proxy is None)
-            or (self._rx_device_proxy is None)
-        ):
-            tango.Except.throw_exception(
-                "SlimLink_Read_Counters",
-                "Tx Rx are not yet connected",
-                "read_counters()",
-            )
-
-        tx_counts = self._tx_device_proxy.read_counters
-        rx_counts = self._rx_device_proxy.read_counters
-        self.logger.debug(f"tx_counts = {tx_counts}")
-        self.logger.debug(f"rx_counts = {rx_counts}")
-        return [
-            rx_counts[0],
-            rx_counts[1],
-            rx_counts[2],
-            rx_counts[3],
-            rx_counts[4],
-            rx_counts[5],
-            tx_counts[0],
-            tx_counts[1],
-            tx_counts[2],
-        ]
-
-    @backoff.on_exception(
-        backoff.constant,
-        (Exception, tango.DevFailed),
-        max_tries=6,
-        interval=1.5,
-        jitter=None,
-    )
-    def ping_slim_tx_rx(self: SlimLinkComponentManager) -> None:
-        """
-        Attempts to ping each of the HPS SLIM devices while incrementing a count of the attempts made.
-        """
-        self._ping_count += 1
-        self._tx_device_proxy.ping()
-        self._rx_device_proxy.ping()
-
-    def sync_idle_ctrl_words(self: SlimLinkComponentManager) -> None:
-        """
-        If IdleCtrlWord is not set in the Tx device, generate a new one and set it in both Tx and Rx devices.
-        Otherwise set the Rx device's IdleCtrlWord to the Tx device's IdleCtrlWord.
-        """
-        idle_ctrl_word = self.tx_idle_ctrl_word
-
-        # If Tx's IdleCtrlWord reads as None, regenerate.
-        if idle_ctrl_word is None:
-            # 56-bit mask to match register length.
-            idle_ctrl_word = hash(self._tx_device_name) & 0x00FFFFFFFFFFFFFF
-            self.logger.warning(
-                f"SlimTx idle_ctrl_word could not be read. Regenerating idle_ctrl_word={idle_ctrl_word}."
-            )
-            self._tx_device_proxy.idle_ctrl_word = idle_ctrl_word
-        self._rx_device_proxy.idle_ctrl_word = idle_ctrl_word
-
-    def get_tx_loopback_fqdn(self: SlimLinkComponentManager) -> None:
-        """
-        Determine the Tx device name for serial loopback.
-        """
-        # To put SLIM Rx back in serial loopback, we need to determine
-        # the Tx device name it should reference for ICW comparisons.
-        rx = self._rx_device_name
-        index = rx.split("/")[2].split("-")[1][2:]
-        mesh = rx.split("/")[2].split("-")[0]
-        rx_arr = rx.split("/")
-        tx = rx_arr[0] + "/" + rx_arr[1] + "/" + mesh + "-tx" + index
-        return tx
-
-    def verify_connection(
-        self: SlimLinkComponentManager,
-    ) -> tuple[ResultCode, str]:
-        """
-        Performs a health check on the SLIM link. No check is done if the link
-        is not active; instead, the health state is set to UNKNOWN.
-
-        :return: A tuple containing a return code and a string
-                message indicating status. The message is for
-                information purpose only.
-        :rtype: (ResultCode, str)
-        """
-        self.logger.debug(
-            "Entering SlimLinkComponentManager.verify_connection()  -  "
-            + self._link_name
-        )
-
-        if self.simulation_mode:
-            return self.slim_link_simulator.verify_connection()
-
-        if (
-            (not self._link_enabled)
-            or (self._tx_device_proxy is None)
-            or (self._rx_device_proxy is None)
-        ):
-            self.logger.warning("Tx and Rx devices have not been connected.")
-            self.update_device_health_state(HealthState.UNKNOWN)
-            return ResultCode.OK, "VerifyConnection completed OK"
-
-        error_msg = ""
-        error_flag = False
-        try:
-            if self.rx_idle_ctrl_word != self.tx_idle_ctrl_word:
-                error_flag = True
-                error_msg += (
-                    "Expected and received idle control word do not match. "
-                )
-            counters = self.read_counters()
-            if counters[4] != 0:
-                error_flag = True
-                error_msg += "block_lost_count not zero. "
-            if counters[5] != 0:
-                error_flag = True
-                error_msg += "cdr_lost_count not zero. "
-            if self.bit_error_rate > const.BER_PASS_THRESHOLD:
-                error_flag = True
-                error_msg += (
-                    f"bit-error-rate higher than {const.BER_PASS_THRESHOLD}. "
-                )
-        except tango.DevFailed as df:
-            self._update_communication_state(
-                CommunicationStatus.NOT_ESTABLISHED
-            )
-            error_msg = f"VerifyConnection FAILED: {self._link_name} - {df}"
-            self.logger.error(error_msg)
-            self.update_device_health_state(HealthState.FAILED)
-            return ResultCode.FAILED, error_msg
-        if error_flag:
-            self.logger.warning(
-                f"{self._link_name}: failed health check - {error_msg}"
-            )
-            self.update_device_health_state(HealthState.FAILED)
-            return ResultCode.OK, "VerifyConnection completed OK"
-        self.update_device_health_state(HealthState.OK)
-        return ResultCode.OK, "VerifyConnection completed OK"
-
-    def clear_counters(
-        self: SlimLinkComponentManager,
-    ) -> tuple[ResultCode, str]:
-        """
-        Clears the HPS tx and rx device's read counters.
-
-        :return: A tuple containing a return code and a string
-                message indicating status. The message is for
-                information purpose only.
-        :rtype: (ResultCode, str)
-        """
-        self.logger.debug(
-            "Entering SlimLinkComponentManager.clearCounters()  -  "
-            + self._link_name
-        )
-        if self.simulation_mode:
-            return self.slim_link_simulator.clear_counters()
-
-        if (
-            (not self._link_enabled)
-            or (self._tx_device_proxy is None)
-            or (self._rx_device_proxy is None)
-        ):
-            self.logger.warning("Tx and Rx devices have not been connected.")
-            return ResultCode.OK, "ClearCounters completed OK"
-
-        try:
-            self._tx_device_proxy.clear_read_counters()
-            self._rx_device_proxy.clear_read_counters()
-        except tango.DevFailed:
-            self._update_communication_state(
-                CommunicationStatus.NOT_ESTABLISHED
-            )
-            result_msg = f"Clearing counters failed: {self._link_name}"
-            self.logger.error(result_msg)
-            return ResultCode.FAILED, result_msg
-
-        return ResultCode.OK, "ClearCounters completed OK"
-
-    # -------------
-    # Fast Commands
-    # -------------
-
-    # None so far.
-
-    # ---------------------
-    # Long Running Commands
-    # ---------------------
-
-    # --- ConnectTxRx Command --- #
-
-    def is_connect_slim_tx_rx_allowed(self: SlimLinkComponentManager) -> bool:
-        self.logger.debug("Checking if ConnectTxRx is allowed.")
-        if not self.is_communicating:
-            return False
-        return True
-
-    def _connect_slim_tx_rx(
-        self: SlimLinkComponentManager,
-        task_callback: Optional[Callable] = None,
-        task_abort_event: Optional[threading.Event] = None,
-        **kwargs,
-    ) -> None:
-        """
-        Link the HPS Tx and Rx devices by synchronizing their idle control words
-        and disabling serial loopback. Begin monitoring the Tx and Rx.
-
-        :param task_callback: Calls device's _command_tracker.update_comand_info(). Set by SumbittedSlowCommand's do().
-        :param task_abort_event: Calls self._task_executor._abort_event. Set by AbortCommandsCommand's do().
-        :return: A tuple containing a return code and a string
-                message indicating status. The message is for
-                information purpose only.
-        :rtype: (ResultCode, str)
-        """
-        self.logger.debug(
-            f"Entering SlimLinkComponentManager.connect_slim_tx_rx()  -  {self._tx_device_name}->{self._rx_device_name}"
-        )
-        task_callback(status=TaskStatus.IN_PROGRESS)
-
-        if self.task_abort_event_is_set(
-            "ConnectTxRx", task_callback, task_abort_event
-        ):
-            return
-
-        if self.simulation_mode:
-            self.slim_link_simulator.connect_slim_tx_rx()
-        else:
-            # Tx and Rx device names must be set to create proxies.
-            if self._rx_device_name == "" or self._tx_device_name == "":
-                task_callback(
-                    status=TaskStatus.FAILED,
-                    result=(
-                        ResultCode.FAILED,
-                        "DsSlimTxRx device names have not been set.",
-                    ),
-                )
-                return
-
-            try:
-                self._tx_device_proxy = context.DeviceProxy(
-                    device_name=self._tx_device_name
-                )
-                self._rx_device_proxy = context.DeviceProxy(
-                    device_name=self._rx_device_name
-                )
-                self.logger.debug("DsSlimTxRx device proxies acquired.")
-
-                self._ping_count = 0
-                self.ping_slim_tx_rx()
-                self.logger.debug(
-                    f"DsSlimTxRx devices responded to pings after {self._ping_count} tries"
-                )
-<<<<<<< HEAD
-
-                self.sync_idle_ctrl_words()
-                self.logger.debug(
-                    f"Tx idle_ctrl_word: {self._tx_device_proxy.idle_ctrl_word} type: {type(self._tx_device_proxy.idle_ctrl_word)}\n"
-                    + f"Rx idle_ctrl_word: {self._rx_device_proxy.idle_ctrl_word} type: {type(self._rx_device_proxy.idle_ctrl_word)}"
-                )
-
-                # Take SLIM Rx out of serial loopback
-                self._rx_device_proxy.initialize_connection(False)
-
-            except AttributeError as ae:
-                self._update_communication_state(
-                    CommunicationStatus.NOT_ESTABLISHED
-                )
-                task_callback(
-                    exception=ae,
-                    status=TaskStatus.FAILED,
-                    result=(
-                        ResultCode.FAILED,
-                        "AttributeError encountered. Ensure DsSlimTxRx devices are running.",
-                    ),
-                )
-                return
-            except tango.DevFailed as df:
-                self._update_communication_state(
-                    CommunicationStatus.NOT_ESTABLISHED
-                )
-                task_callback(
-                    exception=df,
-                    status=TaskStatus.FAILED,
-                    result=(
-                        ResultCode.FAILED,
-                        df,
-                    ),
-                )
-                return
-            self._link_enabled = True
-            self._link_name = f"{self._tx_device_name}->{self._rx_device_name}"
-            self.clear_counters()
-
-=======
-
-                self.sync_idle_ctrl_words()
-                self.logger.debug(
-                    f"Tx idle_ctrl_word: {self._tx_device_proxy.idle_ctrl_word} type: {type(self._tx_device_proxy.idle_ctrl_word)}\n"
-                    + f"Rx idle_ctrl_word: {self._rx_device_proxy.idle_ctrl_word} type: {type(self._rx_device_proxy.idle_ctrl_word)}"
-                )
-
-                # Take SLIM Rx out of serial loopback
-                self._rx_device_proxy.initialize_connection(False)
-
-            except AttributeError as ae:
-                self._update_communication_state(
-                    CommunicationStatus.NOT_ESTABLISHED
-                )
-                task_callback(
-                    exception=ae,
-                    status=TaskStatus.FAILED,
-                    result=(
-                        ResultCode.FAILED,
-                        "AttributeError encountered. Ensure DsSlimTxRx devices are running.",
-                    ),
-                )
-                return
-            except tango.DevFailed as df:
-                self._update_communication_state(
-                    CommunicationStatus.NOT_ESTABLISHED
-                )
-                task_callback(
-                    exception=df,
-                    status=TaskStatus.FAILED,
-                    result=(
-                        ResultCode.FAILED,
-                        df,
-                    ),
-                )
-                return
-            self._link_enabled = True
-            self._link_name = f"{self._tx_device_name}->{self._rx_device_name}"
-            self.clear_counters()
-
->>>>>>> 0843ff1f
-        task_callback(
-            status=TaskStatus.COMPLETED,
-            result=(
-                ResultCode.OK,
-                "ConnectTxRx completed OK",
-            ),
-        )
-
-    def connect_slim_tx_rx(
-        self: SlimLinkComponentManager,
-        task_callback: Optional[Callable] = None,
-        **kwargs: any,
-<<<<<<< HEAD
-    ) -> tuple[TaskStatus, str]:
-        """
-        Long running command that submits the ConnectSlimTxRx command thread to task executor queue.
-
-        :param task_callback: Callback function to update task status
-
-        :return: A tuple containing a return code and a string
-            message indicating status. The message is for
-            information purpose only.
-        :rtype: (TaskStatus, str)
-        """
-        self.logger.debug(f"ComponentState={self._component_state}")
-        return self.submit_task(
-            self._connect_slim_tx_rx,
-            is_cmd_allowed=self.is_connect_slim_tx_rx_allowed,
-            task_callback=task_callback,
-        )
-
-    # --- DisconnectTxRx Command --- #
-
-    def is_disconnect_slim_tx_rx_allowed(
-        self: SlimLinkComponentManager,
-    ) -> bool:
-        self.logger.debug("Checking if DisconnectTxRx is allowed.")
-        if not self.is_communicating:
-            return False
-        return True
-
-    def _disconnect_slim_tx_rx(
-        self: SlimLinkComponentManager,
-        task_callback: Optional[Callable] = None,
-        task_abort_event: Optional[threading.Event] = None,
-        **kwargs,
-    ) -> None:
-        """
-=======
-    ) -> tuple[ResultCode, str]:
-        self.logger.debug(f"ComponentState={self._component_state}")
-        return self.submit_task(
-            self._connect_slim_tx_rx,
-            is_cmd_allowed=self.is_connect_slim_tx_rx_allowed,
-            task_callback=task_callback,
-        )
-
-    # --- DisconnectTxRx Command --- #
-
-    def is_disconnect_slim_tx_rx_allowed(
-        self: SlimLinkComponentManager,
-    ) -> bool:
-        self.logger.debug("Checking if DisconnectTxRx is allowed.")
-        if not self.is_communicating:
-            return False
-        return True
-
-    def _disconnect_slim_tx_rx(
-        self: SlimLinkComponentManager,
-        task_callback: Optional[Callable] = None,
-        task_abort_event: Optional[threading.Event] = None,
-        **kwargs,
-    ) -> None:
-        """
->>>>>>> 0843ff1f
-        Stops controlling and monitoring the HPS tx and rx devices. The link
-        becomes inactive. Serial loopback is re-established.
-
-        :param task_callback: Calls device's _command_tracker.update_comand_info(). Set by SumbittedSlowCommand's do().
-        :param task_abort_event: Calls self._task_executor._abort_event. Set by AbortCommandsCommand's do().
-        :return: A tuple containing a return code and a string
-                message indicating status. The message is for
-                information purpose only.
-        :rtype: (ResultCode, str)
-        """
-        self.logger.debug(
-            "Entering SlimLinkComponentManager.disconnect_slim_tx_rx()  -  "
-            + self._link_name
-        )
-        task_callback(status=TaskStatus.IN_PROGRESS)
-
-        if self.task_abort_event_is_set(
-            "DisconnectTxRx", task_callback, task_abort_event
-        ):
-            return
-
-        if self.simulation_mode:
-            self.slim_link_simulator.disconnect_slim_tx_rx()
-            self._link_enabled = False
-        else:
-            if self._rx_device_proxy is None:
-                task_callback(
-                    status=TaskStatus.FAILED,
-                    result=(
-                        ResultCode.FAILED,
-                        "Rx proxy is not set. SlimLink must be connected before it can be disconnected.",
-                    ),
-                )
-                return
-<<<<<<< HEAD
-
-            try:
-                # Fetch the tx fqdn required to initialize link in serial loopbaack
-                loopback_tx = self.get_tx_loopback_fqdn()
-                self._tx_device_proxy = context.DeviceProxy(
-                    device_name=loopback_tx
-                )
-                self.sync_idle_ctrl_words()
-                self._rx_device_proxy.initialize_connection(True)
-            except AttributeError as ae:
-                self._update_communication_state(
-                    CommunicationStatus.NOT_ESTABLISHED
-                )
-                task_callback(
-                    exception=ae,
-                    status=TaskStatus.FAILED,
-                    result=(
-                        ResultCode.FAILED,
-                        "AttributeError encountered. Ensure DsSlimTxRx devices are running.",
-                    ),
-                )
-                return
-            except tango.DevFailed as df:
-                self._update_communication_state(
-                    CommunicationStatus.NOT_ESTABLISHED
-                )
-                task_callback(
-                    exception=df,
-                    status=TaskStatus.FAILED,
-                    result=(
-                        ResultCode.FAILED,
-                        df,
-                    ),
-                )
-                return
-            finally:
-                self._rx_device_proxy = None
-                self._tx_device_proxy = None
-                self._link_name = ""
-                self._link_enabled = False
-        task_callback(
-            status=TaskStatus.COMPLETED,
-            result=(
-                ResultCode.OK,
-                "DisconnectTxRx completed OK",
-            ),
-        )
-
-    def disconnect_slim_tx_rx(
-        self: SlimLinkComponentManager,
-        task_callback: Optional[Callable] = None,
-        **kwargs: any,
-    ) -> tuple[TaskStatus, str]:
-        """
-        Long running command that submits the DisconnectSlimTxRx command thread to task executor queue.
-
-        :param task_callback: Callback function to update task status
-
-        :return: A tuple containing a return code and a string
-            message indicating status. The message is for
-            information purpose only.
-        :rtype: (TaskStatus, str)
-        """
-=======
-
-            try:
-                # Fetch the tx fqdn required to initialize link in serial loopbaack
-                loopback_tx = self.get_tx_loopback_fqdn()
-                self._tx_device_proxy = context.DeviceProxy(
-                    device_name=loopback_tx
-                )
-                self.sync_idle_ctrl_words()
-                self._rx_device_proxy.initialize_connection(True)
-            except AttributeError as ae:
-                self._update_communication_state(
-                    CommunicationStatus.NOT_ESTABLISHED
-                )
-                task_callback(
-                    exception=ae,
-                    status=TaskStatus.FAILED,
-                    result=(
-                        ResultCode.FAILED,
-                        "AttributeError encountered. Ensure DsSlimTxRx devices are running.",
-                    ),
-                )
-                return
-            except tango.DevFailed as df:
-                self._update_communication_state(
-                    CommunicationStatus.NOT_ESTABLISHED
-                )
-                task_callback(
-                    exception=df,
-                    status=TaskStatus.FAILED,
-                    result=(
-                        ResultCode.FAILED,
-                        df,
-                    ),
-                )
-                return
-            finally:
-                self._rx_device_proxy = None
-                self._tx_device_proxy = None
-                self._link_name = ""
-                self._link_enabled = False
-        task_callback(
-            status=TaskStatus.COMPLETED,
-            result=(
-                ResultCode.OK,
-                "DisconnectTxRx completed OK",
-            ),
-        )
-
-    def disconnect_slim_tx_rx(
-        self: SlimLinkComponentManager,
-        task_callback: Optional[Callable] = None,
-        **kwargs: any,
-    ) -> tuple[ResultCode, str]:
->>>>>>> 0843ff1f
-        self.logger.info(f"ComponentState={self._component_state}")
-        return self.submit_task(
-            self._disconnect_slim_tx_rx,
-            is_cmd_allowed=self.is_disconnect_slim_tx_rx_allowed,
-            task_callback=task_callback,
-        )
+# -*- coding: utf-8 -*-
+#
+# This file is part of the SKA Mid.CBF MCS project
+#
+# Distributed under the terms of the GPL license.
+# See LICENSE.txt for more info.
+
+# Copyright (c) 2022 National Research Council of Canada
+
+from __future__ import annotations
+
+import threading
+from typing import Callable, Optional
+
+import backoff
+import tango
+from ska_control_model import HealthState, PowerState, TaskStatus
+from ska_tango_base.commands import ResultCode
+from ska_tango_testing import context
+
+from ska_mid_cbf_mcs.commons.global_enum import const
+from ska_mid_cbf_mcs.component.component_manager import (
+    CbfComponentManager,
+    CommunicationStatus,
+)
+from ska_mid_cbf_mcs.slim.slim_link_simulator import SlimLinkSimulator
+
+
+class SlimLinkComponentManager(CbfComponentManager):
+    """
+    A component manager for a SLIM link, which is made up of a Tx and Rx device
+    from the ds-slim-tx-rx HPS device server.
+    """
+
+    def __init__(
+        self: SlimLinkComponentManager,
+        *args: any,
+        **kwargs: any,
+    ) -> None:
+        """
+        Initialize a new instance.
+        """
+        super().__init__(*args, **kwargs)
+
+        self._link_name = ""
+        self._tx_device_name = ""
+        self._rx_device_name = ""
+        self._tx_device_proxy = None
+        self._rx_device_proxy = None
+        self._link_enabled = False  # True when tx rx are connected
+
+        self.slim_link_simulator = SlimLinkSimulator(
+            logger=self.logger,
+            health_state_callback=kwargs["health_state_callback"],
+        )
+
+    # -----------------
+    # Device Properties
+    # -----------------
+
+    @property
+    def tx_device_name(self: SlimLinkComponentManager) -> str:
+        """
+        The name of the HPS tx device that the link is associated with.
+
+        :return: the tx device name.
+        :rtype: str
+        """
+        if self.simulation_mode:
+            return self.slim_link_simulator._tx_device_name
+        return self._tx_device_name
+
+    @tx_device_name.setter
+    def tx_device_name(
+        self: SlimLinkComponentManager, tx_device_name: str
+    ) -> None:
+        """
+        Sets the tx device name value.
+
+        :param tx_device_name: The tx device name.
+        """
+        if self.simulation_mode:
+            self.slim_link_simulator.tx_device_name = tx_device_name
+        self._tx_device_name = tx_device_name
+
+    @property
+    def rx_device_name(self: SlimLinkComponentManager) -> str:
+        """
+        The name of the HPS rx device that the link is associated with.
+
+        :return: the rx device name.
+        :rtype: str
+        """
+        if self.simulation_mode:
+            return self.slim_link_simulator._rx_device_name
+        return self._rx_device_name
+
+    @rx_device_name.setter
+    def rx_device_name(
+        self: SlimLinkComponentManager, rx_device_name: str
+    ) -> None:
+        """
+        Sets the rx device name value.
+
+        :param rx_device_name: The rx device name.
+        """
+        if self.simulation_mode:
+            self.slim_link_simulator.rx_device_name = rx_device_name
+        self._rx_device_name = rx_device_name
+
+    @property
+    def link_name(self: SlimLinkComponentManager) -> str:
+        """
+        The name of the SLIM link.
+
+        :return: the link name.
+        :rtype: str
+        """
+        if self.simulation_mode:
+            return self.slim_link_simulator.link_name
+        return self._link_name
+
+    @property
+    def tx_idle_ctrl_word(self: SlimLinkComponentManager) -> int:
+        """
+        The idle control word set in the tx device. Initially generated
+        in the HPS by hashing the tx device's FQDN.
+
+        :return: the tx idle control word.
+        :raise Tango exception: if the tx device is not set.
+        :rtype: int
+        """
+        if self.simulation_mode:
+            return self.slim_link_simulator.tx_idle_ctrl_word
+        if self._tx_device_proxy is None:
+            tango.Except.throw_exception(
+                "SlimLink_tx_idle_ctrl_word",
+                "Tx Rx are not yet connected",
+                "tx_idle_ctrl_word()",
+            )
+
+        return self._tx_device_proxy.idle_ctrl_word
+
+    @property
+    def rx_idle_ctrl_word(self: SlimLinkComponentManager) -> int:
+        """
+        The last idle control word received in the datastream by the HPS rx device.
+
+        :return: the rx idle control word.
+        :raise Tango exception: if the rx device is not set.
+        :rtype: int
+        """
+        if self.simulation_mode:
+            return self.slim_link_simulator.rx_idle_ctrl_word
+        if self._rx_device_proxy is None:
+            tango.Except.throw_exception(
+                "SlimLink_rx_idle_ctrl_word",
+                "Tx Rx are not yet connected",
+                "rx_idle_ctrl_word()",
+            )
+
+        return self._rx_device_proxy.idle_ctrl_word
+
+    @property
+    def bit_error_rate(self: SlimLinkComponentManager) -> float:
+        """
+        The bit-error rate in 66b-word-errors per second.
+
+        :return: The bit error rate.
+        :raise Tango exception: if the rx device is not set.
+        :rtype: float
+        """
+        if self.simulation_mode:
+            return self.slim_link_simulator.bit_error_rate
+
+        if self._rx_device_proxy is None:
+            tango.Except.throw_exception(
+                "SlimLink_Bit_Error_Rate",
+                "Tx Rx are not yet connected",
+                "bit_error_rate()",
+            )
+
+        return self._rx_device_proxy.bit_error_rate
+
+    @property
+    def rx_debug_alignment_and_lock_status(
+        self: SlimLinkComponentManager,
+    ) -> list[bool]:
+        """
+        An array holding the debug flag values from the HPS rx device, in the order:
+        [0] 66b block alignment lost
+        [1] 66b block aligned
+        [2] Clock data recovery lock lost
+        [3] Clock data recovery locked
+
+        Empty if rx_device_proxy is not connected or tango.DevFailed is caught when accessing rx_debug_alignment_and_lock_status
+
+        :return: Debug Alignment and Lock Status flags of the rx HPS Device
+        :rtype: list[int]
+        """
+        res = []
+
+        if self.simulation_mode:
+            return self.slim_link_simulator.rx_debug_alignment_and_lock_status
+
+        if self._rx_device_proxy is None:
+            self.logger.error(
+                "error reading  rx_debug_alignment_and_lock_status: Tx Rx are not yet connected"
+            )
+            return res
+
+        try:
+            return self._rx_device_proxy.debug_alignment_and_lock_status
+        except tango.DevFailed as df:
+            self.logger.error(
+                f"error reading rx_debug_alignment_and_lock_status: {df}"
+            )
+            return res
+
+    @property
+    def rx_link_occupancy(self: SlimLinkComponentManager) -> float:
+        """
+        Retrieves and return the link occupancy of the rx device
+
+        :return: Link Occupancy of the rx Device, defaults to -1.0 if not possible
+        :raise Tango exception: if the rx device is not set.
+        :rtype: float
+        """
+        res = -1.0
+
+        if self.simulation_mode:
+            return self.slim_link_simulator.rx_link_occupancy
+
+        if self._rx_device_proxy is None:
+            self.logger.error(
+                "error reading rx_link_occupancy: Tx Rx are not yet connected"
+            )
+            return res
+
+        try:
+            return self._rx_device_proxy.link_occupancy
+        except tango.DevFailed as df:
+            self.logger.error(f"error reading rx_link_occupancy: {df}")
+            return res
+
+    @property
+    def tx_link_occupancy(self: SlimLinkComponentManager) -> float:
+        """
+        Retrieves and return the link occupancy of the tx device
+
+        :return: Link Occupancy of the tx Device, defaults to -1.0 if not possible
+        :raise Tango exception: if the tx device is not set.
+        :rtype: float
+        """
+        res = -1.0
+
+        if self.simulation_mode:
+            return self.slim_link_simulator.tx_link_occupancy
+
+        if self._tx_device_proxy is None:
+            self.logger.error(
+                "error reading tx_link_occupancy: Tx Rx are not yet connected"
+            )
+            return res
+
+        try:
+            return self._tx_device_proxy.link_occupancy
+        except tango.DevFailed as df:
+            self.logger.error(f"error reading tx_link_occupancy: {df}")
+            return res
+
+    # -------------
+    # Communication
+    # -------------
+
+    def _start_communicating(
+        self: SlimLinkComponentManager, *args, **kwargs
+    ) -> None:
+        """
+        Establish communication with the component, then start monitoring.
+        """
+        self.logger.debug(
+            "Entering SlimLinkComponentManager.start_communicating"
+        )
+
+        super()._start_communicating()
+        # This moves the op state model
+        self._update_component_state(power=PowerState.ON)
+
+    def _stop_communicating(
+        self: SlimLinkComponentManager, *args, **kwargs
+    ) -> None:
+        """
+        Stop communication with the component.
+        """
+
+        self._update_component_state(power=PowerState.UNKNOWN)
+        # This moves the op state model
+        super()._stop_communicating()
+
+    # ---------------
+    # General Methods
+    # ---------------
+
+    def read_counters(
+        self: SlimLinkComponentManager,
+    ) -> list[int]:
+        """
+        An array holding the counter values from the HPS tx and rx devices in the order:
+        [0] rx_word_count
+        [1] rx_packet_count
+        [2] rx_idle_word_count
+        [3] rx_idle_error_count
+        [4] rx_block_lost_count
+        [5] rx_cdr_lost_count
+        [6] tx_word_count
+        [7] tx_packet_count
+        [8] tx_idle_word_count
+
+        :return: The read_counters array.
+        :raise Tango exception: if link is not enabled.
+        :rtype: list[int]
+        """
+        if self.simulation_mode:
+            return self.slim_link_simulator.read_counters
+
+        if (
+            not self._link_enabled
+            or (self._tx_device_proxy is None)
+            or (self._rx_device_proxy is None)
+        ):
+            tango.Except.throw_exception(
+                "SlimLink_Read_Counters",
+                "Tx Rx are not yet connected",
+                "read_counters()",
+            )
+
+        tx_counts = self._tx_device_proxy.read_counters
+        rx_counts = self._rx_device_proxy.read_counters
+        self.logger.debug(f"tx_counts = {tx_counts}")
+        self.logger.debug(f"rx_counts = {rx_counts}")
+        return [
+            rx_counts[0],
+            rx_counts[1],
+            rx_counts[2],
+            rx_counts[3],
+            rx_counts[4],
+            rx_counts[5],
+            tx_counts[0],
+            tx_counts[1],
+            tx_counts[2],
+        ]
+
+    @backoff.on_exception(
+        backoff.constant,
+        (Exception, tango.DevFailed),
+        max_tries=6,
+        interval=1.5,
+        jitter=None,
+    )
+    def ping_slim_tx_rx(self: SlimLinkComponentManager) -> None:
+        """
+        Attempts to ping each of the HPS SLIM devices while incrementing a count of the attempts made.
+        """
+        self._ping_count += 1
+        self._tx_device_proxy.ping()
+        self._rx_device_proxy.ping()
+
+    def sync_idle_ctrl_words(self: SlimLinkComponentManager) -> None:
+        """
+        If IdleCtrlWord is not set in the Tx device, generate a new one and set it in both Tx and Rx devices.
+        Otherwise set the Rx device's IdleCtrlWord to the Tx device's IdleCtrlWord.
+        """
+        idle_ctrl_word = self.tx_idle_ctrl_word
+
+        # If Tx's IdleCtrlWord reads as None, regenerate.
+        if idle_ctrl_word is None:
+            # 56-bit mask to match register length.
+            idle_ctrl_word = hash(self._tx_device_name) & 0x00FFFFFFFFFFFFFF
+            self.logger.warning(
+                f"SlimTx idle_ctrl_word could not be read. Regenerating idle_ctrl_word={idle_ctrl_word}."
+            )
+            self._tx_device_proxy.idle_ctrl_word = idle_ctrl_word
+        self._rx_device_proxy.idle_ctrl_word = idle_ctrl_word
+
+    def get_tx_loopback_fqdn(self: SlimLinkComponentManager) -> None:
+        """
+        Determine the Tx device name for serial loopback.
+        """
+        # To put SLIM Rx back in serial loopback, we need to determine
+        # the Tx device name it should reference for ICW comparisons.
+        rx = self._rx_device_name
+        index = rx.split("/")[2].split("-")[1][2:]
+        mesh = rx.split("/")[2].split("-")[0]
+        rx_arr = rx.split("/")
+        tx = rx_arr[0] + "/" + rx_arr[1] + "/" + mesh + "-tx" + index
+        return tx
+
+    def verify_connection(
+        self: SlimLinkComponentManager,
+    ) -> tuple[ResultCode, str]:
+        """
+        Performs a health check on the SLIM link. No check is done if the link
+        is not active; instead, the health state is set to UNKNOWN.
+
+        :return: A tuple containing a return code and a string
+                message indicating status. The message is for
+                information purpose only.
+        :rtype: (ResultCode, str)
+        """
+        self.logger.debug(
+            "Entering SlimLinkComponentManager.verify_connection()  -  "
+            + self._link_name
+        )
+
+        if self.simulation_mode:
+            return self.slim_link_simulator.verify_connection()
+
+        if (
+            (not self._link_enabled)
+            or (self._tx_device_proxy is None)
+            or (self._rx_device_proxy is None)
+        ):
+            self.logger.warning("Tx and Rx devices have not been connected.")
+            self.update_device_health_state(HealthState.UNKNOWN)
+            return ResultCode.OK, "VerifyConnection completed OK"
+
+        error_msg = ""
+        error_flag = False
+        try:
+            if self.rx_idle_ctrl_word != self.tx_idle_ctrl_word:
+                error_flag = True
+                error_msg += (
+                    "Expected and received idle control word do not match. "
+                )
+            counters = self.read_counters()
+            if counters[4] != 0:
+                error_flag = True
+                error_msg += "block_lost_count not zero. "
+            if counters[5] != 0:
+                error_flag = True
+                error_msg += "cdr_lost_count not zero. "
+            if self.bit_error_rate > const.BER_PASS_THRESHOLD:
+                error_flag = True
+                error_msg += (
+                    f"bit-error-rate higher than {const.BER_PASS_THRESHOLD}. "
+                )
+        except tango.DevFailed as df:
+            self._update_communication_state(
+                CommunicationStatus.NOT_ESTABLISHED
+            )
+            error_msg = f"VerifyConnection FAILED: {self._link_name} - {df}"
+            self.logger.error(error_msg)
+            self.update_device_health_state(HealthState.FAILED)
+            return ResultCode.FAILED, error_msg
+        if error_flag:
+            self.logger.warning(
+                f"{self._link_name}: failed health check - {error_msg}"
+            )
+            self.update_device_health_state(HealthState.FAILED)
+            return ResultCode.OK, "VerifyConnection completed OK"
+        self.update_device_health_state(HealthState.OK)
+        return ResultCode.OK, "VerifyConnection completed OK"
+
+    def clear_counters(
+        self: SlimLinkComponentManager,
+    ) -> tuple[ResultCode, str]:
+        """
+        Clears the HPS tx and rx device's read counters.
+
+        :return: A tuple containing a return code and a string
+                message indicating status. The message is for
+                information purpose only.
+        :rtype: (ResultCode, str)
+        """
+        self.logger.debug(
+            "Entering SlimLinkComponentManager.clearCounters()  -  "
+            + self._link_name
+        )
+        if self.simulation_mode:
+            return self.slim_link_simulator.clear_counters()
+
+        if (
+            (not self._link_enabled)
+            or (self._tx_device_proxy is None)
+            or (self._rx_device_proxy is None)
+        ):
+            self.logger.warning("Tx and Rx devices have not been connected.")
+            return ResultCode.OK, "ClearCounters completed OK"
+
+        try:
+            self._tx_device_proxy.clear_read_counters()
+            self._rx_device_proxy.clear_read_counters()
+        except tango.DevFailed:
+            self._update_communication_state(
+                CommunicationStatus.NOT_ESTABLISHED
+            )
+            result_msg = f"Clearing counters failed: {self._link_name}"
+            self.logger.error(result_msg)
+            return ResultCode.FAILED, result_msg
+
+        return ResultCode.OK, "ClearCounters completed OK"
+
+    # -------------
+    # Fast Commands
+    # -------------
+
+    # None so far.
+
+    # ---------------------
+    # Long Running Commands
+    # ---------------------
+
+    # --- ConnectTxRx Command --- #
+
+    def is_connect_slim_tx_rx_allowed(self: SlimLinkComponentManager) -> bool:
+        self.logger.debug("Checking if ConnectTxRx is allowed.")
+        if not self.is_communicating:
+            return False
+        return True
+
+    def _connect_slim_tx_rx(
+        self: SlimLinkComponentManager,
+        task_callback: Optional[Callable] = None,
+        task_abort_event: Optional[threading.Event] = None,
+        **kwargs,
+    ) -> None:
+        """
+        Link the HPS Tx and Rx devices by synchronizing their idle control words
+        and disabling serial loopback. Begin monitoring the Tx and Rx.
+
+        :param task_callback: Calls device's _command_tracker.update_comand_info(). Set by SumbittedSlowCommand's do().
+        :param task_abort_event: Calls self._task_executor._abort_event. Set by AbortCommandsCommand's do().
+        :return: A tuple containing a return code and a string
+                message indicating status. The message is for
+                information purpose only.
+        :rtype: (ResultCode, str)
+        """
+        self.logger.debug(
+            f"Entering SlimLinkComponentManager.connect_slim_tx_rx()  -  {self._tx_device_name}->{self._rx_device_name}"
+        )
+        task_callback(status=TaskStatus.IN_PROGRESS)
+
+        if self.task_abort_event_is_set(
+            "ConnectTxRx", task_callback, task_abort_event
+        ):
+            return
+
+        if self.simulation_mode:
+            self.slim_link_simulator.connect_slim_tx_rx()
+        else:
+            # Tx and Rx device names must be set to create proxies.
+            if self._rx_device_name == "" or self._tx_device_name == "":
+                task_callback(
+                    status=TaskStatus.FAILED,
+                    result=(
+                        ResultCode.FAILED,
+                        "DsSlimTxRx device names have not been set.",
+                    ),
+                )
+                return
+
+            try:
+                self._tx_device_proxy = context.DeviceProxy(
+                    device_name=self._tx_device_name
+                )
+                self._rx_device_proxy = context.DeviceProxy(
+                    device_name=self._rx_device_name
+                )
+                self.logger.debug("DsSlimTxRx device proxies acquired.")
+
+                self._ping_count = 0
+                self.ping_slim_tx_rx()
+                self.logger.debug(
+                    f"DsSlimTxRx devices responded to pings after {self._ping_count} tries"
+                )
+
+                self.sync_idle_ctrl_words()
+                self.logger.debug(
+                    f"Tx idle_ctrl_word: {self._tx_device_proxy.idle_ctrl_word} type: {type(self._tx_device_proxy.idle_ctrl_word)}\n"
+                    + f"Rx idle_ctrl_word: {self._rx_device_proxy.idle_ctrl_word} type: {type(self._rx_device_proxy.idle_ctrl_word)}"
+                )
+
+                # Take SLIM Rx out of serial loopback
+                self._rx_device_proxy.initialize_connection(False)
+
+            except AttributeError as ae:
+                self._update_communication_state(
+                    CommunicationStatus.NOT_ESTABLISHED
+                )
+                task_callback(
+                    exception=ae,
+                    status=TaskStatus.FAILED,
+                    result=(
+                        ResultCode.FAILED,
+                        "AttributeError encountered. Ensure DsSlimTxRx devices are running.",
+                    ),
+                )
+                return
+            except tango.DevFailed as df:
+                self._update_communication_state(
+                    CommunicationStatus.NOT_ESTABLISHED
+                )
+                task_callback(
+                    exception=df,
+                    status=TaskStatus.FAILED,
+                    result=(
+                        ResultCode.FAILED,
+                        df,
+                    ),
+                )
+                return
+            self._link_enabled = True
+            self._link_name = f"{self._tx_device_name}->{self._rx_device_name}"
+            self.clear_counters()
+
+        task_callback(
+            status=TaskStatus.COMPLETED,
+            result=(
+                ResultCode.OK,
+                "ConnectTxRx completed OK",
+            ),
+        )
+
+    def connect_slim_tx_rx(
+        self: SlimLinkComponentManager,
+        task_callback: Optional[Callable] = None,
+        **kwargs: any,
+    ) -> tuple[ResultCode, str]:
+        self.logger.debug(f"ComponentState={self._component_state}")
+        return self.submit_task(
+            self._connect_slim_tx_rx,
+            is_cmd_allowed=self.is_connect_slim_tx_rx_allowed,
+            task_callback=task_callback,
+        )
+
+    # --- DisconnectTxRx Command --- #
+
+    def is_disconnect_slim_tx_rx_allowed(
+        self: SlimLinkComponentManager,
+    ) -> bool:
+        self.logger.debug("Checking if DisconnectTxRx is allowed.")
+        if not self.is_communicating:
+            return False
+        return True
+
+    def _disconnect_slim_tx_rx(
+        self: SlimLinkComponentManager,
+        task_callback: Optional[Callable] = None,
+        task_abort_event: Optional[threading.Event] = None,
+        **kwargs,
+    ) -> None:
+        """
+        Stops controlling and monitoring the HPS tx and rx devices. The link
+        becomes inactive. Serial loopback is re-established.
+
+        :param task_callback: Calls device's _command_tracker.update_comand_info(). Set by SumbittedSlowCommand's do().
+        :param task_abort_event: Calls self._task_executor._abort_event. Set by AbortCommandsCommand's do().
+        :return: A tuple containing a return code and a string
+                message indicating status. The message is for
+                information purpose only.
+        :rtype: (ResultCode, str)
+        """
+        self.logger.debug(
+            "Entering SlimLinkComponentManager.disconnect_slim_tx_rx()  -  "
+            + self._link_name
+        )
+        task_callback(status=TaskStatus.IN_PROGRESS)
+
+        if self.task_abort_event_is_set(
+            "DisconnectTxRx", task_callback, task_abort_event
+        ):
+            return
+
+        if self.simulation_mode:
+            self.slim_link_simulator.disconnect_slim_tx_rx()
+            self._link_enabled = False
+        else:
+            if self._rx_device_proxy is None:
+                task_callback(
+                    status=TaskStatus.FAILED,
+                    result=(
+                        ResultCode.FAILED,
+                        "Rx proxy is not set. SlimLink must be connected before it can be disconnected.",
+                    ),
+                )
+                return
+
+            try:
+                # Fetch the tx fqdn required to initialize link in serial loopbaack
+                loopback_tx = self.get_tx_loopback_fqdn()
+                self._tx_device_proxy = context.DeviceProxy(
+                    device_name=loopback_tx
+                )
+                self.sync_idle_ctrl_words()
+                self._rx_device_proxy.initialize_connection(True)
+            except AttributeError as ae:
+                self._update_communication_state(
+                    CommunicationStatus.NOT_ESTABLISHED
+                )
+                task_callback(
+                    exception=ae,
+                    status=TaskStatus.FAILED,
+                    result=(
+                        ResultCode.FAILED,
+                        "AttributeError encountered. Ensure DsSlimTxRx devices are running.",
+                    ),
+                )
+                return
+            except tango.DevFailed as df:
+                self._update_communication_state(
+                    CommunicationStatus.NOT_ESTABLISHED
+                )
+                task_callback(
+                    exception=df,
+                    status=TaskStatus.FAILED,
+                    result=(
+                        ResultCode.FAILED,
+                        df,
+                    ),
+                )
+                return
+            finally:
+                self._rx_device_proxy = None
+                self._tx_device_proxy = None
+                self._link_name = ""
+                self._link_enabled = False
+        task_callback(
+            status=TaskStatus.COMPLETED,
+            result=(
+                ResultCode.OK,
+                "DisconnectTxRx completed OK",
+            ),
+        )
+
+    def disconnect_slim_tx_rx(
+        self: SlimLinkComponentManager,
+        task_callback: Optional[Callable] = None,
+        **kwargs: any,
+    ) -> tuple[ResultCode, str]:
+        self.logger.info(f"ComponentState={self._component_state}")
+        return self.submit_task(
+            self._disconnect_slim_tx_rx,
+            is_cmd_allowed=self.is_disconnect_slim_tx_rx_allowed,
+            task_callback=task_callback,
+        )