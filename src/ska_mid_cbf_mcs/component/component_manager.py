# -*- coding: utf-8 -*-
#
# This file is part of the SKA Mid.CBF MCS project
#
#
#
# Distributed under the terms of the GPL license.
# See LICENSE.txt for more info.

# Copyright (c) 2019 National Research Council of Canada

from __future__ import annotations  # allow forward references in type hints

from threading import Lock
from typing import Any, Callable, Optional, cast

from ska_tango_base.control_model import (
    CommunicationStatus,
    HealthState,
    PowerState,
)
from ska_tango_base.executor.executor_component_manager import (
    TaskExecutorComponentManager,
)

from ska_mid_cbf_mcs.device.base_device import INPUT_QUEUE_SIZE_LIMIT

__all__ = ["CbfComponentManager"]


class CbfComponentManager(TaskExecutorComponentManager):
<<<<<<< HEAD

=======
>>>>>>> 95edd708
    """
    TODO
    A base component manager for SKA Mid.CBF MCS

    This class exists to modify the interface of the
    :py:class:`ska_tango_base.base.component_manager.TaskExecutorComponentManager`.
<<<<<<< HEAD
    The ``TaskExecutorComponentManager`` accepts an ``op_state_model`` argument,
    and is expected to interact directly with it. This is not a very
    good design decision. It is better to leave the ``op_state_model``
    behind in the device, and drive it indirectly through callbacks.

    Therefore this class accepts three callback arguments: one for when
    communication with the component changes, one for when the power
    mode of the component changes, and one for when the component fault
    status changes. In the last two cases, callback hooks are provided
    so that the component can indicate the change to this component
    manager.
    TODO
=======
    The ``TaskExecutorComponentManager`` accepts ``max_workers`` and ``max_queue_size``
    keyword arguments to determine limits on worker threads and queue length,
    respectively, for the management of SubmittedSlowCommand (LRC) threads.

    Additionally, this provides optional arguments for attribute change event and
    HealthState updates, for a device to pass in its callbacks for push change events.

    Finally, the ``TaskExecutorComponentManager`` inherits from BaseComponentManager,
    which accepts the keyword arguments communication_state_callback and
    component_state_callback, each with an analoguous callback method in the
    SKABaseDevice (namely _communication_state_changed and _component_state_changed)
    used to drive the operational state (opState) model from the component manager.
>>>>>>> 95edd708
    """

    # TODO - remove rely on TaskExecutor.__init__?
    def __init__(
        self: CbfComponentManager,
        *args: Any,
        attr_change_callback: Callable[[str, Any], None] | None = None,
        attr_archive_callback: Callable[[str, Any], None] | None = None,
        health_state_callback: Callable[[HealthState], None] | None = None,
        **kwargs: Any,
<<<<<<< HEAD
    ):
        super().__init__(
            *args, max_queue_size=INPUT_QUEUE_SIZE_LIMIT, **kwargs
        )
        # Here we have statically defined the states useful in Mid.CBF component
        # management, allowing the use of the _update_component_state method in
        # the BaseComponentManager to execute the device state changes callback
        # any number of states
        self._component_state = {
            "fault": None,
            "power": None,
        }

        self._device_attr_change_callback = attr_change_callback
        self._device_attr_archive_callback = attr_archive_callback

        self._device_health_state_callback = health_state_callback
        self._health_state_lock = Lock()
        self._health_state = HealthState.UNKNOWN

    ###########
    # Callbacks
    ###########

    def _update_device_health_state(
        self: CbfComponentManager,
        health_state: HealthState,
    ) -> None:
        """
        Handle a health state change.
        This is a helper method for use by subclasses.
        :param state: the new health state of the
            component manager.
        """
        with self._health_state_lock:
            if self._health_state != health_state:
                self._health_state = health_state
                self._push_health_state_update(health_state)

=======
    ) -> None:
        """
        Initialise a new CbfComponentManager instance.

        max_queue_size of the parent is set to match the INPUT_QUEUE_SIZE_LIMIT
        of the base device class, as this constant is also used to limit the
        dimensions of the longRunningCommandsInQueue, longRunningCommandIDsInQueue,
        longRunningCommandStatus and longRunningCommandProgress attributes used
        to track LRCs, a current limitation of the SKABaseDevice class.

        :param attr_change_callback: callback to be called when
            an attribute change event needs to be pushed from the component manager
        :param attr_archive_callback: callback to be called when
            an attribute archive event needs to be pushed from the component manager
        :param health_state_callback: callback to be called when the
            HealthState of the component changes
        """

        super().__init__(
            *args, max_queue_size=INPUT_QUEUE_SIZE_LIMIT, **kwargs
        )
        # Here we have statically defined the state keywords useful in Mid.CBF
        # component management, allowing the use of the _update_component_state
        # method in the BaseComponentManager to issue the component state change
        # callback to drive the operational state model
        self._component_state = {
            "fault": None,
            "power": None,
        }

        self._device_attr_change_callback = attr_change_callback
        self._device_attr_archive_callback = attr_archive_callback

        self._device_health_state_callback = health_state_callback
        self._health_state_lock = Lock()
        self._health_state = HealthState.UNKNOWN

    ###########
    # Callbacks
    ###########

    def _update_device_health_state(
        self: CbfComponentManager,
        health_state: HealthState,
    ) -> None:
        """
        Handle a health state change.
        This is a helper method for use by subclasses.
        :param state: the new health state of the
            component manager.
        """
        with self._health_state_lock:
            if self._health_state != health_state:
                self._health_state = health_state
                self._push_health_state_update(health_state)

>>>>>>> 95edd708
    def _push_health_state_update(
        self: CbfComponentManager, health_state: HealthState
    ) -> None:
        if self._device_health_state_callback is not None:
            self._device_health_state_callback(health_state)

    def start_communicating(self: CbfComponentManager) -> None:
        """Start communicating with the component."""
        self._update_communication_state(
            communication_state=CommunicationStatus.ESTABLISHED
        )

    def stop_communicating(self: CbfComponentManager) -> None:
        """Break off communicating with the component."""
        self._update_communication_state(
            communication_state=CommunicationStatus.DISABLED
        )

    @property
    def is_communicating(self: CbfComponentManager) -> bool:
        """
        Return communication with the component is established.

        SKA Mid.CBF MCS uses the more expressive :py:attr:`communication_status`
        for this, but this is still needed as a base classes hook.

        :return: whether communication with the component is
            established.
        """
        return self.communication_state == CommunicationStatus.ESTABLISHED

    @property
    def power_state(self: CbfComponentManager) -> Optional[PowerState]:
        """
<<<<<<< HEAD
        Return the power mode of this component manager.

        :return: the power mode of this component manager.
=======
        Return the power state of this component manager.

        :return: the power state of this component manager.
>>>>>>> 95edd708
        """
        return self._component_state["power_state"]

    @property
    def faulty(self: CbfComponentManager) -> Optional[bool]:
        """
        Return whether this component manager is currently experiencing a fault.

        :return: whether this component manager is currently
            experiencing a fault.
        """
        return cast(bool, self._component_state["fault"])<|MERGE_RESOLUTION|>--- conflicted
+++ resolved
@@ -29,30 +29,12 @@
 
 
 class CbfComponentManager(TaskExecutorComponentManager):
-<<<<<<< HEAD
-
-=======
->>>>>>> 95edd708
     """
     TODO
     A base component manager for SKA Mid.CBF MCS
 
     This class exists to modify the interface of the
     :py:class:`ska_tango_base.base.component_manager.TaskExecutorComponentManager`.
-<<<<<<< HEAD
-    The ``TaskExecutorComponentManager`` accepts an ``op_state_model`` argument,
-    and is expected to interact directly with it. This is not a very
-    good design decision. It is better to leave the ``op_state_model``
-    behind in the device, and drive it indirectly through callbacks.
-
-    Therefore this class accepts three callback arguments: one for when
-    communication with the component changes, one for when the power
-    mode of the component changes, and one for when the component fault
-    status changes. In the last two cases, callback hooks are provided
-    so that the component can indicate the change to this component
-    manager.
-    TODO
-=======
     The ``TaskExecutorComponentManager`` accepts ``max_workers`` and ``max_queue_size``
     keyword arguments to determine limits on worker threads and queue length,
     respectively, for the management of SubmittedSlowCommand (LRC) threads.
@@ -65,7 +47,6 @@
     component_state_callback, each with an analoguous callback method in the
     SKABaseDevice (namely _communication_state_changed and _component_state_changed)
     used to drive the operational state (opState) model from the component manager.
->>>>>>> 95edd708
     """
 
     # TODO - remove rely on TaskExecutor.__init__?
@@ -76,47 +57,6 @@
         attr_archive_callback: Callable[[str, Any], None] | None = None,
         health_state_callback: Callable[[HealthState], None] | None = None,
         **kwargs: Any,
-<<<<<<< HEAD
-    ):
-        super().__init__(
-            *args, max_queue_size=INPUT_QUEUE_SIZE_LIMIT, **kwargs
-        )
-        # Here we have statically defined the states useful in Mid.CBF component
-        # management, allowing the use of the _update_component_state method in
-        # the BaseComponentManager to execute the device state changes callback
-        # any number of states
-        self._component_state = {
-            "fault": None,
-            "power": None,
-        }
-
-        self._device_attr_change_callback = attr_change_callback
-        self._device_attr_archive_callback = attr_archive_callback
-
-        self._device_health_state_callback = health_state_callback
-        self._health_state_lock = Lock()
-        self._health_state = HealthState.UNKNOWN
-
-    ###########
-    # Callbacks
-    ###########
-
-    def _update_device_health_state(
-        self: CbfComponentManager,
-        health_state: HealthState,
-    ) -> None:
-        """
-        Handle a health state change.
-        This is a helper method for use by subclasses.
-        :param state: the new health state of the
-            component manager.
-        """
-        with self._health_state_lock:
-            if self._health_state != health_state:
-                self._health_state = health_state
-                self._push_health_state_update(health_state)
-
-=======
     ) -> None:
         """
         Initialise a new CbfComponentManager instance.
@@ -173,7 +113,6 @@
                 self._health_state = health_state
                 self._push_health_state_update(health_state)
 
->>>>>>> 95edd708
     def _push_health_state_update(
         self: CbfComponentManager, health_state: HealthState
     ) -> None:
@@ -208,15 +147,9 @@
     @property
     def power_state(self: CbfComponentManager) -> Optional[PowerState]:
         """
-<<<<<<< HEAD
-        Return the power mode of this component manager.
-
-        :return: the power mode of this component manager.
-=======
         Return the power state of this component manager.
 
         :return: the power state of this component manager.
->>>>>>> 95edd708
         """
         return self._component_state["power_state"]
 
