# -*- coding: utf-8 -*-
#
# This file is part of the SKA Mid.CBF MCS project
#
#
#
# Distributed under the terms of the GPL license.
# See LICENSE.txt for more info.

# Copyright (c) 2019 National Research Council of Canada

from __future__ import annotations

from concurrent.futures import ThreadPoolExecutor
from functools import partial
from threading import Event, Lock
from time import sleep
from typing import Any, Callable, Optional, cast

import tango
from ska_control_model import (
    CommunicationStatus,
    HealthState,
    PowerState,
    ResultCode,
    SimulationMode,
    TaskStatus,
)
from ska_tango_base.executor.executor_component_manager import (
    TaskExecutorComponentManager,
)
from ska_tango_testing import context

__all__ = ["CbfComponentManager"]

# Maximum number worker threads for group commands
MAX_GROUP_WORKERS = 8


class CbfComponentManager(TaskExecutorComponentManager):
    """
    A base component manager for SKA Mid.CBF MCS

    This class exists to modify the interface of the
    :py:class:`ska_tango_base.executor.executor_component_manager.TaskExecutorComponentManager`.
    The ``TaskExecutorComponentManager`` accepts ``max_queue_size`` keyword argument
    to determine limits on worker queue length, for the management of
    SubmittedSlowCommand (LRC) threads.

    Additionally, this provides optional arguments for attribute change event and
    HealthState updates, for a device to pass in its callbacks for push change events.

    Finally, the ``TaskExecutorComponentManager`` inherits from BaseComponentManager,
    which accepts the keyword arguments communication_state_callback and
    component_state_callback, each with an analoguous callback method in the
    SKABaseDevice (namely _communication_state_changed and _component_state_changed)
    used to drive the operational state (opState) model from the component manager.
    """

    def __init__(
        self: CbfComponentManager,
        *args: Any,
        attr_change_callback: Callable[[str, Any], None] | None = None,
        attr_archive_callback: Callable[[str, Any], None] | None = None,
        health_state_callback: Callable[[HealthState], None] | None = None,
        simulation_mode: SimulationMode = SimulationMode.TRUE,
        **kwargs: Any,
    ) -> None:
        """
        Initialise a new CbfComponentManager instance.

        max_queue_size of the parent is set to match the MAX_QUEUED_COMMANDS
        of the base device class, as this constant is also used to limit the
        dimensions of the longRunningCommandsInQueue, longRunningCommandIDsInQueue,
        longRunningCommandStatus and longRunningCommandProgress attributes used
        to track LRCs, a current limitation of the SKABaseDevice class.

        :param attr_change_callback: callback to be called when
            an attribute change event needs to be pushed from the component manager
        :param attr_archive_callback: callback to be called when
            an attribute archive event needs to be pushed from the component manager
        :param health_state_callback: callback to be called when the
            HealthState of the component changes
        :param simulation_mode: simulation mode identifies if the real component
            or a simulator should be monitored and controlled; defaults to
            SimulationMode.TRUE
        """

        # supply operating state machine trigger keywords
        super().__init__(
            *args,
            fault=None,
            power=None,
            **kwargs,
        )

        self._device_attr_change_callback = attr_change_callback
        self._device_attr_archive_callback = attr_archive_callback
        self._device_health_state_callback = health_state_callback
        self._health_state_lock = Lock()
        self._health_state = HealthState.UNKNOWN

        # initialize a lock and the set of of blocking resources
        # that an LRC thread may depend on
        self._event_ids = {}
        self._results_lock = Lock()
        self._num_blocking_results = 0
        self._blocking_commands: set["str"] = set()

        # NOTE: using component manager default of SimulationMode.TRUE,
        # as self._simulation_mode at this point during init_device()
        # SimulationMode.FALSE
        self.simulation_mode = simulation_mode

    def task_abort_event_is_set(
        self: CbfComponentManager,
        command_name: str,
        task_callback: Callable,
        task_abort_event: Event,
    ) -> bool:
        """
        Helper method for checking task abort event during command thread.

        :param command_name: name of command for result message
        :param task_callback: command tracker update_command_info callback
        :param task_abort_event: task executor abort event

        :return: True if abort event is set, otherwise False
        """
        if task_abort_event.is_set():
            task_callback(
                status=TaskStatus.ABORTED,
                result=(
                    ResultCode.ABORTED,
                    f"{command_name} command aborted by task executor abort event.",
                ),
            )
            return True
        return False

<<<<<<< HEAD
    # --------------
    # Group Commands
    # --------------
=======
    def _subscribe_command_results(
        self: CbfComponentManager, dp: context.DeviceProxy
    ) -> None:
        if dp in self._event_ids.values():
            self.logger.warn(
                f"Skipping repeated longRunningCommandResult event subscription: {dp.dev_name()}"
            )
        else:
            self._event_ids.update(
                {
                    dp.subscribe_event(
                        attr_name="longRunningCommandResult",
                        event_type=tango.EventType.CHANGE_EVENT,
                        cb_or_queuesize=self.results_callback,
                    ): dp
                }
            )

    def _unsubscribe_command_results(self: CbfComponentManager) -> None:
        while len(self._event_ids):
            event_id, dp = self._event_ids.popitem()
            dp.unsubscribe_event(event_id)

    #######################
    # Group-related methods
    #######################
>>>>>>> f1ca7f40

    def _create_group_proxies(
        self: CbfComponentManager, group_proxies: dict
    ) -> bool:
        """
        Create group proxies (list of DeviceProxy) from the list of fqdns passed in.
        Store as class attributes.
        :param
        :return: True if the group proxies are successfully created, False otherwise.
        """
        for group, fqdn in group_proxies.items():
            try:
                setattr(
                    self,
                    group,
                    [
                        context.DeviceProxy(device_name=device)
                        for device in fqdn
                    ],
                )
            except tango.DevFailed as df:
                self.logger.error(f"Failure in connection to {fqdn}: {df}")
                return False
        return True

    def _issue_command_thread(
        self: CbfComponentManager,
        proxy: context.DeviceProxy,
        argin: Any,
        command_name: str,
    ) -> Any:
        """
        Helper function to issue command to a DeviceProxy

        :param proxy: proxy target for command
        :param argin: optional command argument
        :param command_name: command to be issued
        :return: command result (if any)
        """
        try:
            return (
                proxy.command_inout(command_name, argin)
                if argin is not None
                else proxy.command_inout(command_name)
            )
        except tango.DevFailed as df:
            return (
                ResultCode.FAILED,
                f"Error issuing {command_name} command to {proxy.dev_name()}; {df}",
            )

    def _issue_group_command(
        self: CbfComponentManager,
        command_name: str,
        proxies: list[context.DeviceProxy],
        argin: Any = None,
        max_workers: int = MAX_GROUP_WORKERS,
    ) -> list[tuple[ResultCode, str]]:
        """
        Helper function to perform tango.Group-like threaded command issuance.
        Returns list of command results in the same order as the input proxies list.
        If any command causes a tango.DevFailed exception, the result code for
        that device's return value will be ResultCode.FAILED.

        Important note: all proxies provided must be of the same device type.

        For fast commands, the return value will a list of ResultCode and message
        string tuples.
        For Long Running Commands, the return value will be a list of ResultCode
        and unique command ID tuples.

        :param command_name: name of command to be issued
        :param proxies: list of device proxies in group; determines ordering of
            return values
        :param argin: optional command argument, defaults to None
        :param max_workers: maximum number of ThreadPoolExecutor workers
        :return: list of proxy command returns
        """
        results = []
        with ThreadPoolExecutor(max_workers=max_workers) as executor:
            for r in executor.map(
                partial(
                    self._issue_command_thread,
                    argin=argin,
                    command_name=command_name,
                ),
                proxies,
            ):
                results.append(r)
        return results

    def _read_attribute_thread(
        self: CbfComponentManager,
        proxy: context.DeviceProxy,
        attr_name: str,
    ) -> Any:
        """
        Helper function to read attribute from a DeviceProxy

        :param proxy: proxy target for read_attribute
        :param attr_name: name of attribute to be read
        :return: read attribute value
        """
        try:
            return proxy.read_attribute(attr_name)
        except tango.DevFailed as df:
            self.logger.error(
                f"Error reading {proxy.dev_name()}.{attr_name}; {df}"
            )
            return None

    def _read_group_attribute(
        self: CbfComponentManager,
        attr_name: str,
        proxies: list[context.DeviceProxy],
        max_workers: int = MAX_GROUP_WORKERS,
    ) -> list[Any]:
        """
        Helper function to perform tango.Group-like threaded read_attribute().
        Returns list of attribute values in the same order as the input proxies list.
        If any command causes a tango.DevFailed exception, the result code for
        that device's return value will be None.

        Important note: all proxies provided must be of the same device type.

        :param attr_name: name of attribute to be read
        :param proxies: list of device proxies in group; determines ordering of
            return values
        :param max_workers: maximum number of ThreadPoolExecutor workers
        :return: list of proxy attribute values
        """
        results = []
        with ThreadPoolExecutor(max_workers=max_workers) as executor:
            for r in executor.map(
                partial(self._read_attribute_thread, attr_name=attr_name),
                proxies,
            ):
                results.append(r)
        return results

    def _write_attribute_thread(
        self: CbfComponentManager,
        proxy: context.DeviceProxy,
        attr_name: str,
        value: Any,
    ) -> bool:
        """
        Helper function to write attribute from a DeviceProxy

        :param proxy: proxy target for read_attribute
        :param attr_name: name of attribute to be read
        :param value: attribute value to be written
        :return: read attribute value
        """
        try:
            proxy.write_attribute(attr_name, value)
            return True
        except tango.DevFailed as df:
            self.logger.error(
                f"Error writing {value} to {proxy.dev_name()}.{attr_name}; {df}"
            )
            return False

    def _write_group_attribute(
        self: CbfComponentManager,
        attr_name: str,
        value: Any,
        proxies: list[context.DeviceProxy],
        max_workers: int = MAX_GROUP_WORKERS,
    ) -> bool:
        """
        Helper function to perform tango.Group-like threaded write_attribute().
        Returns a bool depending on each device's write_attribute success;
        True if all writes were successful, False otherwise.

        Important note: all proxies provided must be of the same device type.

        :param attr_name: name of attribute to be written
        :param value: attribute value to be written
        :param proxies: list of device proxies in group; determines ordering of
            return values
        :param max_workers: maximum number of ThreadPoolExecutor workers
        :return: list of proxy attribute values
        """
        results = []
        with ThreadPoolExecutor(max_workers=max_workers) as executor:
            for r in executor.map(
                partial(
                    self._write_attribute_thread,
                    attr_name=attr_name,
                    value=value,
                ),
                proxies,
            ):
                results.append(r)
        return all(results)

    # ----------------
    # Callback Methods
    # ----------------

    def _update_device_health_state(
        self: CbfComponentManager,
        health_state: HealthState,
    ) -> None:
        """
        Handle a health state change.
        This is a helper method for use by subclasses.

        :param health_state: the new health state of the component manager.
        """
        with self._health_state_lock:
            if self._health_state != health_state:
                self._health_state = health_state
                self._push_health_state_update(health_state)

    def _push_health_state_update(
        self: CbfComponentManager, health_state: HealthState
    ) -> None:
        """
        Push a health state update to the device.

        :param health_state: the new health state of the component manager.
        """
        if self._device_health_state_callback is not None:
            self._device_health_state_callback(health_state)

    def start_communicating(self: CbfComponentManager) -> None:
        """
        Start communicating with the component.
        """
        self._update_communication_state(
            communication_state=CommunicationStatus.ESTABLISHED
        )

    def stop_communicating(self: CbfComponentManager) -> None:
        """
        Break off communicating with the component.
        """
        self._update_component_state(power=PowerState.UNKNOWN)
        self._update_communication_state(
            communication_state=CommunicationStatus.DISABLED
        )

    def results_callback(
        self: CbfComponentManager, event_data: Optional[tango.EventData]
    ):
        """
        Locked callback to decrement number of blocking
        """
        try:
            if event_data.attr_value.value != ("", ""):
                # fetch the result code from the event_data tuple.
                result_code = int(
                    event_data.attr_value.value[1].split(",")[0].split("[")[1]
                )
                if result_code == ResultCode.OK:
                    with self._results_lock:
                        self._num_blocking_results -= 1
            self.logger.info(
                f"EventData attr_value:{event_data.attr_value.value}, events remaining={self._num_blocking_results}"
            )
        except IndexError as ie:
            self.logger.error(f"IndexError caught: {ie}")

    def _wait_for_blocking_results(
        self: CbfComponentManager,
        timeout: float,
        task_abort_event: Optional[Event] = None,
    ) -> TaskStatus:
        """
        Wait for the number of anticipated results to be pushed by subordinate devices.

        Example for submitted command method
        ------------------------------------
        def _command_thread(
            self: CbfComponentManager,
            task_callback: Optional[Callable] = None,
            task_abort_event: Optional[threading.Event] = None,
            **kwargs,
        ):
            # thread begins
            # ...
            # call a bunch of commands, get back a list of command_ids
            command_ids = []
            # ...
            # continue until it the results of those commands are needed
            # ...
            # when we can no longer progress without the command results
            # first reset the number of blocking results
            self._num_blocking_results = len(command_ids)

            # subscribe to the LRC results of all blocking proxies, providing the
            # locked decrement counter method as the callback
            for proxy in proxies_to_wait_on:
            proxy.subscribe_event(
                attr_name="longRunningCommandResult",
                event_type=EventType.CHANGE_EVENT,
                callback=self.results_callback
            )

            # call wait method
            self._wait_for_blocking(timeout=10.0, task_abort_event=task_abort_event)

            # now we can continue

        :param timeout: Time to wait, in seconds.
        :param task_abort_event: Check for abort, defaults to None

        :return: completed if status reached, FAILED if timed out, ABORTED if aborted
        """
        ticks = int(timeout / 0.01)  # 10 ms resolution
        while self._num_blocking_results:
            if task_abort_event and task_abort_event.is_set():
                return TaskStatus.ABORTED
            sleep(0.01)
            ticks -= 1
            if ticks <= 0:
                self.logger.error(
                    f"{self._num_blocking_results} blocking result(s) remain after {timeout}s."
                )
                return TaskStatus.FAILED
        self.logger.info(f"Waited for {timeout - ticks * 0.01} seconds")
        return TaskStatus.COMPLETED

    @property
    def is_communicating(self: CbfComponentManager) -> bool:
        """
        Return whether communication with the component is established.

        SKA Mid.CBF MCS uses the more expressive :py:attr:`communication_status`
        for this, but this is still needed as a base classes hook.

        :return: True if communication with the component is established. False otherwise.
        """
        return self.communication_state == CommunicationStatus.ESTABLISHED

    @property
    def power_state(self: CbfComponentManager) -> Optional[PowerState]:
        """
        Return the power state of this component manager.

        :return: the power state of this component manager if known.
        """
        return self._component_state["power"]

    @property
    def faulty(self: CbfComponentManager) -> Optional[bool]:
        """
        Return whether this component manager is currently experiencing a fault.

        :return: True if this component manager is currently experiencing a fault. False otherwise.
        """
        return cast(bool, self._component_state["fault"])<|MERGE_RESOLUTION|>--- conflicted
+++ resolved
@@ -138,11 +138,6 @@
             return True
         return False
 
-<<<<<<< HEAD
-    # --------------
-    # Group Commands
-    # --------------
-=======
     def _subscribe_command_results(
         self: CbfComponentManager, dp: context.DeviceProxy
     ) -> None:
@@ -169,7 +164,6 @@
     #######################
     # Group-related methods
     #######################
->>>>>>> f1ca7f40
 
     def _create_group_proxies(
         self: CbfComponentManager, group_proxies: dict
