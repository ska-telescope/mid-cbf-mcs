# -*- coding: utf-8 -*-
#
# This file is part of the SKA Mid.CBF MCS project
#
#
#
# Distributed under the terms of the GPL license.
# See LICENSE.txt for more info.

# Copyright (c) 2019 National Research Council of Canada

from __future__ import annotations

import json
import logging
import os
from threading import Event, Thread
from typing import Callable, Optional

import tango
import yaml
from polling2 import TimeoutException, poll
from ska_control_model import (
    AdminMode,
    ObsState,
    PowerState,
    SimulationMode,
    TaskStatus,
)
from ska_tango_base.base.base_component_manager import check_communicating
from ska_tango_base.commands import ResultCode
from ska_tango_testing import context
from ska_telmodel.data import TMData
from ska_telmodel.schema import validate as telmodel_validate

from ska_mid_cbf_mcs.commons.dish_utils import DISHUtils
from ska_mid_cbf_mcs.commons.global_enum import const
from ska_mid_cbf_mcs.component.component_manager import (
    CbfComponentManager,
    CommunicationStatus,
)
from ska_mid_cbf_mcs.controller.talondx_component_manager import (
    TalonDxComponentManager,
)


class ControllerComponentManager(CbfComponentManager):
    """
    A component manager for the CbfController device.
    """

    def __init__(
        self: ControllerComponentManager,
        *args: any,
        fqdn_dict: dict[str, list[str]],
        config_path_dict: dict[str, str],
        max_capabilities: dict[str, int],
        lru_timeout: int,
        talondx_component_manager: TalonDxComponentManager,
        **kwargs: any,
    ) -> None:
        """
        Initialise a new instance.

        :param fqdn_dict: dictionary containing FQDNs for the controller's sub-elements
        :param config_path_dict: dictionary containing paths to configuration files
        :param max_capabilities: dictionary containing maximum number of sub-elements
        :param lru_timeout: timeout in seconds for LRU commands
        :param talondx_component_manager: instance of TalonDxComponentManager
        """

        super().__init__(*args, **kwargs)
        self._lru_timeout = lru_timeout

        (
            self._vcc_fqdn,
            self._fsp_fqdn,
            self._subarray_fqdn,
            self._talon_lru_fqdn,
            self._talon_board_fqdn,
            self._power_switch_fqdn,
        ) = ([] for i in range(6))

        # --- Max Capabilities --- #
        self._count_vcc = max_capabilities["VCC"]
        self._count_fsp = max_capabilities["FSP"]
        self._count_subarray = max_capabilities["Subarray"]

        # --- FQDNs --- #
        self._subarray_fqdns_all = fqdn_dict["CbfSubarray"]
        self._vcc_fqdns_all = fqdn_dict["VCC"]
        self._fsp_fqdns_all = fqdn_dict["FSP"]
        self._talon_lru_fqdns_all = fqdn_dict["TalonLRU"]
        self._talon_board_fqdns_all = fqdn_dict["TalonBoard"]
        self._power_switch_fqdns_all = fqdn_dict["PowerSwitch"]
        # NOTE: Hard coded to look at first index to handle FsSLIM and VisSLIM as single device
        self._fs_slim_fqdn = fqdn_dict["FsSLIM"][0]
        self._vis_slim_fqdn = fqdn_dict["VisSLIM"][0]

        # --- Config Paths --- #
        self._talondx_config_path = config_path_dict["TalonDxConfigPath"]
        self._hw_config_path = config_path_dict["HWConfigPath"]
        self._fs_slim_config_path = config_path_dict["FsSLIMConfigPath"]
        self._vis_slim_config_path = config_path_dict["VisSLIMConfigPath"]

        self.dish_utils = None
        self.last_init_sys_param = ""
        self.source_init_sys_param = ""
        self._talondx_component_manager = talondx_component_manager
        self._proxies = {}

    # -------------
    # Communication
    # -------------

    # --- Start Communicating --- #

    def _set_fqdns(self: ControllerComponentManager) -> None:
        """
        Set the list of sub-element FQDNs to be used, limited by max capabilities count.

        :update: self._vcc_fqdn, self._fsp_fqdn, self._subarray_fqdn, self._talon_lru_fqdn,
                 self._talon_board_fqdn, self._power_switch_fqdn
        """

        def _filter_fqdn(all_domains: list[str], config_key: str) -> list[str]:
            return [
                domain
                for domain in all_domains
                if domain.split("/")[-1]
                in list(self._hw_config[config_key].keys())
            ]

        self._vcc_fqdn = list(self._vcc_fqdns_all)[: self._count_vcc]
        self._fsp_fqdn = list(self._fsp_fqdns_all)[: self._count_fsp]
        self._subarray_fqdn = list(self._subarray_fqdns_all)[
            : self._count_subarray
        ]
        self._talon_lru_fqdn = _filter_fqdn(
            self._talon_lru_fqdns_all, "talon_lru"
        )
        self._talon_board_fqdn = _filter_fqdn(
            self._talon_board_fqdns_all, "talon_board"
        )
        self._power_switch_fqdn = _filter_fqdn(
            self._power_switch_fqdns_all, "power_switch"
        )

        fqdn_variables = {
            "VCC": self._vcc_fqdn,
            "FSP": self._fsp_fqdn,
            "Subarray": self._subarray_fqdn,
            "Talon board": self._talon_board_fqdn,
            "Talon LRU": self._talon_lru_fqdn,
            "Power switch": self._power_switch_fqdn,
            "FS SLIM mesh": self._fs_slim_fqdn,
            "VIS SLIM mesh": self._vis_slim_fqdn,
        }

        for name, value in fqdn_variables.items():
            self.logger.debug(f"fqdn {name}: {value}")

    def _write_hw_config(
        self: ControllerComponentManager,
        fqdn: str,
        proxy: context.DeviceProxy,
        device_type: str,
    ) -> bool:
        """
        Write hardware configuration properties to the device

        :param fqdn: FQDN of the device
        :param proxy: Proxy of the device
        :param device_type: Type of the device. Can be one of "power_switch", "talon_lru", or "talon_board".
        :return: True if the hardware configuration properties are successfully written to the device, False otherwise.
        """
        try:
            self.logger.debug(
                f"Writing hardware configuration properties to {fqdn}"
            )

            device_id = fqdn.split("/")[-1]
            if device_type == "talon_board":
                device_config = {
                    "TalonDxBoardAddress": self._hw_config[device_type][
                        device_id
                    ]
                }
            else:
                device_config = self._hw_config[device_type][device_id]

            device_config = tango.utils.obj_2_property(device_config)
            proxy.put_property(device_config)
            proxy.Init()

            if device_type == "talon_lru":
                proxy.set_timeout_millis(self._lru_timeout * 1000)

        except tango.DevFailed as df:
            for item in df.args:
                self.logger.error(
                    f"Failed to write {fqdn} HW config properties: {item.reason}"
                )
            return False
        return True

    def _set_proxy_online(
        self: ControllerComponentManager,
        fqdn: str,
    ) -> bool:
        """
        Set the AdminMode of the component device to ONLINE, given the FQDN of the device

        :param fqdn: FQDN of the component device
        :return: True if the AdminMode of the device is successfully set to ONLINE, False otherwise.
        """
        try:
            self.logger.info(f"Setting {fqdn} to AdminMode.ONLINE")
            if "mid_csp_cbf/power_switch" in fqdn:
                self._proxies[fqdn].simulationMode = self.simulation_mode
            self._proxies[fqdn].adminMode = AdminMode.ONLINE
        except tango.DevFailed as df:
            for item in df.args:
                self.logger.error(
                    f"Failed to set AdminMode of {fqdn} to ONLINE: {item.reason}"
                )
            return False
        return True

    def _init_device_proxy(
        self: ControllerComponentManager,
        fqdn: str,
    ) -> bool:
        """
        Initialize the device proxy from its FQDN, store the proxy in the _proxies dictionary,
        and set the AdminMode to ONLINE

        :param fqdn: FQDN of the device
        :return: True if the device proxy is successfully initialized, False otherwise.
        """
        if fqdn not in self._proxies:
            try:
                self.logger.debug(f"Trying connection to {fqdn}")
                proxy = context.DeviceProxy(device_name=fqdn)
            except tango.DevFailed as df:
                for item in df.args:
                    self.logger.error(
                        f"Failure in connection to {fqdn}: {item.reason}"
                    )
                return False
            self._proxies[fqdn] = proxy

            if fqdn in (
                self._talon_lru_fqdn
                + self._fsp_fqdn
                + [self._fs_slim_fqdn, self._vis_slim_fqdn]
            ):
                self._subscribe_command_results(proxy)
        else:
            proxy = self._proxies[fqdn]

        # If the fqdn is of a power switch, talon LRU, or talon board, write hw config
        device_types = {
            "power_switch": self._power_switch_fqdn,
            "talon_lru": self._talon_lru_fqdn,
            "talon_board": self._talon_board_fqdn,
        }
        for device_type, device_fqdns in device_types.items():
            if fqdn in device_fqdns:
                if not self._write_hw_config(fqdn, proxy, device_type):
                    return False
                break

        return self._set_proxy_online(fqdn)

    def _init_proxies(self: ControllerComponentManager) -> bool:
        """
        Init all proxies, return True if all proxies are connected.

        :return: True if all proxies are connected, False otherwise.
        """

        # NOTE: order matters here
        # - must set PDU online before LRU to establish outlet power states
        # - must set VCC online after LRU to establish LRU power state
        # TODO: evaluate ordering and add further comments

        for fqdn in (
            self._power_switch_fqdn
            + self._talon_lru_fqdn
            + self._talon_board_fqdn
            + self._subarray_fqdn
            + self._fsp_fqdn
            + self._vcc_fqdn
            + [self._fs_slim_fqdn, self._vis_slim_fqdn]
        ):
            if not self._init_device_proxy(fqdn):
                return False
        return True

    def _start_communicating(
        self: ControllerComponentManager, *args, **kwargs
    ) -> None:
        """
        Thread for start_communicating operation.
        """
        self.logger.info(
            "Entering ControllerComponentManager._start_communicating"
        )

        with open(self._hw_config_path) as yaml_fd:
            self._hw_config = yaml.safe_load(yaml_fd)

        self._set_fqdns()

        group_proxies = {
            "_group_vcc": self._vcc_fqdn,
            "_group_fsp": self._fsp_fqdn,
            "_group_subarray": self._subarray_fqdn,
        }

        if not self._create_group_proxies(group_proxies):
            self._update_communication_state(
                communication_state=CommunicationStatus.NOT_ESTABLISHED
            )
            return

        if not self._init_proxies():
            self._update_communication_state(
                communication_state=CommunicationStatus.NOT_ESTABLISHED
            )
            return

        self.logger.info(
            f"event_ids after subscribing = {len(self._event_ids)}"
        )

        super()._start_communicating()
        self._update_component_state(power=PowerState.OFF)

    def _stop_communicating(
        self: ControllerComponentManager, *args, **kwargs
    ) -> None:
        """
        Thread for stop_communicating operation.
        """
        self._unsubscribe_command_results()
        self._num_blocking_results = 0

        for proxy in self._proxies.values():
            proxy.adminMode = AdminMode.OFFLINE

        super()._stop_communicating()

    # -------------
    # Fast Commands
    # -------------

    # None so far.

    # ---------------------
    # Long Running Commands
    # ---------------------

    # --- On Command --- #

    def _get_talon_lru_fqdns(self: ControllerComponentManager) -> list[str]:
        """
        Get the FQDNs of the Talon LRUs that are connected to the controller from the configuration JSON.

        :return: List of FQDNs of the Talon LRUs
        """
        # Read in list of LRUs from configuration JSON
        with open(
            os.path.join(
                os.getcwd(),
                self._talondx_config_path,
                "talondx-config.json",
            )
        ) as f:
            talondx_config_json = json.load(f)

        fqdn_talon_lru = []
        for config_command in talondx_config_json["config_commands"]:
            target = config_command["target"]
            for lru_id, lru_config in self._hw_config["talon_lru"].items():
                lru_fqdn = f"mid_csp_cbf/talon_lru/{lru_id}"
                talon1 = lru_config["TalonDxBoard1"]
                talon2 = lru_config["TalonDxBoard2"]
                if (
                    target in [talon1, talon2]
                    and lru_fqdn not in fqdn_talon_lru
                ):
                    fqdn_talon_lru.append(lru_fqdn)
        return fqdn_talon_lru

    def _turn_on_lrus(
        self: ControllerComponentManager,
        task_abort_event: Optional[Event] = None,
    ) -> tuple[bool, str]:
        """
        Turn on all of the Talon LRUs

        :param task_abort_event: Event to signal task abort.
        :return: A tuple containing a boolean indicating success and a string with the FQDN of the LRUs that failed to turn on
        """
        success = True
        self._num_blocking_results = len(self._talon_lru_fqdn)
        for fqdn in self._talon_lru_fqdn:
            lru = self._proxies[fqdn]
            try:
                self.logger.info(f"Turning on LRU {lru.dev_name()}")

                [[result_code], [command_id]] = lru.On()
                # Guard incase LRC was rejected.
                if result_code == ResultCode.REJECTED:
                    message = "Nested LRC TalonLru.On() rejected"
                    self.logger.error(
                        f"Nested LRC TalonLru.On() to {lru.dev_name()} rejected"
                    )
                    success = False
            except tango.DevFailed as df:
                message = "Nested LRC TalonLru.On() failed"
                self.logger.error(
                    f"Nested LRC TalonLru.On() to {lru.dev_name()} failed: {df}"
                )
                self._update_communication_state(
                    communication_state=CommunicationStatus.NOT_ESTABLISHED
                )
                success = False

        lrc_status = self._wait_for_blocking_results(
            timeout=10.0, task_abort_event=task_abort_event
        )
        if lrc_status != TaskStatus.COMPLETED:
            message = "One or more calls to nested LRC TalonLru.On() timed out. Check TalonLru logs."
            self.logger.error(message)
            success = False
        else:
            message = f"{len(self._talon_lru_fqdn)} TalonLru devices successfully turned on"
            self.logger.info(message)

        return (success, message)

    def _configure_slim_devices(
        self: ControllerComponentManager,
        task_abort_event: Optional[Event] = None,
    ) -> bool:
        """
        Configure the SLIM devices

        :param task_abort_event: Event to signal task abort.
        :return: True if the SLIM devices were successfully configured, False otherwise
        """
        try:
            self.logger.info(
                f"Setting SLIM simulation mode to {self.simulation_mode}"
            )
            success = True
            self._num_blocking_results = 2
            slim_config_paths = [
                self._fs_slim_config_path,
                self._vis_slim_config_path,
            ]
            for i, fqdn in enumerate(
                [self._fs_slim_fqdn, self._vis_slim_fqdn]
            ):
                self._proxies[fqdn].simulationMode = self.simulation_mode
                self._proxies[fqdn].On()

                with open(slim_config_paths[i]) as f:
                    slim_config = f.read()

                [[result_code], [command_id]] = self._proxies[fqdn].Configure(
                    slim_config
                )
                # Guard incase LRC was rejected.
                if result_code == ResultCode.REJECTED:
                    message = f"Nested LRC Slim.Configure() to {self._proxies[fqdn]} rejected"
                    self.logger.error(message)
                    success = False
        except tango.DevFailed as df:
            self._update_communication_state(
                communication_state=CommunicationStatus.NOT_ESTABLISHED
            )
            for item in df.args:
                message = f"Failed to configure SLIM: {item.reason}"
                self.logger.error(message)
            success = False
        except (OSError, FileNotFoundError) as e:
            self._update_component_state(fault=True)
            message = f"Failed to read SLIM configuration file: {e}"
            self.logger.error(message)
            success = False

        lrc_status = self._wait_for_blocking_results(
            timeout=10.0, task_abort_event=task_abort_event
        )
        if lrc_status != TaskStatus.COMPLETED:
            message = "One or more calls to nested LRC Slim.Configure() timed out. Check Slim logs."
            self.logger.error(message)
            success = False
        else:
            message = f"{len(slim_config_paths)} Slim devices successfully configured"
            self.logger.info(message)

        return (success, message)

    def is_on_allowed(self: ControllerComponentManager) -> bool:
        """
        Check if the On command is allowed.

        :return: True if the On command is allowed, else False.
        """
        self.logger.debug("Checking if on is allowed")

        if self.dish_utils is None:
            self.logger.warning("Dish-VCC mapping has not been provided.")
            return False

        if self.power_state == PowerState.OFF:
            return True

        self.logger.warning("Already on, do not need to turn on.")
        return False

    def _on(
        self: ControllerComponentManager,
        task_callback: Optional[Callable] = None,
        task_abort_event: Optional[Event] = None,
    ) -> None:
        """
        Turn on the controller and its subordinate devices

        :param task_callback: Callback function to update task status.
        :param task_abort_event: Event to signal task abort
        :return: A tuple containing a return code and a string
                message indicating status. The message is for
                information purpose only.
        :rtype: (ResultCode, str)
        """

        self.logger.debug("Entering ControllerComponentManager.on")

        task_callback(status=TaskStatus.IN_PROGRESS)
        if self.task_abort_event_is_set("On", task_callback, task_abort_event):
            return

        # The order of the following operations for ON is important:
        # 1. Power on all the Talon boards by
        #    i.  Get the FQDNs of the LRUs
        #    ii. Sending ON command to all the LRUs
        # 2. Configure all the Talon boards
        # 3. Turn on all the subarrays by writing simulationMode and sending ON command
        # 4. Configure SLIM Mesh devices

<<<<<<< HEAD
        # TODO: There are two VCCs per LRU. Need to check the number of
        #       VCCs turned on against the number of LRUs powered on

        self._talon_lru_fqdn = self._get_talon_lru_fqdns()
        # TODO: handle subscribed events for missing LRUs
=======
        self._talon_lru_fqdn = self._get_talon_lru_fqdns()
>>>>>>> 7b7abc5f

        # Turn on all the LRUs with the boards we need
        lru_on_status, msg = self._turn_on_lrus(task_abort_event)
        if not lru_on_status:
            self._update_communication_state(
                communication_state=CommunicationStatus.NOT_ESTABLISHED
            )
            task_callback(
                result=(ResultCode.FAILED, msg),
                status=TaskStatus.FAILED,
            )
            return

        # Configure all the Talon boards
        # Clears process inside the Talon Board to make it a clean state
        # Also sets the simulation mode of the Talon Boards based on TalonDx Compnent Manager's SimulationMode Attribute
        if (
            self._talondx_component_manager.configure_talons()
            == ResultCode.FAILED
        ):
            msg = "Failed to configure Talon boards"
            self.logger.error(msg)
            task_callback(
                result=(ResultCode.FAILED, msg),
                status=TaskStatus.FAILED,
            )
            return

        # Write simulation mode to subarrays
        if not self._write_group_attribute(
            attr_name="simulationMode",
            value=self.simulation_mode,
            proxies=self._group_subarray,
        ):
            task_callback(
                result=(
                    ResultCode.FAILED,
                    "Failed writing simulationMode to subarrays",
                ),
                status=TaskStatus.FAILED,
            )
            return

        # Turn on all the subarrays
        group_subarray_on_failed = False
        for result_code, msg in self._issue_group_command(
            command_name="On", proxies=self._group_subarray
        ):
            if result_code == ResultCode.FAILED:
                self.logger.error(msg)
                group_subarray_on_failed = True

        if group_subarray_on_failed:
            task_callback(
                result=(ResultCode.FAILED, "Failed to turn on subarrays"),
                status=TaskStatus.FAILED,
            )
            return

        # Configure SLIM Mesh devices
        slim_configure_status, msg = self._configure_slim_devices(
            task_abort_event
        )
        if not slim_configure_status:
            self._update_communication_state(
                communication_state=CommunicationStatus.NOT_ESTABLISHED
            )
            task_callback(
                result=(ResultCode.FAILED, msg),
                status=TaskStatus.FAILED,
            )
            return

        self._update_component_state(power=PowerState.ON)
        task_callback(
            result=(ResultCode.OK, "On completed OK"),
            status=TaskStatus.COMPLETED,
        )
        return

    @check_communicating
    def on(
        self: ControllerComponentManager,
        task_callback: Optional[Callable] = None,
    ) -> tuple[ResultCode, str]:
        """
        Submit on operation method to task executor queue.

        :param task_callback: Callback function to update task status
        :return: A tuple containing a return code and a string
                message indicating status. The message is for
                information purpose only.
        :rtype: (ResultCode, str)
        """
        self.logger.debug(f"ComponentState={self._component_state}")
        return self.submit_task(
            self._on,
            is_cmd_allowed=self.is_on_allowed,
            task_callback=task_callback,
        )

    # --- Off Command --- #

    def _subarray_to_empty(
        self: ControllerComponentManager,
        subarray: context.DeviceProxy,
    ) -> tuple[bool, str]:
        """
        Restart subarray observing state model to ObsState.EMPTY

        :param subarray: DeviceProxy of the subarray
        :return: A tuple containing a boolean indicating success and a string message
        """
        # If subarray is READY go to IDLE
        if subarray.obsState == ObsState.READY:
            subarray.GoToIdle()
            if subarray.obsState != ObsState.IDLE:
                try:
                    poll(
                        lambda: subarray.obsState == ObsState.IDLE,
                        timeout=const.DEFAULT_TIMEOUT,
                        step=0.5,
                    )
                except TimeoutException:
                    # Raise exception if timed out waiting to exit RESTARTING
                    log_msg = f"Failed to send subarray {subarray} to idle, currently in {subarray.obsState}"
                    self.logger.error(log_msg)
                    return (False, log_msg)

        # If subarray is IDLE go to EMPTY by removing all receptors
        if subarray.obsState == ObsState.IDLE:
            subarray.RemoveAllReceptors()
            if subarray.obsState != ObsState.EMPTY:
                try:
                    poll(
                        lambda: subarray.obsState == ObsState.EMPTY,
                        timeout=const.DEFAULT_TIMEOUT,
                        step=0.5,
                    )
                except TimeoutException:
                    # Raise exception if timed out waiting to exit RESTARTING
                    log_msg = f"Failed to remove all receptors from subarray {subarray}, currently in {subarray.obsState}"
                    self.logger.error(log_msg)
                    return (False, log_msg)

        # Wait if subarray is in the middle of RESOURCING/RESTARTING, as it may return to EMPTY
        if subarray.obsState in [
            ObsState.RESOURCING,
            ObsState.RESTARTING,
        ]:
            try:
                poll(
                    lambda: subarray.obsState
                    not in [
                        ObsState.RESOURCING,
                        ObsState.RESTARTING,
                    ],
                    timeout=const.DEFAULT_TIMEOUT,
                    step=0.5,
                )
            except TimeoutException:
                # Raise exception if timed out waiting to exit RESOURCING/RESTARTING
                log_msg = f"Timed out waiting for {subarray} to exit {subarray.obsState}"
                self.logger.error(log_msg)
                return (False, log_msg)

        # If subarray not in EMPTY then we need to ABORT and RESTART
        if subarray.obsState != ObsState.EMPTY:
            # If subarray is in the middle of ABORTING/RESETTING, wait before issuing RESTART/ABORT
            if subarray.obsState in [
                ObsState.ABORTING,
                ObsState.RESETTING,
            ]:
                try:
                    poll(
                        lambda: subarray.obsState
                        not in [
                            ObsState.ABORTING,
                            ObsState.RESETTING,
                        ],
                        timeout=const.DEFAULT_TIMEOUT,
                        step=0.5,
                    )
                except TimeoutException:
                    # Raise exception if timed out waiting to exit ABORTING/RESETTING
                    log_msg = f"Timed out waiting for {subarray} to exit {subarray.obsState}"
                    self.logger.error(log_msg)
                    return (False, log_msg)

            # If subarray not yet in FAULT/ABORTED, issue Abort command to enable Restart
            if subarray.obsState not in [
                ObsState.FAULT,
                ObsState.ABORTED,
            ]:
                subarray.Abort()
                if subarray.obsState != ObsState.ABORTED:
                    try:
                        # TODO: Poll causes problem in unit test
                        poll(
                            lambda: subarray.obsState == ObsState.ABORTED,
                            timeout=const.DEFAULT_TIMEOUT,
                            step=0.5,
                        )
                        pass
                    except TimeoutException:
                        # Raise exception if timed out waiting to exit ABORTING
                        log_msg = f"Failed to send {subarray} to ObsState.ABORTED, currently in {subarray.obsState}"
                        self.logger.error(log_msg)
                        return (False, log_msg)

            # Finally, subarray may be restarted to EMPTY
            subarray.Restart()
            if subarray.obsState != ObsState.EMPTY:
                try:
                    poll(
                        lambda: subarray.obsState == ObsState.EMPTY,
                        timeout=const.DEFAULT_TIMEOUT,
                        step=0.5,
                    )
                except TimeoutException:
                    # Raise exception if timed out waiting to exit RESTARTING
                    log_msg = f"Failed to restart {subarray}, currently in {subarray.obsState}"
                    self.logger.error(log_msg)
                    return (False, log_msg)

        return (
            True,
            f"Subarray {subarray} succesfully set to ObsState.EMPTY; subarray.obsState = {subarray.obsState}",
        )

    def _turn_off_subelements(
        self: ControllerComponentManager,
        task_abort_event: Optional[Event] = None,
    ) -> tuple[bool, list[str]]:
        """
        Turn off all subelements of the controller

        :param task_abort_event: Event to signal task abort
        :return: A tuple containing a boolean indicating success and a list of messages
        """
        success = True
        message = []
        subelements_fast = (
            self._group_vcc + self._group_fsp + self._group_subarray
        )
        subelements_slow = [
            self._proxies[self._fs_slim_fqdn],
            self._proxies[self._vis_slim_fqdn],
        ]
        self._num_blocking_results = len(subelements_slow)

        # Turn off subelements that implement Off() as SlowCommand
        for subelement in subelements_slow:
            try:
                self.logger.info(
                    f"Turning off subelement {subelement.dev_name()}"
                )

                [[result_code], [command_id]] = subelement.Off()
                # Guard incase LRC was rejected.
                if result_code == ResultCode.REJECTED:
                    message = "Nested LRC Off() rejected"
                    self.logger.error(
                        f"Nested LRC Off() to {subelement.dev_name()} rejected"
                    )
                    success = False
            except tango.DevFailed as df:
                message = "Nested LRC Off() failed"
                self.logger.error(
                    f"Nested LRC Off() to {subelement.dev_name()} failed: {df}"
                )
                self._update_communication_state(
                    communication_state=CommunicationStatus.NOT_ESTABLISHED
                )
                success = False

        lrc_status = self._wait_for_blocking_results(
            timeout=10.0, task_abort_event=task_abort_event
        )
        if lrc_status != TaskStatus.COMPLETED:
            message = "One or more calls to nested LRC Off() timed out. Check Fsp and/or Slim logs."
            self.logger.error(message)
            success = False

        # Turn off subelements that implement Off() as FastCommand
        for result_code, msg in self._issue_group_command(
            "Off", subelements_fast
        ):
            if result_code == ResultCode.FAILED:
                message.append(msg)
                success = False

        # Turn off TalonBoard devices.
        # NOTE: This is separated from the subelements_fast group call because
        #       a failure shouldn't cause Controller.Off() to fail.
        try:
            for fqdn in self._fqdn_talon_board:
                self._proxies[fqdn].Off()
        except tango.DevFailed as df:
            for item in df.args:
                # Log a warning, but continue when the talon board fails to turn off
                log_msg = f"Failed to turn off Talon proxy; {item.reason}"
                self.logger.warning(log_msg)
                message.append(log_msg)

        if success:
            message.append("Successfully issued Off() to all subelements.")
        return (success, message)

    def _check_subelements_off(
        self: ControllerComponentManager,
    ) -> tuple[list[str], list[str]]:
        """
        Verify that the subelements are in DevState.OFF, ObsState.EMPTY/IDLE

        :return: A tuple containing a list of subelements that are not in DevState.OFF and a list of subelements that are not in ObsState.EMPTY/IDLE
        """
        op_state_error_list = []
        obs_state_error_list = []
        for fqdn, proxy in self._proxies.items():
            self.logger.debug(f"Checking final state of device {fqdn}")
            # power switch device state is always ON as long as it is
            # communicating and monitoring the PDU; does not implement
            # On/Off commands, rather TurnOn/OffOutlet commands to
            # target specific outlets
            if fqdn not in self._power_switch_fqdn:
                try:
                    # TODO CIP-1899 The cbfcontroller is sometimes
                    # unable to read the State() of the talon_lru
                    # device server due to an error trying to
                    # acquire the serialization monitor. As a temporary
                    # workaround, the cbfcontroller will log these
                    # errors if they occur but continue polling.
                    poll(
                        lambda: proxy.State() == tango.DevState.OFF,
                        ignore_exceptions=(tango.DevFailed),
                        log_error=logging.WARNING,
                        timeout=const.DEFAULT_TIMEOUT,
                        step=0.5,
                    )
                # If the poll timed out while waiting
                # for proxy.State() == tango.DevState.OFF,
                # it throws a TimeoutException
                except TimeoutException:
                    op_state_error_list.append([fqdn, proxy.State()])

            if fqdn in self._subarray_fqdn:
                obs_state = proxy.obsState
                if obs_state != ObsState.EMPTY:
                    obs_state_error_list.append((fqdn, obs_state))

            if fqdn in self._vcc_fqdn:
                obs_state = proxy.obsState
                if obs_state != ObsState.IDLE:
                    obs_state_error_list.append((fqdn, obs_state))

        return (op_state_error_list, obs_state_error_list)

    def _turn_off_lrus(
        self: ControllerComponentManager,
        task_abort_event: Optional[Event] = None,
    ) -> tuple[bool, str]:
        """
        Turn off all of the Talon LRUs

        :param task_abort_event: Event to signal task abort
        :return: A tuple containing a boolean indicating success and a string with the FQDN of the LRUs that failed to turn off
        """
        success = True
        self._num_blocking_results = len(self._talon_lru_fqdn)
        for fqdn in self._talon_lru_fqdn:
            lru = self._proxies[fqdn]
            try:
                self.logger.info(f"Turning off LRU {lru.dev_name()}")

                [[result_code], [command_id]] = lru.Off()
                # Guard incase LRC was rejected.
                if result_code == ResultCode.REJECTED:
                    message = "Nested LRC TalonLru.Off() rejected"
                    self.logger.error(
                        f"Nested LRC TalonLru.Off() to {lru.dev_name()} rejected"
                    )
                    success = False
            except tango.DevFailed as df:
                message = "Nested LRC TalonLru.Off() failed"
                self.logger.error(
                    f"Nested LRC TalonLru.Off() to {lru.dev_name()} failed: {df}"
                )
                self._update_communication_state(
                    communication_state=CommunicationStatus.NOT_ESTABLISHED
                )
                success = False

        lrc_status = self._wait_for_blocking_results(
            timeout=10.0, task_abort_event=task_abort_event
        )
        if lrc_status != TaskStatus.COMPLETED:
            message = "One or more calls to nested LRC TalonLru.Off() timed out. Check TalonLru logs."
            self.logger.error(message)
            success = False
        else:
            message = f"{len(self._talon_lru_fqdn)} TalonLru devices successfully turned off"
            self.logger.info(message)

        return (success, message)

    def is_off_allowed(self: ControllerComponentManager) -> bool:
        """
        Check if the Off command is allowed

        :return: True if the Off command is allowed, False otherwise
        """
        self.logger.debug("Checking if off is allowed")
        if self.power_state == PowerState.ON:
            return True
        self.logger.info("Already off, do not need to turn off.")
        return False

    def _off(
        self: ControllerComponentManager,
        task_callback: Optional[Callable] = None,
        task_abort_event: Optional[Event] = None,
    ) -> None:
        """
        Turn off the controller and its subordinate devices

        :param task_callback: Callback function to update task status
        :return: A tuple containing a return code and a string
                message indicating status. The message is for
                information purpose only.
        :rtype: (ResultCode, str)
        """
        self.logger.debug("Entering ControllerComponentManager.off")

        task_callback(status=TaskStatus.IN_PROGRESS)
        if self.task_abort_event_is_set(
            "Off", task_callback, task_abort_event
        ):
            return

        (result_code, message) = (ResultCode.OK, [])

        # reset subarray observing state to EMPTY
        for subarray in [self._proxies[fqdn] for fqdn in self._subarray_fqdn]:
            (subarray_empty, log_msg) = self._subarray_to_empty(subarray)
            if not subarray_empty:
                self.logger.error(log_msg)
                message.append(log_msg)
                result_code = ResultCode.FAILED

        # turn off subelements
        (subelement_off, log_msg) = self._turn_off_subelements()
        message.extend(log_msg)
        if not subelement_off:
            result_code = ResultCode.FAILED

        # HPS master shutdown
        result = self._talondx_component_manager.shutdown()
        if result == ResultCode.FAILED:
            # if HPS master shutdown failed, continue with attempting to
            # shut off power outlets via LRU device
            log_msg = "HPS Master shutdown failed."
            self.logger.warning(log_msg)
            message.append(log_msg)

        # Turn off all the LRUs currently in use
        if self.simulation_mode == SimulationMode.FALSE:
            if len(self._talon_lru_fqdn) == 0:
                self._talon_lru_fqdn = self._get_talon_lru_fqdns()
                # TODO: handle subscribed events for missing LRUs
        else:
            # use a hard-coded example fqdn talon lru for simulation mode
            self._talon_lru_fqdn = ["mid_csp_cbf/talon_lru/001"]

        lru_off_status, log_msg = self._turn_off_lrus(task_abort_event)
        if not lru_off_status:
            self._update_communication_state(
                communication_state=CommunicationStatus.NOT_ESTABLISHED
            )
            message.append(log_msg)
            result_code = ResultCode.FAILED

        # Check final device states, log any errors
        (
            op_state_error_list,
            obs_state_error_list,
        ) = self._check_subelements_off()

        if len(op_state_error_list) > 0:
            for fqdn, state in op_state_error_list:
                log_msg = f"{fqdn} failed to turn OFF, current state: {state}"
                self.logger.error(log_msg)
                message.append(log_msg)
            result_code = ResultCode.FAILED

        if len(obs_state_error_list) > 0:
            for fqdn, obs_state in obs_state_error_list:
                log_msg = (
                    f"{fqdn} failed to restart, current obsState: {obs_state}"
                )
                self.logger.error(log_msg)
                message.append(log_msg)
            result_code = ResultCode.FAILED

        if result_code == ResultCode.OK:
            self._update_component_state(power=PowerState.OFF)
            task_callback(
                result=(ResultCode.OK, "Off completed OK"),
                status=TaskStatus.COMPLETED,
            )
        else:
            task_callback(
                result=(ResultCode.FAILED, "; ".join(message)),
                status=TaskStatus.COMPLETED,
            )
        return

    @check_communicating
    def off(
        self: ControllerComponentManager,
        task_callback: Optional[Callable] = None,
    ) -> tuple[ResultCode, str]:
        """
        Submit off operation method to task executor queue.

        :param task_callback: Callback function to update task status
        :return: A tuple containing a return code and a string
                message indicating status. The message is for
                information purpose only.
        :rtype: (ResultCode, str)
        """
        self.logger.debug(f"ComponentState={self._component_state}")
        return self.submit_task(
            self._off,
            is_cmd_allowed=self.is_off_allowed,
            task_callback=task_callback,
        )

    # --- InitSysParam Command --- #

    def _validate_init_sys_param(
        self: ControllerComponentManager,
        params: dict,
    ) -> bool:
        """
        Validate the InitSysParam against the ska-telmodel schema

        :param params: The InitSysParam parameters
        :return: True if the InitSysParam parameters are valid, False otherwise
        """
        try:
            telmodel_validate(
                version=params["interface"], config=params, strictness=2
            )
            self.logger.info(
                "InitSysParam validation against ska-telmodel schema was successful!"
            )
        except ValueError as e:
            self.logger.error(
                f"InitSysParam validation against ska-telmodel schema failed with exception:\n {str(e)}"
            )
            return False
        return True

    def _retrieve_sys_param_file(
        self: ControllerComponentManager,
        init_sys_param_json: dict,
    ) -> tuple[bool, dict]:
        """
        Retrieve the sys_param file from the Telescope Model

        :param init_sys_param_json: The InitSysParam parameters
        """
        # The uri was provided in the input string, therefore the mapping from Dish ID to
        # VCC and frequency offset k needs to be retrieved using the Telescope Model
        tm_data_sources = init_sys_param_json["tm_data_sources"][0]
        tm_data_filepath = init_sys_param_json["tm_data_filepath"]
        try:
            mid_cbf_param_dict = TMData([tm_data_sources])[
                tm_data_filepath
            ].get_dict()
            self.logger.info(
                f"Successfully retrieved json data from {tm_data_filepath} in {tm_data_sources}"
            )
        except (ValueError, KeyError) as e:
            self.logger.error(
                f"Retrieving the init_sys_param file failed with exception: \n {str(e)}"
            )
            return (False, None)
        return (True, mid_cbf_param_dict)

    def _update_init_sys_param(
        self: ControllerComponentManager,
        params: str,
    ) -> bool:
        """
        Update the InitSysParam parameters in the subarrays and VCCs as well as the talon boards

        :param params: The InitSysParam parameters
        :return: True if the InitSysParam parameters are successfully updated, False otherwise
        """
        # Write the init_sys_param to each of the subarrays
        for fqdn in self._subarray_fqdn:
            try:
                self._proxies[fqdn].sysParam = params
            except tango.DevFailed as df:
                for item in df.args:
                    self.logger.error(
                        f"Failure in connection to {fqdn}; {item.reason}"
                    )
                    return False

        # Set VCC values
        for fqdn in self._vcc_fqdn:
            try:
                proxy = self._proxies[fqdn]
                vcc_id = int(proxy.get_property("DeviceID")["DeviceID"][0])
                if vcc_id in self.dish_utils.vcc_id_to_dish_id:
                    dish_id = self.dish_utils.vcc_id_to_dish_id[vcc_id]
                    proxy.dishID = dish_id
                    self.logger.info(
                        f"Assigned DISH ID {dish_id} to VCC {vcc_id}"
                    )
                else:
                    self.logger.error(
                        f"DISH ID for VCC {vcc_id} not found in DISH-VCC mapping; "
                        f"current mapping: {self.dish_utils.vcc_id_to_dish_id}"
                    )
                    return False
            except tango.DevFailed as df:
                for item in df.args:
                    self.logger.error(
                        f"Failure in connection to {fqdn}; {item.reason}"
                    )
                    return False

        # Update talon boards. The VCC ID to IP address mapping comes
        # from hw_config. Then map VCC ID to DISH ID.
        for vcc_id_str, ip in self._hw_config["talon_board"].items():
            for fqdn in self._talon_board_fqdn:
                try:
                    proxy = self._proxies[fqdn]
                    board_ip = proxy.get_property("TalonDxBoardAddress")[
                        "TalonDxBoardAddress"
                    ][0]
                    if board_ip == ip:
                        vcc_id = int(vcc_id_str)
                        proxy.vccID = str(vcc_id)
                        if vcc_id in self.dish_utils.vcc_id_to_dish_id:
                            dish_id = self.dish_utils.vcc_id_to_dish_id[vcc_id]
                            proxy.dishID = dish_id
                            self.logger.info(
                                f"Assigned DISH ID {dish_id} to VCC {vcc_id}"
                            )
                        else:
                            self.logger.warning(
                                f"DISH ID for VCC {vcc_id} not found in DISH-VCC mapping; "
                                f"current mapping: {self.dish_utils.vcc_id_to_dish_id}"
                            )
                except tango.DevFailed as df:
                    for item in df.args:
                        self.logger.error(
                            f"Failed to update {fqdn} with VCC ID and DISH ID; {item.reason}"
                        )
                    return False
        return True

    def is_init_sys_param_allowed(self: ControllerComponentManager) -> bool:
        """
        Check if the InitSysParam command is allowed

        :return: True if the InitSysParam command is allowed, False otherwise
        """
        self.logger.debug("Checking if init_sys_param is allowed")
        if self.power_state == PowerState.OFF:
            return True
        self.logger.warning(
            "InitSysParam command cannot be issued because the current PowerState is not 'off'."
        )
        return False

    def _init_sys_param(
        self: ControllerComponentManager,
        argin: str,
        task_callback: Optional[Callable] = None,
        task_abort_event: Optional[Event] = None,
    ) -> None:
        """
        Validate and save the Dish ID - VCC ID mapping and k values.

        :param argin: the Dish ID - VCC ID mapping and k values in a
                        json string.
        :param task_callback: Callback function to update task status
        :return: A tuple containing a return code and a string
                message indicating status. The message is for
                information purpose only.
        :rtype: (ResultCode, str)
        """
        self.logger.debug(f"Received sys params {argin}")

        task_callback(status=TaskStatus.IN_PROGRESS)
        if self.task_abort_event_is_set(
            "InitSysParam", task_callback, task_abort_event
        ):
            return

        def raise_on_duplicate_keys(pairs):
            data = {}
            for key, value in pairs:
                if key in data:
                    raise ValueError(f"duplicated key: {key}")
                else:
                    data[key] = value
            return data

        try:
            init_sys_param_json = json.loads(
                argin, object_pairs_hook=raise_on_duplicate_keys
            )
        except ValueError as e:
            self.logger.error(e)
            task_callback(
                result=(
                    ResultCode.FAILED,
                    "Duplicated Dish ID in the init_sys_param json",
                ),
                status=TaskStatus.FAILED,
            )
            return

        if not self._validate_init_sys_param(init_sys_param_json):
            task_callback(
                result=(
                    ResultCode.FAILED,
                    "Validating init_sys_param file against ska-telmodel schema failed",
                ),
                status=TaskStatus.FAILED,
            )
            return

        # If tm_data_filepath is provided, then we need to retrieve the
        # init sys param file from CAR via the telescope model
        if "tm_data_filepath" in init_sys_param_json:
            passed, init_sys_param_json = self._retrieve_sys_param_file(
                init_sys_param_json
            )
            if not passed:
                task_callback(
                    result=(
                        ResultCode.FAILED,
                        "Retrieving the init_sys_param file failed",
                    ),
                    status=TaskStatus.FAILED,
                )
                return
            if not self._validate_init_sys_param(init_sys_param_json):
                task_callback(
                    result=(
                        ResultCode.FAILED,
                        "Validating init_sys_param file retrieved from tm_data_filepath against ska-telmodel schema failed",
                    ),
                    status=TaskStatus.FAILED,
                )
                return
            self.source_init_sys_param = argin
            self.last_init_sys_param = json.dumps(init_sys_param_json)
        else:
            self.source_init_sys_param = ""
            self.last_init_sys_param = argin

        # Store the attribute
        self.dish_utils = DISHUtils(init_sys_param_json)

        # Send init_sys_param to the subarrays, VCCs and talon boards
        if not self._update_init_sys_param(self.last_init_sys_param):
            self._update_communication_state(
                communication_state=CommunicationStatus.NOT_ESTABLISHED
            )
            task_callback(
                result=(
                    ResultCode.FAILED,
                    "Failed to update subarrays with init_sys_param",
                ),
                status=TaskStatus.FAILED,
            )
            return

        task_callback(
            result=(
                ResultCode.OK,
                "InitSysParam completed OK",
            ),
            status=TaskStatus.COMPLETED,
        )
        return

    @check_communicating
    def init_sys_param(
        self: ControllerComponentManager,
        argin: str,
        task_callback: Optional[Callable] = None,
    ) -> tuple[ResultCode, str]:
        """
        Submit init_sys_param operation method to task executor queue.

        :param argin: the Dish ID - VCC ID mapping and k values in a
                        json string.
        :param task_callback: Callback function to update task status
        :return: A tuple containing a return code and a string
                message indicating status. The message is for
                information purpose only.
        :rtype: (ResultCode, str)
        """
        self.logger.info(f"ComponentState={self._component_state}")
        return self.submit_task(
            self._init_sys_param,
            args=[argin],
            is_cmd_allowed=self.is_init_sys_param_allowed,
            task_callback=task_callback,
        )<|MERGE_RESOLUTION|>--- conflicted
+++ resolved
@@ -554,15 +554,11 @@
         # 3. Turn on all the subarrays by writing simulationMode and sending ON command
         # 4. Configure SLIM Mesh devices
 
-<<<<<<< HEAD
         # TODO: There are two VCCs per LRU. Need to check the number of
         #       VCCs turned on against the number of LRUs powered on
 
         self._talon_lru_fqdn = self._get_talon_lru_fqdns()
         # TODO: handle subscribed events for missing LRUs
-=======
-        self._talon_lru_fqdn = self._get_talon_lru_fqdns()
->>>>>>> 7b7abc5f
 
         # Turn on all the LRUs with the boards we need
         lru_on_status, msg = self._turn_on_lrus(task_abort_event)
