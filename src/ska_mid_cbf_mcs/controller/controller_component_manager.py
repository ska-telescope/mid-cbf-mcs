--- conflicted
+++ resolved
@@ -266,12 +266,9 @@
         :rtype: (ResultCode, str)
         """
 
-<<<<<<< HEAD
+        self._logger.info("Trying to execute ON Command")
+
         # Check if connection to device proxies has been established
-=======
-        self._logger.info("Trying to execute ON Command")
-
->>>>>>> 09771323
         if self._connected:
             # Check if CBF Controller is already on
             if not self._on:
@@ -334,9 +331,18 @@
                     # use a hard-coded example fqdn talon lru for simulation mode
                     self._fqdn_talon_lru = {"mid_csp_cbf/talon_lru/001"}
 
-<<<<<<< HEAD
                 try:
                     for fqdn in self._fqdn_talon_lru:
+                        self._proxies[fqdn].write_attribute(
+                            "adminMode", AdminMode.OFFLINE
+                        )
+                        self._proxies[fqdn].write_attribute(
+                            "simulationMode",
+                            self._talondx_component_manager.simulation_mode,
+                        )
+                        self._proxies[fqdn].write_attribute(
+                            "adminMode", AdminMode.ONLINE
+                        )
                         self._proxies[fqdn].On()
                 except tango.DevFailed:
                     log_msg = "Failed to power on Talon boards"
@@ -351,30 +357,14 @@
                     log_msg = "Failed to configure Talon boards"
                     self._logger.error(log_msg)
                     return (ResultCode.FAILED, log_msg)
-=======
-            try:
-                for fqdn in self._fqdn_talon_lru:
-                    self._proxies[fqdn].write_attribute(
-                        "adminMode", AdminMode.OFFLINE
-                    )
-                    self._proxies[fqdn].write_attribute(
+
+                try:
+                    # Set the Simulation mode of the Subarray to the simulation mode of the controller
+                    self._group_subarray.write_attribute(
                         "simulationMode",
                         self._talondx_component_manager.simulation_mode,
                     )
-                    self._proxies[fqdn].write_attribute(
-                        "adminMode", AdminMode.ONLINE
-                    )
-                    self._proxies[fqdn].On()
-            except tango.DevFailed:
-                log_msg = "Failed to power on Talon boards"
-                self._logger.error(log_msg)
-                return (ResultCode.FAILED, log_msg)
->>>>>>> 09771323
-
-                try:
                     self._group_subarray.command_inout("On")
-                    self._group_vcc.command_inout("On")
-                    self._group_fsp.command_inout("On")
                     self._on = True
                 except tango.DevFailed:
                     log_msg = "Failed to turn on group proxies"
@@ -384,20 +374,8 @@
                 message = "CbfController On command completed OK"
                 return (ResultCode.OK, message)
 
-<<<<<<< HEAD
             else:
                 log_msg = "CbfController is already ON. Disregarding redundant command."
-=======
-            try:
-                # Set the Simulation mode of the Subarray to the simulation mode of the controller
-                self._group_subarray.write_attribute(
-                    "simulationMode",
-                    self._talondx_component_manager.simulation_mode,
-                )
-                self._group_subarray.command_inout("On")
-            except tango.DevFailed:
-                log_msg = "Failed to turn on group proxies"
->>>>>>> 09771323
                 self._logger.error(log_msg)
                 return (ResultCode.FAILED, log_msg)
 
