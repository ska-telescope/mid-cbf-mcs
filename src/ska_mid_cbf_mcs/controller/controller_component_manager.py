--- conflicted
+++ resolved
@@ -63,19 +63,7 @@
         super().__init__(*args, **kwargs)
 
         self.validate_supported_configuration = True
-<<<<<<< HEAD
         self._lru_timeout = lru_timeout
-=======
-
-        (
-            self._vcc_fqdn,
-            self._fsp_fqdn,
-            self._subarray_fqdn,
-            self._talon_lru_fqdn,
-            self._talon_board_fqdn,
-            self._power_switch_fqdn,
-        ) = ([] for _ in range(6))
->>>>>>> e6afb57e
 
         # --- Max Capabilities --- #
         self._count_vcc = max_capabilities["VCC"]
