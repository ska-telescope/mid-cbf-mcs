# -*- coding: utf-8 -*-
#
# This file is part of the SKA Mid.CBF MCS project
#
#
#
# Distributed under the terms of the GPL license.
# See LICENSE.txt for more info.

# Copyright (c) 2019 National Research Council of Canada

from __future__ import annotations

import tango
from ska_control_model import SimulationMode
from ska_tango_base.base.base_device import DevVarLongStringArrayType
from ska_tango_base.commands import ResultCode, SubmittedSlowCommand
from ska_tango_base.utils import convert_dict_to_list
from tango.server import attribute, command, device_property

from ska_mid_cbf_mcs.commons.global_enum import const
from ska_mid_cbf_mcs.controller.controller_component_manager import (
    ControllerComponentManager,
)
from ska_mid_cbf_mcs.controller.talondx_component_manager import (
    TalonDxComponentManager,
)
from ska_mid_cbf_mcs.device.base_device import CbfDevice

__all__ = ["CbfController", "main"]


class CbfController(CbfDevice):

    """
    CbfController TANGO device class.

    Primary point of contact for monitoring and control of Mid.CBF.
    Implements state and mode indicators, and a set of state transition commmands.
    """

    # -----------------
    # Device Properties
    # -----------------

    # --- Subdevice FQDNs --- #

    CbfSubarray = device_property(dtype=("str",))

    VCC = device_property(dtype=("str",))

    FSP = device_property(dtype=("str",))

    TalonLRU = device_property(dtype=("str",))

    TalonBoard = device_property(dtype=("str",))

    PowerSwitch = device_property(dtype=("str",))

    FsSLIM = device_property(dtype=("str"))

    VisSLIM = device_property(dtype=("str"))

    # --- Configuration file paths --- #

    TalonDxConfigPath = device_property(dtype=("str"))

    HWConfigPath = device_property(dtype=("str"))

    FsSLIMConfigPath = device_property(dtype=("str"))

    VisSLIMConfigPath = device_property(dtype=("str"))

    # --- General properties --- #

    LruTimeout = device_property(dtype=("str"))

    MaxCapabilities = device_property(dtype=("str",))

    # ----------
    # Attributes
    # ----------

    @attribute(
        dtype="str",
        label="Dish ID to VCC and frequency offset k mapping",
        doc="Maps Dish ID to VCC and frequency offset k. The string is in JSON format.",
    )
    def sysParam(self: CbfController) -> str:
        """
        :return: the mapping from Dish ID to VCC and frequency offset k. The string is in JSON format.
        :rtype: str
        """
        return self.component_manager.last_init_sys_param

    @attribute(
        dtype="str",
        label="The location of the file containing Dish ID to VCC and frequency offset k mapping.",
        doc="Source and file path to the file to be retrieved through the Telescope Model. The string is in JSON format.",
    )
    def sourceSysParam(self: CbfController) -> str:
        """
        :return: the location of the json file that contains the mapping from Dish ID to VCC
                 and frequency offset k, to be retrieved using the Telescope Model.
        :rtype: str
        """
        return self.component_manager.source_init_sys_param

    @attribute(
        dtype=(str,),
        label="Dish ID to VCC mapping",
        doc="Dish ID to VCC mapping. The string is in the format 'dishID:vccID'.",
    )
    def dishToVcc(self: CbfController) -> list[str]:
        """
        Return dishToVcc attribute: 'dishID:vccID'
        """
        if self.component_manager.dish_utils is None:
            return []
        out_str = [
            f"{r}:{v}"
            for r, v in self.component_manager.dish_utils.dish_id_to_vcc_id.items()
        ]
        return out_str

    @attribute(
        dtype=(str,),
        label="VCC to Dish mapping",
        doc="VCC to Dish mapping. The string is in the format 'vccID:dishID'.",
    )
    def vccToDish(self: CbfController) -> list[str]:
        """
        Return dishToVcc attribute: 'vccID:dishID'
        """
        if self.component_manager.dish_utils is None:
            return []
        out_str = [
            f"{v}:{r}"
            for r, v in self.component_manager.dish_utils.dish_id_to_vcc_id.items()
        ]
        return out_str

    @attribute(
        dtype=(str,),
        max_dim_x=20,
        doc=(
            "Maximum number of instances of each capability type,"
            " e.g. 'VCC:4', 'FSP:4', 'Subarray:1'."
        ),
    )
    def maxCapabilities(self: CbfController) -> list[str]:
        """
        Read maximum number of instances of each capability type, as definied in charts.
        By default, these include VCC, FSP, and Subarray.

        :return: list of maximum number of instances of each capability type
        """
        return convert_dict_to_list(self._max_capabilities)

    @attribute(
        dtype=SimulationMode,
        memorized=True,
        hw_memorized=True,
        doc="Reports the simulation mode of the device. \nSome devices may implement "
        "both modes, while others will have simulators that set simulationMode "
        "to True while the real devices always set simulationMode to False.",
    )
    def simulationMode(self: CbfController) -> SimulationMode:
        """
        :return: the current simulation mode
        """
        return self._simulation_mode

    @simulationMode.write
    def simulationMode(self: CbfController, value: SimulationMode) -> None:
        """
        Set the Simulation Mode of the device.

        :param value: SimulationMode
        """
        self.logger.info(f"Writing simulationMode to {value}")
        self._simulation_mode = value
        self._talondx_component_manager.simulation_mode = value
        self.component_manager.simulation_mode = value

    @attribute(
        dtype="DevBoolean",
        label="Restrictive Validation of Supported Configurations",
        doc="Flag to indicate if a restrictive validation is requested for "
        "supported configurations, such as with Scan Configurations. "
        "Defaults to True.  Setting the flag to False can cause unexpected "
        "behaviour with the system.",
    )
    def validateSupportedConfiguration(self: CbfController) -> bool:
        """
        Reads and return the value in the validateSupportedConfiguration

        :return: the value in validateSupportedConfiguration
        :rtype: bool
        """
        return self.component_manager.validate_supported_configuration

    @validateSupportedConfiguration.write
    def validateSupportedConfiguration(
        self: CbfController, value: bool
    ) -> None:
        """
        Setting this flag to false allows the user to bypass validation that
        ensures the inputs are currently supported by the system.

        The option to bypass validation is intended for testing purposes only.
        Using unsupported configurations may result in unexpected system behaviour."

        A warning level log is created when the flag is set to False.

        :param value: Set the flag to True/False
        """
        if value is False:
            msg = (
                "Setting validateSupportedConfiguration to False. "
                "Using unsupported configurations may result in "
                "unexpected system behaviour."
            )
            self.logger.warning(msg)

        self.component_manager.validate_supported_configuration = value

    # --------------
    # Initialization
    # --------------

    def init_command_objects(self: CbfController) -> None:
        """
        Sets up the command objects
        """
        # Registers Off and On commands
        super().init_command_objects()

        self.register_command_object(
            "InitSysParam",
            SubmittedSlowCommand(
                command_name="InitSysParam",
                command_tracker=self._command_tracker,
                component_manager=self.component_manager,
                method_name="init_sys_param",
                logger=self.logger,
            ),
        )

    def _get_max_capabilities(self: CbfController) -> dict[str, int]:
        """
        Get maximum number of capabilities for VCC, FSP and Subarray. If property not found in db, then assign a default amount.

        :return: dictionary of maximum number of capabilities with capability type as key and max capability instances as value
        """
        capabilities = ["VCC", "FSP", "Subarray"]
        default_values = {
            "VCC": const.DEFAULT_COUNT_VCC,
            "FSP": const.DEFAULT_COUNT_FSP,
            "Subarray": const.DEFAULT_COUNT_SUBARRAY,
        }
        max_capabilities = {}

        if self.MaxCapabilities:
            for max_capability in self.MaxCapabilities:
                (
                    capability_type,
                    max_capability_instances,
                ) = max_capability.split(":")
                max_capabilities[capability_type] = int(
                    max_capability_instances
                )

            for capability in capabilities:
                if capability not in max_capabilities:
                    self.logger.warning(
                        f"{capability} capabilities not defined; defaulting to {default_values[capability]}."
                    )
                    max_capabilities[capability] = default_values[capability]
        else:
            max_capabilities = default_values
            self.logger.warning(
                "MaxCapabilities device property not defined - using default value"
            )

        return max_capabilities

    def create_component_manager(
        self: CbfController,
    ) -> ControllerComponentManager:
        """
        Create and return a component manager for this device.

        :return: a component manager for this device.
        """

        self._talondx_component_manager = TalonDxComponentManager(
            talondx_config_path=self.TalonDxConfigPath,
            hw_config_path=self.HWConfigPath,
            logger=self.logger,
            health_state_callback=self._update_health_state,
            communication_state_callback=self._communication_state_changed,
            component_state_callback=self._component_state_changed,
        )

        fqdn_dict = {
            "VCC": self.VCC,
            "FSP": self.FSP,
            "CbfSubarray": self.CbfSubarray,
            "TalonLRU": self.TalonLRU,
            "TalonBoard": self.TalonBoard,
            "PowerSwitch": self.PowerSwitch,
            "FsSLIM": [self.FsSLIM],
            "VisSLIM": [self.VisSLIM],
        }

        config_path_dict = {
            "TalonDxConfigPath": self.TalonDxConfigPath,
            "HWConfigPath": self.HWConfigPath,
            "FsSLIMConfigPath": self.FsSLIMConfigPath,
            "VisSLIMConfigPath": self.VisSLIMConfigPath,
        }

        # Initialize the _max_capabilities variable for the component manager.
        self._max_capabilities = self._get_max_capabilities()

        return ControllerComponentManager(
            fqdn_dict=fqdn_dict,
            config_path_dict=config_path_dict,
            max_capabilities=self._max_capabilities,
            lru_timeout=int(self.LruTimeout),
            talondx_component_manager=self._talondx_component_manager,
            logger=self.logger,
            health_state_callback=self._update_health_state,
            communication_state_callback=self._communication_state_changed,
            component_state_callback=self._component_state_changed,
        )

    # -------------
    # Fast Commands
    # -------------

    class InitCommand(CbfDevice.InitCommand):
        """
        A class for the CbfController's Init() command.
        """

        def do(
            self: CbfController.InitCommand,
            *args: any,
            **kwargs: any,
        ) -> tuple[ResultCode, str]:
            """
            Stateless hook for device initialisation.

            :return: A tuple containing a return code and a string message indicating status.
                     The message is for information purpose only.
            :rtype: (ResultCode, str)
            """
            (result_code, msg) = super().do(*args, **kwargs)

            self._device._command_progress = 0

            return (result_code, msg)

    # ---------------------
    # Long Running Commands
    # ---------------------

    def is_On_allowed(self: CbfController) -> bool:
        """
        Overwrite base class's is_On_allowed method.
        """
        return True

    @command(
        dtype_out="DevVarLongStringArray",
    )
    @tango.DebugIt()
    def On(
        self: CbfController,
    ) -> DevVarLongStringArrayType:
        """
<<<<<<< HEAD
        Long running command that turns the device on.
=======
        Turn the device on.
>>>>>>> 0843ff1f

        :return: A tuple containing a return code and a string message indicating status.
                 The message is for information purpose only.
        :rtype: (ResultCode, str)
        """
        command_handler = self.get_command_object(command_name="On")
        result_code, command_id = command_handler()
        return [[result_code], [command_id]]

    def is_Off_allowed(self: CbfController) -> bool:
        """
        Overwrite baseclass's is_On_allowed method.
        """
        return True

    @command(
        dtype_out="DevVarLongStringArray",
    )
    @tango.DebugIt()
    def Off(
        self: CbfController,
    ) -> DevVarLongStringArrayType:
        """
<<<<<<< HEAD
        Long running command that turns the device off.
=======
        Turn the device off.
>>>>>>> 0843ff1f

        :return: A tuple containing a return code and a string message indicating status.
                 The message is for information purpose only.
        :rtype: (ResultCode, str)
        """
        command_handler = self.get_command_object(command_name="Off")
        result_code, command_id = command_handler()
        return [[result_code], [command_id]]

    def is_InitSysParam_allowed(self: CbfController) -> bool:
        """
        Determine if InitSysParamCommand is allowed (allowed when state is OFF).

        :return: if InitSysParamCommand is allowed
        :rtype: bool
        """
        return True

    @command(
        dtype_in="DevString",
        dtype_out="DevVarLongStringArray",
        doc_in="the Dish ID - VCC ID mapping and frequency offset (k) in a json string",
        doc_out="tuple containing a return code and a string message indicating the status of the command.",
    )
    @tango.DebugIt()
    def InitSysParam(
        self: CbfController, argin: str
    ) -> DevVarLongStringArrayType:
        """
<<<<<<< HEAD
        Long running command that sets the Dish ID - VCC ID mapping and k values
=======
        This command sets the Dish ID - VCC ID mapping and k values
>>>>>>> 0843ff1f

        :param argin: the Dish ID - VCC ID mapping and frequency offset (k) in a json string.
        :return: A tuple containing a return code and a string
            message indicating status. The message is for
            information purpose only.
        :rtype: (ResultCode, str)
        """
        command_handler = self.get_command_object(command_name="InitSysParam")
        result_code, command_id = command_handler(argin)
        return [[result_code], [command_id]]


# ----------
# Run server
# ----------


def main(args=None, **kwargs):
    return CbfController.run_server(args=args or None, **kwargs)


if __name__ == "__main__":
    main()<|MERGE_RESOLUTION|>--- conflicted
+++ resolved
@@ -381,11 +381,7 @@
         self: CbfController,
     ) -> DevVarLongStringArrayType:
         """
-<<<<<<< HEAD
-        Long running command that turns the device on.
-=======
         Turn the device on.
->>>>>>> 0843ff1f
 
         :return: A tuple containing a return code and a string message indicating status.
                  The message is for information purpose only.
@@ -409,11 +405,7 @@
         self: CbfController,
     ) -> DevVarLongStringArrayType:
         """
-<<<<<<< HEAD
-        Long running command that turns the device off.
-=======
         Turn the device off.
->>>>>>> 0843ff1f
 
         :return: A tuple containing a return code and a string message indicating status.
                  The message is for information purpose only.
@@ -443,11 +435,7 @@
         self: CbfController, argin: str
     ) -> DevVarLongStringArrayType:
         """
-<<<<<<< HEAD
-        Long running command that sets the Dish ID - VCC ID mapping and k values
-=======
         This command sets the Dish ID - VCC ID mapping and k values
->>>>>>> 0843ff1f
 
         :param argin: the Dish ID - VCC ID mapping and frequency offset (k) in a json string.
         :return: A tuple containing a return code and a string
