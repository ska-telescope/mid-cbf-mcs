--- conflicted
+++ resolved
@@ -197,29 +197,15 @@
 
                     fpga_dtb_name = talon_cfg["fpga_dtb_name"]
                     self._secure_copy(
-<<<<<<< HEAD
-                        ssh_client=ssh_client,
-                        src=f"{src_dir}/fpga-{target}/bin/{fpga_dtb_name}",
-                        dest=dest_dir,
-                    )
-=======
                         ssh_client=ssh_client, 
                         src=f"{src_dir}/fpga-talon/bin/{fpga_dtb_name}",
                         dest=dest_dir)
->>>>>>> a2aeae11
 
                     fpga_rbf_name = talon_cfg["fpga_rbf_name"]
                     self._secure_copy(
-<<<<<<< HEAD
-                        ssh_client=ssh_client,
-                        src=f"{src_dir}/fpga-{target}/bin/{fpga_rbf_name}",
-                        dest=dest_dir,
-                    )
-=======
                         ssh_client=ssh_client, 
                         src=f"{src_dir}/fpga-talon/bin/{fpga_rbf_name}",
                         dest=dest_dir)
->>>>>>> a2aeae11
 
             except NoValidConnectionsError:
                 self.logger.error(
