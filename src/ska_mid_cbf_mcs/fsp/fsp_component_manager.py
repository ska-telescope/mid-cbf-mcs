--- conflicted
+++ resolved
@@ -37,7 +37,8 @@
         *args: any,
         fsp_id: int,
         all_fsp_corr_subarray_fqdn: list[str],
-        # TODO: for Mid.CBF, to be updated to a list of FQDNs (max length = 20), one entry for each Talon board in the FSP_UNIT
+        # TODO: for Mid.CBF, to be updated to a list of FQDNs (max length = 20),
+        # one entry for each Talon board in the FSP_UNIT
         hps_fsp_controller_fqdn: str,
         **kwargs: any,
     ) -> None:
@@ -96,6 +97,8 @@
     # Fast Commands
     # -------------
 
+    # --- On command --- #
+
     @check_communicating
     def on(self: FspComponentManager) -> tuple[ResultCode, str]:
         """
@@ -106,7 +109,8 @@
             information purpose only.
         :rtype: (ResultCode, str)
         """
-        # Try to connect to HPS devices, which are deployed during the CbfController OnCommand sequence
+        # Try to connect to HPS devices, which are deployed during the 
+        # CbfController OnCommand sequence
         if self.simulation_mode == SimulationMode.FALSE:
             if self._proxy_hps_fsp_controller is None:
                 try:
@@ -131,6 +135,8 @@
 
         self._update_component_state(power=PowerState.ON)
         return (ResultCode.OK, "On completed OK")
+    
+    # --- Off command --- #
 
     @check_communicating
     def off(self: FspComponentManager) -> tuple[ResultCode, str]:
@@ -145,180 +151,9 @@
         self._proxy_hps_fsp_controller = None
         self._update_component_state(power=PowerState.OFF)
         return (ResultCode.OK, "Off completed OK")
-
-<<<<<<< HEAD
-=======
-    def _subarray_on(self: FspComponentManager, subarray_id: int) -> bool:
-        """
-        Turn on FSP function mode subarray device for specified subarray
-
-        :param subarray_id: ID of subarray for which to power on function mode proxy
-        :return: False if unsuccessful in powering on FSP function mode subarray proxy,
-                 else True.
-        """
-        match self.function_mode:
-            case FspModes.IDLE.value:
-                self.logger.error(
-                    f"FSP {self._fsp_id} function mode is IDLE; error adding subarray {subarray_id} function mode device to group proxy."
-                )
-
-            case FspModes.CORR.value:
-                # TODO: alternative to hardcoded FQDN?
-                fqdn = f"mid_csp_cbf/fspCorrSubarray/{self._fsp_id:02}_{subarray_id:02}"
-                try:
-                    proxy = self._all_fsp_corr[fqdn]
-                    result = proxy.On()
-                    if result[0] == ResultCode.FAILED:
-                        self.logger.error(
-                            f"Failed to turn on {fqdn}; {result}"
-                        )
-                        return False
-                except KeyError as ke:
-                    self.logger.error(
-                        f"FSP {self._fsp_id} CORR subarray {subarray_id} FQDN not found in properties; {ke}"
-                    )
-                    return False
-                except tango.DevFailed as df:
-                    self.logger.error(f"Failed to turn on {fqdn}; {df}")
-                    return False
-                return True
-
-            case FspModes.PSS_BF.value:
-                self.logger.error(
-                    f"Error in adding subarray {subarray_id}; PSS-BF not currently implemented"
-                )
-
-            case FspModes.PST_BF.value:
-                self.logger.error(
-                    f"Error in adding subarray {subarray_id}; PST-BF not currently implemented"
-                )
-
-            case FspModes.VLBI.value:
-                self.logger.error(
-                    f"Error in adding subarray {subarray_id}; VLBI not currently implemented"
-                )
-
-        return False
-
-    @check_communicating
-    def add_subarray_membership(
-        self: FspComponentManager, subarray_id: int
-    ) -> tuple[ResultCode, str]:
-        """
-        Add a subarray to the subarrayMembership list.
-
-        :param subarray_id: an integer representing the subarray affiliation,
-            value in [1, 16]
-
-        :return: A tuple containing a return code and a string
-            message indicating status. The message is for
-            information purpose only.
-        :rtype: (ResultCode, str)
-        """
-        if len(self.subarray_membership) == const.MAX_SUBARRAY:
-            return (
-                ResultCode.FAILED,
-                f"Fsp already assigned to the maximum number of subarrays ({const.MAX_SUBARRAY})",
-            )
-        elif subarray_id - 1 not in range(const.MAX_SUBARRAY):
-            return (
-                ResultCode.FAILED,
-                f"Subarray {subarray_id} invalid; must be in range [1, {const.MAX_SUBARRAY}]",
-            )
-        elif subarray_id not in self.subarray_membership:
-            self.logger.info(
-                f"Adding subarray {subarray_id} to subarray membership"
-            )
-
-            on_success = self._subarray_on(subarray_id)
-            if not on_success:
-                return (
-                    ResultCode.FAILED,
-                    f"Unsuccessful in powering off function mode device for subarray {subarray_id}",
-                )
-
-            self.subarray_membership.append(subarray_id)
-            self._device_attr_change_callback(
-                "subarrayMembership", self.subarray_membership
-            )
-            self._device_attr_archive_callback(
-                "subarrayMembership", self.subarray_membership
-            )
-
-            return (
-                ResultCode.OK,
-                "AddSubarrayMembership completed OK",
-            )
-
-        return (
-            ResultCode.FAILED,
-            f"FSP already belongs to subarray {subarray_id}",
-        )
-
-    @check_communicating
-    def remove_subarray_membership(
-        self: FspComponentManager, subarray_id: int
-    ) -> tuple[ResultCode, str]:
-        """
-        Remove subarray from the subarrayMembership list.
-        If subarrayMembership is empty after removing
-        (no subarray is using this FSP), set function mode to empty.
-
-        :param subarray_id: an integer representing the subarray affiliation
-
-        :return: A tuple containing a return code and a string
-            message indicating status. The message is for
-            information purpose only.
-        :rtype: (ResultCode, str)
-        """
-        if subarray_id in self.subarray_membership:
-            self.logger.info(
-                f"Removing subarray {subarray_id} from subarray membership."
-            )
-
-            off_success = self._subarray_off(subarray_id)
-            if not off_success:
-                return (
-                    ResultCode.FAILED,
-                    f"Unsuccessful in powering off function mode device for subarray {subarray_id}",
-                )
-
-            self.subarray_membership.remove(subarray_id)
-            self._device_attr_change_callback(
-                "subarrayMembership", self.subarray_membership
-            )
-            self._device_attr_archive_callback(
-                "subarrayMembership", self.subarray_membership
-            )
-
-            # if no current subarray membership, reset to function mode IDLE and
-            # power off
-            if len(self.subarray_membership) == 0:
-                self.logger.info(
-                    "No current subarray membership, resetting function mode to IDLE"
-                )
-                self._validate_and_set_function_mode("IDLE")
-                self.off()
-
-            return (
-                ResultCode.OK,
-                "RemoveSubarrayMembership completed OK",
-            )
-
-        return (
-            ResultCode.FAILED,
-            f"FSP does not belong to subarray {subarray_id}",
-        )
-
-    # TODO: subarray handle FSP GoToIdle and resetting function mode to IDLE
-
-    # ---------------------
-    # Long Running Commands
-    # ---------------------
-
+    
     # --- SetFunctionMode command --- #
 
->>>>>>> 40d5c0e6
     def _validate_and_set_function_mode(
         self: FspComponentManager, function_mode: str
     ) -> bool:
@@ -347,38 +182,8 @@
 
         return True
 
-<<<<<<< HEAD
     def set_function_mode(
         self: FspComponentManager, function_mode: str
-=======
-    def is_set_function_mode_allowed(self: FspComponentManager) -> bool:
-        """
-        Check if the FSP SetFunctionMode command is allowed.
-
-        :return: True if allowed, False otherwise
-        """
-        self.logger.debug("Checking if FSP SetFunctionMode is allowed.")
-        if self.power_state != PowerState.ON:
-            self.logger.warning(
-                f"FSP SetFunctionMode not allowed in current power state:\
-                    {self._component_state['power']}"
-            )
-            return False
-        if len(self.subarray_membership) > 0:
-            self.logger.warning(
-                f"FSP {self._fsp_id} currently belongs to \
-                    subarray(s) {self.subarray_membership}, \
-                    cannot change function mode at this time."
-            )
-            return False
-        return True
-
-    def _set_function_mode(
-        self: FspComponentManager,
-        function_mode: str,
-        task_callback: Optional[Callable] = None,
-        task_abort_event: Optional[Event] = None,
->>>>>>> 40d5c0e6
     ) -> None:
         """
         Switch the function mode of the FSP; can only be done if currently
@@ -413,6 +218,8 @@
             )
 
         return (ResultCode.OK, "SetFunctionMode completed OK")
+    
+    # --- RemoveSubarrayMembership command --- #
 
     def _subarray_off(self: FspComponentManager, subarray_id: int) -> bool:
         """
@@ -463,7 +270,6 @@
                     f"Error in removing subarray {subarray_id}; VLBI not currently implemented"
                 )
 
-<<<<<<< HEAD
         return False
 
     @check_communicating
@@ -520,6 +326,8 @@
             ResultCode.FAILED,
             f"FSP does not belong to subarray {subarray_id}",
         )
+    
+    # --- AddSubarrayMembership command --- #
 
     def _subarray_on(self: FspComponentManager, subarray_id: int) -> bool:
         """
@@ -630,7 +438,4 @@
         return (
             ResultCode.FAILED,
             f"FSP already belongs to subarray {subarray_id}",
-        )
-=======
-        return False
->>>>>>> 40d5c0e6
+        )