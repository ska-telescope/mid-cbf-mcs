# -*- coding: utf-8 -*-
#
# This file is part of the FspPssSubarray project
#
#
#
# Distributed under the terms of the GPL license.
# See LICENSE.txt for more info.

"""
Author: Ryam Voigt Ryan.Voigt@nrc-cnrc.gc.ca,
Herzberg Astronomy and Astrophysics, National Research Council of Canada
Copyright (c) 2019 National Research Council of Canada

FspPssSubarray Tango device prototype

FspPssSubarray TANGO device class for the FspPssSubarray prototype
"""
from __future__ import annotations  # allow forward references in type hints

from typing import List, Tuple, Optional

# tango imports
import tango
from tango import DebugIt
from tango.server import run
from tango.server import Device
from tango.server import attribute, command
from tango.server import device_property
from tango import AttrQuality, DispLevel, DevState
from tango import AttrWriteType, PipeWriteType
# Additional import
# PROTECTED REGION ID(FspPssSubarray.additionnal_import) ENABLED START #
import os
import sys
import json
from random import randint

from ska_tango_base.control_model import HealthState, AdminMode, ObsState, PowerMode
from ska_tango_base import CspSubElementObsDevice
from ska_tango_base.commands import ResultCode
from ska_mid_cbf_mcs.device_proxy import CbfDeviceProxy
from ska_mid_cbf_mcs.fsp.fsp_pss_subarray_component_manager import FspPssSubarrayComponentManager
from ska_mid_cbf_mcs.component.component_manager import CommunicationStatus
from ska_tango_base import SKABaseDevice

# PROTECTED REGION END #    //  FspPssSubarray.additionnal_import

__all__ = ["FspPssSubarray", "main"]

class FspPssSubarray(CspSubElementObsDevice):
    """
    FspPssSubarray TANGO device class for the FspPssSubarray prototype
    """
    # PROTECTED REGION ID(FspPssSubarray.class_variable) ENABLED START #
    # PROTECTED REGION END #    //  FspPssSubarray.class_variable

    # -----------------
    # Device Properties
    # -----------------

    SubID = device_property(
        dtype='uint16'
    )

    FspID = device_property(
        dtype='uint16'
    )

    CbfControllerAddress = device_property(
        dtype='str',
        doc="FQDN of CBF Controller",
        default_value="mid_csp_cbf/controller/main"
    )

    # TODO: CbfSubarrayAddress prop not being used
    CbfSubarrayAddress = device_property(
        dtype='str',
        doc="FQDN of CBF Subarray"
    )

    VCC = device_property(
        dtype=('str',)
    )

    # ----------
    # Attributes
    # ----------

    receptors = attribute(
        dtype=('uint16',),
        access=AttrWriteType.READ,
        max_dim_x=197,
        label="Receptors",
        doc="List of receptors assigned to subarray",
    )
    searchBeams = attribute(
        dtype=('str',),
        access=AttrWriteType.READ,
        max_dim_x=192,
        label="SearchBeams",
        doc="List of searchBeams assigned to fspsubarray",
    )
    searchWindowID = attribute(
        dtype='uint16',
        access=AttrWriteType.READ,
        max_dim_x=2,
        label="ID for 300MHz Search Window",
        doc="Identifier of the Search Window to be used as input for beamforming on this FSP.",
    )

    searchBeamID = attribute(
        dtype=('uint16',),
        access=AttrWriteType.READ,
        max_dim_x=192,
        label="ID for 300MHz Search Window",
        doc="Identifier of the Search Window to be used as input for beamforming on this FSP.",
    )

    outputEnable = attribute(
        dtype='bool',
        access=AttrWriteType.READ,
        label="Enable Output",
        doc="Enable/disable transmission of output products.",
    )

    # ---------------
    # General methods
    # ---------------

    def init_command_objects(self: FspPssSubarray) -> None:
        """
        Sets up the command objects
        """
        super().init_command_objects()

        device_args = (self, self.op_state_model, self.obs_state_model, self.logger)
        self.register_command_object(
            "ConfigureScan", self.ConfigureScanCommand(*device_args)
        )
        self.register_command_object(
            "Scan", self.ScanCommand(*device_args)
        )
        self.register_command_object(
            "EndScan", self.EndScanCommand(*device_args)
        )
        self.register_command_object(
            "GoToIdle", self.GoToIdleCommand(*device_args)
        )

        device_args = (self, self.op_state_model, self.logger)
        self.register_command_object(
            "On", self.OnCommand(*device_args)
        )
        self.register_command_object(
            "Off", self.OffCommand(*device_args)
        )
        self.register_command_object(
            "Standby", self.StandbyCommand(*device_args)
        )

    class InitCommand(CspSubElementObsDevice.InitCommand):
        """
        A class for the FspPssSubarray's init_device() "command".
        """

        def do(
            self: FspPssSubarray.InitCommand,
        ) -> Tuple[ResultCode, str]:
            """
            Stateless hook for device initialisation.

            :return: A tuple containing a return code and a string
                message indicating status. The message is for
                information purpose only.
            :rtype: (ResultCode, str)
            """

            self.logger.debug("Entering InitCommand()")

<<<<<<< HEAD
=======
            super().do()

            device = self.target
            device._configuring_from_idle = False

>>>>>>> a96eecb3
            message = "FspPssSubarry Init command completed OK"
            self.logger.info(message)
            return (ResultCode.OK, message)

        # PROTECTED REGION END #    //  FspPssSubarray.init_device

    def always_executed_hook(self: FspPssSubarray) -> None:
        # PROTECTED REGION ID(FspPssSubarray.always_executed_hook) ENABLED START #
        """Hook to be executed before any commands."""
        pass
        # PROTECTED REGION END #    //  FspPssSubarray.always_executed_hook
    
    def create_component_manager(self: FspPssSubarray) -> FspPssSubarrayComponentManager:
        """
        Create and return a component manager for this device.

        :return: a component manager for this device.
        """

        self._communication_status: Optional[CommunicationStatus] = None
        self._component_power_mode: Optional[PowerMode] = None

        return FspPssSubarrayComponentManager( 
            self.logger,
<<<<<<< HEAD
            self.CbfControllerAddress,
            self.VCC,
            self.SubID,
=======
>>>>>>> a96eecb3
            self.FspID,
            self.push_change_event,
            self._communication_status_changed,
            self._component_power_mode_changed,
<<<<<<< HEAD
=======
            self._component_fault,
>>>>>>> a96eecb3
        )

    def delete_device(self: FspPssSubarray) -> None:
        # PROTECTED REGION ID(FspPssSubarray.delete_device) ENABLED START #
        """Hook to delete device."""
        pass
        # PROTECTED REGION END #    //  FspPssSubarray.delete_device

    # ------------------
    # Attributes methods
    # ------------------

    def read_receptors(self: FspPssSubarray) -> List[int]:
        # PROTECTED REGION ID(FspPssSubarray.receptors_read) ENABLED START #
        """
            Read the receptors attribute.

            :return: the receptors attribute.
            :rtype: List[int]
        """
        return self.component_manager.receptors
        # PROTECTED REGION END #    //  FspPssSubarray.receptors_read

    def read_searchBeams(self: FspPssSubarray) -> List[str]:
        # PROTECTED REGION ID(FspPssSubarray.searchBeams_read) ENABLED START #
        """
            Read the searchBeams attribute. 

            :return: the searchBeams attribute.
            :rtype: List[str]
        """
        return self.component_manager.search_beams
        # PROTECTED REGION END #    //  FspPssSubarray.searchBeams_read

    def read_searchBeamID(self: FspPssSubarray) -> List[int]:
        # PROTECTED REGION ID(FspPssSubarray.read_searchBeamID ENABLED START #
        """
            Read the searchBeamID attribute. 

            :return: the searchBeamID attribute.
            :rtype: List[int]
        """
        return self.component_manager.search_beam_id
        # PROTECTED REGION END #    //  FspPssSubarray.read_searchBeamID

    def read_searchWindowID(self: FspPssSubarray) -> List[int]:
        # PROTECTED REGION ID(CbfSubarrayPssConfig.read_searchWindowID) ENABLED START #
        """
            Read the searchWindowID attribute. 

            :return: the searchWindowID attribute.
            :rtype: List[int]
        """
        return self.component_manager.search_window_id
        # PROTECTED REGION END #    //  CbfSubarrayPssConfig.read_searchWindowID

    def read_outputEnable(self: FspPssSubarray) -> bool:
        # PROTECTED REGION ID(CbfSubarrayPssConfig.read_outputEnable) ENABLED START #
        """
            Read the outputEnable attribute. Used to enable/disable 
            transmission of the output products.

            :return: the outputEnable attribute.
            :rtype: bool
        """
        return self.component_manager.output_enable
    
    def read_scanID(self: FspPssSubarray) -> int:
        # PROTECTED REGION ID(FspPssSubarray.scanID_read) ENABLED START #
        """
        Read the scanID attribute.

        :return: the scanID attribute. 
        :rtype: int
        """
        return self.component_manager.scan_id
        # PROTECTED REGION END #    //  FspPssSubarray.scanID_read

    def write_scanID(self: FspPssSubarray, value: int) -> None:
        # PROTECTED REGION ID(FspPssSubarray.scanID_write) ENABLED START #
<<<<<<< HEAD
        """
        Write the scanID attribute.

        :param value: the scanID attribute value. 
        """
        self.component_manager.scan_id=value
        # PROTECTED REGION END #    //  FspPssSubarray.scanID_writes
    
    def read_configID(self: FspPssSubarray) -> str:
        # PROTECTED REGION ID(FspPssSubarray.scanID_read) ENABLED START #
        """
        Read the configID attribute.

        :return: the configID attribute. 
        :rtype: str
        """
        return self.component_manager.config_id
        # PROTECTED REGION END #    //  FspPssSubarray.scanID_read

=======
        """
        Write the scanID attribute.

        :param value: the scanID attribute value. 
        """
        self.component_manager.scan_id=value
        # PROTECTED REGION END #    //  FspPssSubarray.scanID_writes
    
    def read_configID(self: FspPssSubarray) -> str:
        # PROTECTED REGION ID(FspPssSubarray.scanID_read) ENABLED START #
        """
        Read the configID attribute.

        :return: the configID attribute. 
        :rtype: str
        """
        return self.component_manager.config_id
        # PROTECTED REGION END #    //  FspPssSubarray.scanID_read

>>>>>>> a96eecb3
    def write_configID(self: FspPssSubarray, value: str) -> None:
        # PROTECTED REGION ID(FspPssSubarray.scanID_write) ENABLED START #
        """
        Write the configID attribute.

        :param value: the configID attribute value. 
        """
        self.component_manager.config_id=value
        # PROTECTED REGION END #    //  FspPssSubarray.scanID_writes

    # --------
    # Commands
    # --------

    class OnCommand(SKABaseDevice.OnCommand):
<<<<<<< HEAD
=======
        """
        A class for the FspPssSubarray's On() command.
        """

        def do(            
            self: FspPssSubarray.OnCommand,
        ) -> Tuple[ResultCode, str]:
            """
            Stateless hook for On() command functionality.

            :return: A tuple containing a return code and a string
                message indicating status. The message is for
                information purpose only.
            :rtype: (ResultCode, str)
            """

            self.logger.debug("Entering OnCommand()")

            (result_code,message) = (ResultCode.OK, "FspPssSubarray On command completed OK")

            self.target._component_power_mode_changed(PowerMode.ON)

            self.logger.info(message)
            return (result_code, message)

    class OffCommand(SKABaseDevice.OffCommand):
        """
        A class for the FspPssSubarray's Off() command.
        """
        def do(
            self: FspPssSubarray.OffCommand,
        ) -> Tuple[ResultCode, str]:
            """
            Stateless hook for Off() command functionality.

            :return: A tuple containing a return code and a string
                message indicating status. The message is for
                information purpose only.
            :rtype: (ResultCode, str)
            """

            self.logger.debug("Entering OffCommand()")

            (result_code,message) = (ResultCode.OK, "FspPssSubarray Off command completed OK")

            self.target._component_power_mode_changed(PowerMode.OFF)

            self.logger.info(message)
            return (result_code, message)
    
    class StandbyCommand(SKABaseDevice.StandbyCommand):
        """
        A class for the FspPssSubarray's Standby() command.
        """
        def do(
            self: FspPssSubarray.StandbyCommand,
        ) -> Tuple[ResultCode, str]:
            """
            Stateless hook for Standby() command functionality.

            :return: A tuple containing a return code and a string
                message indicating status. The message is for
                information purpose only.
            :rtype: (ResultCode, str)
            """

            self.logger.debug("Entering StandbyCommand()")

            (result_code,message) = (ResultCode.OK, "FspPssSubarray Standby command completed OK")

            self.target._component_power_mode_changed(PowerMode.STANDBY)

            self.logger.info(message)
            return (result_code, message)

    class ConfigureScanCommand(CspSubElementObsDevice.ConfigureScanCommand):
>>>>>>> a96eecb3
        """
        A class for the FspPssSubarray's On() command.
        """

        def do(            
            self: FspPssSubarray.OnCommand,
        ) -> Tuple[ResultCode, str]:
            """
            Stateless hook for On() command functionality.

            :return: A tuple containing a return code and a string
                message indicating status. The message is for
                information purpose only.
            :rtype: (ResultCode, str)
            """

            self.logger.debug("Entering OnCommand()")

            (result_code,message) = (ResultCode.OK, "FspPssSubarray On command completed OK")

            self.target._component_power_mode_changed(PowerMode.ON)

            self.logger.info(message)
            return (result_code, message)

    class OffCommand(SKABaseDevice.OffCommand):
        """
        A class for the FspPssSubarray's Off() command.
        """
        def do(
            self: FspPssSubarray.OffCommand,
        ) -> Tuple[ResultCode, str]:
            """
            Stateless hook for Off() command functionality.

            :return: A tuple containing a return code and a string
                message indicating status. The message is for
                information purpose only.
            :rtype: (ResultCode, str)
            """

<<<<<<< HEAD
            self.logger.debug("Entering OffCommand()")

            (result_code,message) = (ResultCode.OK, "FspPssSubarray Off command completed OK")

            self.target._component_power_mode_changed(PowerMode.OFF)

            self.logger.info(message)
            return (result_code, message)
    
    class StandbyCommand(SKABaseDevice.StandbyCommand):
        """
        A class for the FspPssSubarray's Standby() command.
        """
        def do(
            self: FspPssSubarray.StandbyCommand,
        ) -> Tuple[ResultCode, str]:
            """
            Stateless hook for Standby() command functionality.

            :return: A tuple containing a return code and a string
                message indicating status. The message is for
                information purpose only.
            :rtype: (ResultCode, str)
            """

            self.logger.debug("Entering StandbyCommand()")

            (result_code,message) = (ResultCode.OK, "FspPssSubarray Standby command completed OK")

            self.target._component_power_mode_changed(PowerMode.STANDBY)

            self.logger.info(message)
            return (result_code, message)

    class ConfigureScanCommand(CspSubElementObsDevice.ConfigureScanCommand):
        """
        A class for the FspPssSubarray's ConfigureScan() command.
        """

        """Input a serilized JSON object. """

        def do(
            self: FspPssSubarray.ConfigureScanCommand,
            argin: str,
        ) -> Tuple[ResultCode, str]:
            """
            Stateless hook for ConfigureScan() command functionality.

            :param argin: The configuration as JSON formatted string.
            :type argin: str

            :return: A tuple containing a return code and a string
                message indicating status. The message is for
                information purpose only.
            :rtype: (ResultCode, str)
            :raises: ``CommandError`` if the configuration data validation fails.
            """

            self.logger.debug("Entering ConfigureScanCommand()")

            device = self.target

            (result_code,message) = device.component_manager.configure_scan(argin)

            if result_code == ResultCode.OK:
                device._last_scan_configuration = argin
                device._component_configured(True)
            
            return(result_code, message)
=======
            self.logger.debug("Entering ConfigureScanCommand()")

            device = self.target

            (result_code,message) = device.component_manager.configure_scan(argin)

            if result_code == ResultCode.OK:
                device._last_scan_configuration = argin
                device._component_configured(True)
            
            return(result_code, message)
        
        def validate_input(
            self: FspPssSubarray.ConfigureScanCommand, 
            argin: str
            ) -> Tuple[bool, str]:
            """
                Validate the configuration parameters against allowed values, as needed.

                :param argin: The JSON formatted string with configuration for the device.
                    :type argin: 'DevString'
                :return: A tuple containing a boolean and a string message.
                :rtype: (bool, str)
            """
            try:
                configuration = json.loads(argin)
            except json.JSONDecodeError:
                msg = "Scan configuration object is not a valid JSON object." \
                " Aborting configuration."
                return (False, msg)
            
            # TODO validate the fields

            return (True, "Configuration validated OK")

>>>>>>> a96eecb3

    @command(
    dtype_in='DevString',
    doc_in="JSON formatted string with the scan configuration.",
    dtype_out='DevVarLongStringArray',
    doc_out="A tuple containing a return code and a string message indicating status. "
            "The message is for information purpose only.",
    )

    @DebugIt()
    def ConfigureScan(
            self: FspPssSubarray, 
            argin: str
        ) -> Tuple[ResultCode, str]:
        # PROTECTED REGION ID(Vcc.ConfigureScan) ENABLED START #
        """
        Configure the observing device parameters for the current scan.

        :param argin: JSON formatted string with the scan configuration.
        :type argin: 'DevString'

        :return: A tuple containing a return code and a string message indicating status.
            The message is for information purpose only.
        :rtype: (ResultCode, str)
        """
        command = self.get_command_object("ConfigureScan")
        (valid, message) = command.validate_input(argin)
        if not valid:
            self.logger.error(message)
            tango.Except.throw_exception("Command failed", message, "ConfigureScan" + " execution",
                                    tango.ErrSeverity.ERR)
        else:
            if self._obs_state == ObsState.IDLE:
                self._configuring_from_idle = True
            else: 
                self._configuring_from_idle = False

        (return_code, message) = command(argin)
        return [[return_code], [message]]
    
    class ScanCommand(CspSubElementObsDevice.ScanCommand):
        """
        A class for the FspPssSubarray's Scan() command.
        """

        def do(
            self: FspPssSubarray.ScanCommand,
            argin: str
        ) -> Tuple[ResultCode, str]:
            """
            Stateless hook for Scan() command functionality.

            :param argin: The scan ID 
            :type argin: str

            :return: A tuple containing a return code and a string
                message indicating status. The message is for
                information purpose only.
            :rtype: (ResultCode, str)
            :raises: ``CommandError`` if the configuration data validation fails.
            """

            self.logger.debug("Entering ScanCommand()")

            device = self.target

            (result_code,message) = device.component_manager.scan(int(argin))

            if result_code == ResultCode.OK:
                device._component_scanning(True)
            
            return(result_code, message)
    
    class EndScanCommand(CspSubElementObsDevice.EndScanCommand):
        """
        A class for the FspPssSubarray's Scan() command.
        """

        def do(
            self: FspPssSubarray.EndScanCommand,
        ) -> Tuple[ResultCode, str]:
            """
            Stateless hook for Scan() command functionality.

            :return: A tuple containing a return code and a string
                message indicating status. The message is for
                information purpose only.
            :rtype: (ResultCode, str)
            :raises: ``CommandError`` if the configuration data validation fails.
            """

            self.logger.debug("Entering EndScanCommand()")

            device = self.target

            (result_code,message) = device.component_manager.end_scan()

            if result_code == ResultCode.OK:
                device._component_scanning(False)
            
            return(result_code, message)

    class GoToIdleCommand(CspSubElementObsDevice.GoToIdleCommand):
        """
        A class for the FspPssSubarray's GoToIdle command.
        """

        def do(
            self: FspPssSubarray.GoToIdleCommand,
        ) -> Tuple[ResultCode, str]:
            """
            Stateless hook for GoToIdle() command functionality.

            :return: A tuple containing a return code and a string
                message indicating status. The message is for
                information purpose only.
            :rtype: (ResultCode, str)
            """

            self.logger.debug("Entering GoToIdleCommand()")

            device = self.target

            (result_code,message) = device.component_manager.go_to_idle()

            if result_code == ResultCode.OK:
                device._component_configured(False)
<<<<<<< HEAD

            return (result_code, message)
    
    # ----------
    # Callbacks
    # ----------

    def _component_configured(
        self: FspPssSubarray,
        configured: bool
    ) -> None:
        """
        Handle notification that the component has started or stopped configuring.

        This is callback hook.

        :param configured: whether this component is configured
        :type configured: bool
        """
        if configured:
            self.obs_state_model.perform_action("component_configured")
        else:
            self.obs_state_model.perform_action("component_unconfigured")
    
    def _component_scanning(
        self: FspPssSubarray, 
        scanning: bool
    ) -> None:
        """
        Handle notification that the component has started or stopped scanning.

        This is a callback hook.

        :param scanning: whether this component is scanning
        :type scanning: bool
        """
        if scanning:
            self.obs_state_model.perform_action("component_scanning")
        else:
            self.obs_state_model.perform_action("component_not_scanning")
    
    def _component_obsfault(self: FspPssSubarray) -> None:
        """
        Handle notification that the component has obsfaulted.

        This is a callback hook.
        """
        self.obs_state_model.perform_action("component_obsfault")


    def _communication_status_changed(
        self: FspPssSubarray,
        communication_status: CommunicationStatus,
    ) -> None:
        """
        Handle change in communications status between component manager and component.

        This is a callback hook, called by the component manager when
        the communications status changes. It is implemented here to
        drive the op_state.

        :param communication_status: the status of communications
            between the component manager and its component.
        """

        self._communication_status = communication_status

        if communication_status == CommunicationStatus.DISABLED:
            self.op_state_model.perform_action("component_disconnected")
        elif communication_status == CommunicationStatus.NOT_ESTABLISHED:
            self.op_state_model.perform_action("component_unknown")
        elif communication_status == CommunicationStatus.ESTABLISHED \
            and self._component_power_mode is not None:
            self._component_power_mode_changed(self._component_power_mode)
        else:  # self._component_power_mode is None
            pass  # wait for a power mode update
    
    def _component_power_mode_changed(
        self: FspPssSubarray,
        power_mode: PowerMode,
    ) -> None:
        """
        Handle change in the power mode of the component.

        This is a callback hook, called by the component manager when
        the power mode of the component changes. It is implemented here
        to drive the op_state.

        :param power_mode: the power mode of the component.
        """
        self._component_power_mode = power_mode

=======

            return (result_code, message)
    
    # ----------
    # Callbacks
    # ----------

    def _component_configured(
        self: FspPssSubarray,
        configured: bool
    ) -> None:
        """
        Handle notification that the component has started or stopped configuring.

        This is callback hook.

        :param configured: whether this component is configured
        :type configured: bool
        """
        if configured:
            if self._configuring_from_idle:
                self.obs_state_model.perform_action("component_configured")
        else:
            self.obs_state_model.perform_action("component_unconfigured")

    
    def _component_scanning(
        self: FspPssSubarray, 
        scanning: bool
    ) -> None:
        """
        Handle notification that the component has started or stopped scanning.

        This is a callback hook.

        :param scanning: whether this component is scanning
        :type scanning: bool
        """
        if scanning:
            self.obs_state_model.perform_action("component_scanning")
        else:
            self.obs_state_model.perform_action("component_not_scanning")
    
    def _component_fault(self: FspPssSubarray, faulty: bool) -> None:
        """
        Handle component fault
        """
        if faulty:
            self.op_state_model.perform_action("component_fault")
            self.set_status("The device is in FAULT state")
    
    def _component_obsfault(self: FspPssSubarray) -> None:
        """
        Handle notification that the component has obsfaulted.

        This is a callback hook.
        """
        self.obs_state_model.perform_action("component_obsfault")


    def _communication_status_changed(
        self: FspPssSubarray,
        communication_status: CommunicationStatus,
    ) -> None:
        """
        Handle change in communications status between component manager and component.

        This is a callback hook, called by the component manager when
        the communications status changes. It is implemented here to
        drive the op_state.

        :param communication_status: the status of communications
            between the component manager and its component.
        """

        self._communication_status = communication_status

        if communication_status == CommunicationStatus.DISABLED:
            self.op_state_model.perform_action("component_disconnected")
        elif communication_status == CommunicationStatus.NOT_ESTABLISHED:
            self.op_state_model.perform_action("component_unknown")
    
    def _component_power_mode_changed(
        self: FspPssSubarray,
        power_mode: PowerMode,
    ) -> None:
        """
        Handle change in the power mode of the component.

        This is a callback hook, called by the component manager when
        the power mode of the component changes. It is implemented here
        to drive the op_state.

        :param power_mode: the power mode of the component.
        """
        self._component_power_mode = power_mode

>>>>>>> a96eecb3
        if self._communication_status == CommunicationStatus.ESTABLISHED:
            action_map = {
                PowerMode.OFF: "component_off",
                PowerMode.STANDBY: "component_standby",
                PowerMode.ON: "component_on",
                PowerMode.UNKNOWN: "component_unknown",
            }

            self.op_state_model.perform_action(action_map[power_mode])

# ----------
# Run server
# ----------

def main(args=None, **kwargs):
    # PROTECTED REGION ID(FspPssSubarray.main) ENABLED START #
    return run((FspPssSubarray,), args=args, **kwargs)
    # PROTECTED REGION END #    //  FspPssSubarray.main


if __name__ == '__main__':
    main()<|MERGE_RESOLUTION|>--- conflicted
+++ resolved
@@ -178,14 +178,11 @@
 
             self.logger.debug("Entering InitCommand()")
 
-<<<<<<< HEAD
-=======
             super().do()
 
             device = self.target
             device._configuring_from_idle = False
 
->>>>>>> a96eecb3
             message = "FspPssSubarry Init command completed OK"
             self.logger.info(message)
             return (ResultCode.OK, message)
@@ -210,20 +207,11 @@
 
         return FspPssSubarrayComponentManager( 
             self.logger,
-<<<<<<< HEAD
-            self.CbfControllerAddress,
-            self.VCC,
-            self.SubID,
-=======
->>>>>>> a96eecb3
             self.FspID,
             self.push_change_event,
             self._communication_status_changed,
             self._component_power_mode_changed,
-<<<<<<< HEAD
-=======
             self._component_fault,
->>>>>>> a96eecb3
         )
 
     def delete_device(self: FspPssSubarray) -> None:
@@ -304,7 +292,6 @@
 
     def write_scanID(self: FspPssSubarray, value: int) -> None:
         # PROTECTED REGION ID(FspPssSubarray.scanID_write) ENABLED START #
-<<<<<<< HEAD
         """
         Write the scanID attribute.
 
@@ -324,27 +311,6 @@
         return self.component_manager.config_id
         # PROTECTED REGION END #    //  FspPssSubarray.scanID_read
 
-=======
-        """
-        Write the scanID attribute.
-
-        :param value: the scanID attribute value. 
-        """
-        self.component_manager.scan_id=value
-        # PROTECTED REGION END #    //  FspPssSubarray.scanID_writes
-    
-    def read_configID(self: FspPssSubarray) -> str:
-        # PROTECTED REGION ID(FspPssSubarray.scanID_read) ENABLED START #
-        """
-        Read the configID attribute.
-
-        :return: the configID attribute. 
-        :rtype: str
-        """
-        return self.component_manager.config_id
-        # PROTECTED REGION END #    //  FspPssSubarray.scanID_read
-
->>>>>>> a96eecb3
     def write_configID(self: FspPssSubarray, value: str) -> None:
         # PROTECTED REGION ID(FspPssSubarray.scanID_write) ENABLED START #
         """
@@ -360,8 +326,6 @@
     # --------
 
     class OnCommand(SKABaseDevice.OnCommand):
-<<<<<<< HEAD
-=======
         """
         A class for the FspPssSubarray's On() command.
         """
@@ -403,84 +367,6 @@
             :rtype: (ResultCode, str)
             """
 
-            self.logger.debug("Entering OffCommand()")
-
-            (result_code,message) = (ResultCode.OK, "FspPssSubarray Off command completed OK")
-
-            self.target._component_power_mode_changed(PowerMode.OFF)
-
-            self.logger.info(message)
-            return (result_code, message)
-    
-    class StandbyCommand(SKABaseDevice.StandbyCommand):
-        """
-        A class for the FspPssSubarray's Standby() command.
-        """
-        def do(
-            self: FspPssSubarray.StandbyCommand,
-        ) -> Tuple[ResultCode, str]:
-            """
-            Stateless hook for Standby() command functionality.
-
-            :return: A tuple containing a return code and a string
-                message indicating status. The message is for
-                information purpose only.
-            :rtype: (ResultCode, str)
-            """
-
-            self.logger.debug("Entering StandbyCommand()")
-
-            (result_code,message) = (ResultCode.OK, "FspPssSubarray Standby command completed OK")
-
-            self.target._component_power_mode_changed(PowerMode.STANDBY)
-
-            self.logger.info(message)
-            return (result_code, message)
-
-    class ConfigureScanCommand(CspSubElementObsDevice.ConfigureScanCommand):
->>>>>>> a96eecb3
-        """
-        A class for the FspPssSubarray's On() command.
-        """
-
-        def do(            
-            self: FspPssSubarray.OnCommand,
-        ) -> Tuple[ResultCode, str]:
-            """
-            Stateless hook for On() command functionality.
-
-            :return: A tuple containing a return code and a string
-                message indicating status. The message is for
-                information purpose only.
-            :rtype: (ResultCode, str)
-            """
-
-            self.logger.debug("Entering OnCommand()")
-
-            (result_code,message) = (ResultCode.OK, "FspPssSubarray On command completed OK")
-
-            self.target._component_power_mode_changed(PowerMode.ON)
-
-            self.logger.info(message)
-            return (result_code, message)
-
-    class OffCommand(SKABaseDevice.OffCommand):
-        """
-        A class for the FspPssSubarray's Off() command.
-        """
-        def do(
-            self: FspPssSubarray.OffCommand,
-        ) -> Tuple[ResultCode, str]:
-            """
-            Stateless hook for Off() command functionality.
-
-            :return: A tuple containing a return code and a string
-                message indicating status. The message is for
-                information purpose only.
-            :rtype: (ResultCode, str)
-            """
-
-<<<<<<< HEAD
             self.logger.debug("Entering OffCommand()")
 
             (result_code,message) = (ResultCode.OK, "FspPssSubarray Off command completed OK")
@@ -539,18 +425,6 @@
             :raises: ``CommandError`` if the configuration data validation fails.
             """
 
-            self.logger.debug("Entering ConfigureScanCommand()")
-
-            device = self.target
-
-            (result_code,message) = device.component_manager.configure_scan(argin)
-
-            if result_code == ResultCode.OK:
-                device._last_scan_configuration = argin
-                device._component_configured(True)
-            
-            return(result_code, message)
-=======
             self.logger.debug("Entering ConfigureScanCommand()")
 
             device = self.target
@@ -586,7 +460,6 @@
 
             return (True, "Configuration validated OK")
 
->>>>>>> a96eecb3
 
     @command(
     dtype_in='DevString',
@@ -714,100 +587,6 @@
 
             if result_code == ResultCode.OK:
                 device._component_configured(False)
-<<<<<<< HEAD
-
-            return (result_code, message)
-    
-    # ----------
-    # Callbacks
-    # ----------
-
-    def _component_configured(
-        self: FspPssSubarray,
-        configured: bool
-    ) -> None:
-        """
-        Handle notification that the component has started or stopped configuring.
-
-        This is callback hook.
-
-        :param configured: whether this component is configured
-        :type configured: bool
-        """
-        if configured:
-            self.obs_state_model.perform_action("component_configured")
-        else:
-            self.obs_state_model.perform_action("component_unconfigured")
-    
-    def _component_scanning(
-        self: FspPssSubarray, 
-        scanning: bool
-    ) -> None:
-        """
-        Handle notification that the component has started or stopped scanning.
-
-        This is a callback hook.
-
-        :param scanning: whether this component is scanning
-        :type scanning: bool
-        """
-        if scanning:
-            self.obs_state_model.perform_action("component_scanning")
-        else:
-            self.obs_state_model.perform_action("component_not_scanning")
-    
-    def _component_obsfault(self: FspPssSubarray) -> None:
-        """
-        Handle notification that the component has obsfaulted.
-
-        This is a callback hook.
-        """
-        self.obs_state_model.perform_action("component_obsfault")
-
-
-    def _communication_status_changed(
-        self: FspPssSubarray,
-        communication_status: CommunicationStatus,
-    ) -> None:
-        """
-        Handle change in communications status between component manager and component.
-
-        This is a callback hook, called by the component manager when
-        the communications status changes. It is implemented here to
-        drive the op_state.
-
-        :param communication_status: the status of communications
-            between the component manager and its component.
-        """
-
-        self._communication_status = communication_status
-
-        if communication_status == CommunicationStatus.DISABLED:
-            self.op_state_model.perform_action("component_disconnected")
-        elif communication_status == CommunicationStatus.NOT_ESTABLISHED:
-            self.op_state_model.perform_action("component_unknown")
-        elif communication_status == CommunicationStatus.ESTABLISHED \
-            and self._component_power_mode is not None:
-            self._component_power_mode_changed(self._component_power_mode)
-        else:  # self._component_power_mode is None
-            pass  # wait for a power mode update
-    
-    def _component_power_mode_changed(
-        self: FspPssSubarray,
-        power_mode: PowerMode,
-    ) -> None:
-        """
-        Handle change in the power mode of the component.
-
-        This is a callback hook, called by the component manager when
-        the power mode of the component changes. It is implemented here
-        to drive the op_state.
-
-        :param power_mode: the power mode of the component.
-        """
-        self._component_power_mode = power_mode
-
-=======
 
             return (result_code, message)
     
@@ -905,7 +684,6 @@
         """
         self._component_power_mode = power_mode
 
->>>>>>> a96eecb3
         if self._communication_status == CommunicationStatus.ESTABLISHED:
             action_map = {
                 PowerMode.OFF: "component_off",
