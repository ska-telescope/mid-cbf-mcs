# -*- coding: utf-8 -*-
#
# This file is part of the FspPstSubarray project
#
#
#
# Distributed under the terms of the GPL license.
# See LICENSE.txt for more info.

""" Mid.CBF MCS

"""
from __future__ import annotations  # allow forward references in type hints

import json

# Additional import
# PROTECTED REGION ID(FspPstSubarray.additionnal_import) ENABLED START #
import os
from typing import List, Optional, Tuple

# PyTango imports
import tango
from ska_tango_base import CspSubElementObsDevice, SKABaseDevice
from ska_tango_base.commands import ResultCode
from ska_tango_base.control_model import ObsState, PowerMode, SimulationMode
from tango import AttrWriteType, DebugIt
from tango.server import attribute, command, device_property, run

from ska_mid_cbf_mcs.component.component_manager import CommunicationStatus
from ska_mid_cbf_mcs.fsp.fsp_pst_subarray_component_manager import (
    FspPstSubarrayComponentManager,
)

file_path = os.path.dirname(os.path.abspath(__file__))


# PROTECTED REGION END #  //  FspPstSubarray.additionnal_import

__all__ = ["FspPstSubarray", "main"]


class FspPstSubarray(CspSubElementObsDevice):
    """
    FspPstSubarray TANGO device class for the FspPstSubarray prototype
    """

    # PROTECTED REGION ID(FspPstSubarray.class_variable) ENABLED START #
    # PROTECTED REGION END #    //  FspPstSubarray.class_variable

    # -----------------
    # Device Properties
    # -----------------

    SubID = device_property(dtype="uint16")

    FspID = device_property(dtype="uint16")

    CbfControllerAddress = device_property(
        dtype="str", default_value="mid_csp_cbf/controller/main"
    )

    CbfSubarrayAddress = device_property(dtype="str")

    VCC = device_property(dtype=("str",))

    # ----------
    # Attributes
    # ----------

    outputEnable = attribute(
        dtype="bool",
        label="Enable Output",
        doc="Enable/disable transmission of output products.",
    )

    receptors = attribute(
        dtype=("uint16",),
        access=AttrWriteType.READ_WRITE,
        max_dim_x=197,
        label="Receptors",
        doc="List of receptors assigned to the subarray.",
    )

    timingBeams = attribute(
        dtype=("str",),
        max_dim_x=16,
        label="TimingBeams",
        doc="List of timing beams assigned to FSP PST Subarray.",
    )

    timingBeamID = attribute(
        dtype=("uint16",),
        max_dim_x=16,
        label="TimingBeamID",
        doc="Identifiers of timing beams assigned to FSP PST Subarray",
    )

    # ---------------
    # General methods
    # ---------------

    def init_command_objects(self: FspPstSubarray) -> None:
        """
        Sets up the command objects
        """
        super().init_command_objects()

        device_args = (
            self,
            self.op_state_model,
            self.obs_state_model,
            self.logger,
        )
        self.register_command_object(
            "ConfigureScan", self.ConfigureScanCommand(*device_args)
        )
        self.register_command_object("Scan", self.ScanCommand(*device_args))
        self.register_command_object(
            "EndScan", self.EndScanCommand(*device_args)
        )
        self.register_command_object(
            "GoToIdle", self.GoToIdleCommand(*device_args)
        )

        device_args = (self, self.op_state_model, self.logger)
        self.register_command_object("On", self.OnCommand(*device_args))
        self.register_command_object("Off", self.OffCommand(*device_args))
        self.register_command_object(
            "Standby", self.StandbyCommand(*device_args)
        )

    class InitCommand(CspSubElementObsDevice.InitCommand):
        """
        A class for the FspPstSubarray's init_device() "command".
        """

        def do(
            self: FspPstSubarray.InitCommand,
        ) -> Tuple[ResultCode, str]:
            """
            Stateless hook for device initialisation.

            :return: A tuple containing a return code and a string
                message indicating status. The message is for
                information purpose only.
            :rtype: (ResultCode, str)
            """

            self.logger.debug("Entering InitCommand()")

            super().do()

            device = self.target
            device._configuring_from_idle = False

<<<<<<< HEAD
            device.write_simulationMode(True)
=======
            # Setting initial simulation mode to True
            device.write_simulationMode(SimulationMode.TRUE)
>>>>>>> 17c50aab

            message = "FspPstSubarray Init command completed OK"
            self.logger.info(message)
            return (ResultCode.OK, message)

    def always_executed_hook(self: FspPstSubarray) -> None:
        # PROTECTED REGION ID(FspPstSubarray.always_executed_hook) ENABLED START #
        """Hook to be executed before any commands."""
        # PROTECTED REGION END #    //  FspPstSubarray.always_executed_hook

    def create_component_manager(
        self: FspPstSubarray,
    ) -> FspPstSubarrayComponentManager:
        """
        Create and return a component manager for this device.

        :return: a component manager for this device.
        """

        self._communication_status: Optional[CommunicationStatus] = None
        self._component_power_mode: Optional[PowerMode] = None

        return FspPstSubarrayComponentManager(
            self.logger,
            self.FspID,
            self.push_change_event,
            self._communication_status_changed,
            self._component_power_mode_changed,
            self._component_fault,
        )

    def delete_device(self: FspPstSubarray) -> None:
        # PROTECTED REGION ID(FspPstSubarray.delete_device) ENABLED START #
        """Hook to delete device."""
        # PROTECTED REGION END #    //  FspPstSubarray.delete_device

    # ------------------
    # Attributes methods
    # ------------------

    def read_outputEnable(self: FspPstSubarray) -> bool:
        # PROTECTED REGION ID(FspPstSubarray.outputEnable_read) ENABLED START #
        """
        Read the outputEnable attribute. Used to enable/disable
        transmission of the output products.

        :return: the outputEnable attribute.
        :rtype: bool
        """
        return self.component_manager.output_enable
        # PROTECTED REGION END #    //  FspPstSubarray.outputEnable_read

    def read_receptors(self: FspPstSubarray) -> List[int]:
        # PROTECTED REGION ID(FspPstSubarray.receptors_read) ENABLED START #
        """
        Read the receptors attribute.

        :return: the list of receptors.
        :rtype: List[int]
        """
        return self.component_manager.receptors
        # PROTECTED REGION END #    //  FspPstSubarray.receptors_read

    # TODO: do we need write_receptors? All receptor adding is handled by component
    # manager. Other Fsp subarray devices do not have this
    def write_receptors(self: FspPstSubarray, value: List[int]) -> None:
        # PROTECTED REGION ID(FspPstSubarray.receptors_write) ENABLED START #
        """
        Write the receptors attribute.

        :param value: the receptors attribute value.
        """
        self.component_manager.receptors = value

    #     # PROTECTED REGION END #    //  FspPstSubarray.receptors_write

    def read_timingBeams(self: FspPstSubarray) -> List[str]:
        # PROTECTED REGION ID(FspPstSubarray.timingBeams_read) ENABLED START #
        """
        Read the timingBeams attribute.

        :return: the timingBeams attribute.
        :rtype: List[int]
        """
        return self.component_manager.timing_beams
        # PROTECTED REGION END #    //  FspPstSubarray.timingBeams_read

    def read_timingBeamID(self: FspPstSubarray) -> List[int]:
        # PROTECTED REGION ID(FspPstSubarray.timingBeamID_read) ENABLED START #
        """
        Read the list of Timing Beam IDs.

        :return: the timingBeamID attribute.
        :rtype: List[int]
        """
        return self.component_manager.timing_beam_id
        # PROTECTED REGION END #    //  FspPstSubarray.timingBeamID_read

    def read_scanID(self: FspPstSubarray) -> int:
        # PROTECTED REGION ID(FspPstSubarray.scanID_read) ENABLED START #
        """
        Read the scanID attribute.

        :return: the scanID attribute.
        :rtype: int
        """
        return self.component_manager.scan_id
        # PROTECTED REGION END #    //  FspPstSubarray.scanID_read

    def write_scanID(self: FspPstSubarray, value: int) -> None:
        # PROTECTED REGION ID(FspPstSubarray.scanID_write) ENABLED START #
        """
        Write the scanID attribute.

        :param value: the scanID attribute value.
        """
        self.component_manager.scan_id = value
        # PROTECTED REGION END #    //  FspPstSubarray.scanID_writes

    # --------
    # Commands
    # --------

    class OnCommand(SKABaseDevice.OnCommand):
        """
        A class for the FspPstSubarray's On() command.
        """

        def do(
            self: FspPstSubarray.OnCommand,
        ) -> Tuple[ResultCode, str]:
            """
            Stateless hook for On() command functionality.

            :return: A tuple containing a return code and a string
                message indicating status. The message is for
                information purpose only.
            :rtype: (ResultCode, str)
            """

            self.logger.debug("Entering OnCommand()")

            (result_code, message) = (
                ResultCode.OK,
                "FspPstSubarray On command completed OK",
            )

            self.target._component_power_mode_changed(PowerMode.ON)

            self.logger.info(message)
            return (result_code, message)

    class OffCommand(SKABaseDevice.OffCommand):
        """
        A class for the FspPstSubarray's Off() command.
        """

        def do(
            self: FspPstSubarray.OffCommand,
        ) -> Tuple[ResultCode, str]:
            """
            Stateless hook for Off() command functionality.

            :return: A tuple containing a return code and a string
                message indicating status. The message is for
                information purpose only.
            :rtype: (ResultCode, str)
            """

            self.logger.debug("Entering OffCommand()")

            (result_code, message) = (
                ResultCode.OK,
                "FspPstSubarray Off command completed OK",
            )

            self.target._component_power_mode_changed(PowerMode.OFF)

            self.logger.info(message)
            return (result_code, message)

    class StandbyCommand(SKABaseDevice.StandbyCommand):
        """
        A class for the FspPstSubarray's Standby() command.
        """

        def do(
            self: FspPstSubarray.StandbyCommand,
        ) -> Tuple[ResultCode, str]:
            """
            Stateless hook for Standby() command functionality.

            :return: A tuple containing a return code and a string
                message indicating status. The message is for
                information purpose only.
            :rtype: (ResultCode, str)
            """

            self.logger.debug("Entering StandbyCommand()")

            (result_code, message) = (
                ResultCode.OK,
                "FspPstSubarray Standby command completed OK",
            )

            self.target._component_power_mode_changed(PowerMode.STANDBY)

            self.logger.info(message)
            return (result_code, message)

    class ConfigureScanCommand(CspSubElementObsDevice.ConfigureScanCommand):
        """
        A class for the FspPstSubarray's ConfigureScan() command.
        """

        """Input a serilized JSON object. """

        def do(self: FspPstSubarray, argin: str) -> Tuple[ResultCode, str]:
            """
            Stateless hook for ConfigureScan() command functionality.

            :param argin: The configuration as JSON formatted string
            :type argin: str

            :return: A tuple containing a return code and a string
                message indicating status. The message is for
                information purpose only.
            :rtype: (ResultCode, str)
            :raises: ``CommandError`` if the configuration data validation fails.
            """

            self.logger.debug("Entering ConfigureScanCommand()")

            device = self.target

            (result_code, message) = device.component_manager.configure_scan(
                argin
            )

            if result_code == ResultCode.OK:
                device._last_scan_configuration = argin
                device._component_configured(True)

            return (result_code, message)

        def validate_input(
            self: FspPstSubarray.ConfigureScanCommand, argin: str
        ) -> Tuple[bool, str]:
            """
            Validate the configuration parameters against allowed values, as needed.

            :param argin: The JSON formatted string with configuration for the device.
                :type argin: 'DevString'
            :return: A tuple containing a boolean and a string message.
            :rtype: (bool, str)
            """
            try:
                json.loads(argin)
            except json.JSONDecodeError:
                msg = (
                    "Scan configuration object is not a valid JSON object."
                    " Aborting configuration."
                )
                return (False, msg)

            # TODO validate the fields

            return (True, "Configuration validated OK")

    @command(
        dtype_in="DevString",
        doc_in="JSON formatted string with the scan configuration.",
        dtype_out="DevVarLongStringArray",
        doc_out="A tuple containing a return code and a string message indicating status. "
        "The message is for information purpose only.",
    )
    @DebugIt()
    def ConfigureScan(
        self: FspPstSubarray, argin: str
    ) -> Tuple[ResultCode, str]:
        # PROTECTED REGION ID(Vcc.ConfigureScan) ENABLED START #
        """
        Configure the observing device parameters for the current scan.

        :param argin: JSON formatted string with the scan configuration.
        :type argin: 'DevString'

        :return: A tuple containing a return code and a string message indicating status.
            The message is for information purpose only.
        :rtype: (ResultCode, str)
        """
        command = self.get_command_object("ConfigureScan")
        (valid, message) = command.validate_input(argin)
        if not valid:
            self.logger.error(message)
            tango.Except.throw_exception(
                "Command failed",
                message,
                "ConfigureScan execution",
                tango.ErrSeverity.ERR,
            )
        else:
            if self._obs_state == ObsState.IDLE:
                self._configuring_from_idle = True
            else:
                self._configuring_from_idle = False

        (return_code, message) = command(argin)
        return [[return_code], [message]]

    class ScanCommand(CspSubElementObsDevice.ScanCommand):
        """
        A class for the FspPstSubarray's Scan() command.
        """

        def do(
            self: FspPstSubarray.ScanCommand, argin: str
        ) -> Tuple[ResultCode, str]:
            """
            Stateless hook for Scan() command functionality.

            :param argin: The scan ID
            :type argin: str

            :return: A tuple containing a return code and a string
                message indicating status. The message is for
                information purpose only.
            :rtype: (ResultCode, str)
            :raises: ``CommandError`` if the configuration data validation fails.
            """

            self.logger.debug("Entering ScanCommand()")

            device = self.target

            (result_code, message) = device.component_manager.scan(int(argin))

            if result_code == ResultCode.OK:
                device._component_scanning(True)

            return (result_code, message)

    class EndScanCommand(CspSubElementObsDevice.EndScanCommand):
        """
        A class for the FspPstSubarray's EndScan() command.
        """

        def do(
            self: FspPstSubarray.EndScanCommand,
        ) -> Tuple[ResultCode, str]:
            """
            Stateless hook for Scan() command functionality.

            :return: A tuple containing a return code and a string
                message indicating status. The message is for
                information purpose only.
            :rtype: (ResultCode, str)
            :raises: ``CommandError`` if the configuration data validation fails.
            """

            self.logger.debug("Entering EndScanCommand()")

            device = self.target

            (result_code, message) = device.component_manager.end_scan()

            if result_code == ResultCode.OK:
                device._component_scanning(False)

            return (result_code, message)

    class GoToIdleCommand(CspSubElementObsDevice.GoToIdleCommand):
        """
        A class for the FspPstSubarray's GoToIdle command.
        """

        def do(
            self: FspPstSubarray.GoToIdleCommand,
        ) -> Tuple[ResultCode, str]:
            """
            Stateless hook for GoToIdle() command functionality.

            :return: A tuple containing a return code and a string
                message indicating status. The message is for
                information purpose only.
            :rtype: (ResultCode, str)
            """

            self.logger.debug("Entering GoToIdleCommand()")

            device = self.target

            (result_code, message) = device.component_manager.go_to_idle()

            if result_code == ResultCode.OK:
                device._component_configured(False)

            return (result_code, message)

    # ----------
    # Callbacks
    # ----------

    def _component_configured(self: FspPstSubarray, configured: bool) -> None:
        """
        Handle notification that the component has started or stopped configuring.

        This is callback hook.

        :param configured: whether this component is configured
        :type configured: bool
        """
        if configured:
            if self._configuring_from_idle:
                self.obs_state_model.perform_action("component_configured")
        else:
            self.obs_state_model.perform_action("component_unconfigured")

    def _component_scanning(self: FspPstSubarray, scanning: bool) -> None:
        """
        Handle notification that the component has started or stopped scanning.

        This is a callback hook.

        :param scanning: whether this component is scanning
        :type scanning: bool
        """
        if scanning:
            self.obs_state_model.perform_action("component_scanning")
        else:
            self.obs_state_model.perform_action("component_not_scanning")

    def _component_fault(self: FspPstSubarray, faulty: bool) -> None:
        """
        Handle component fault
        """
        if faulty:
            self.op_state_model.perform_action("component_fault")
            self.set_status("The device is in FAULT state")

    def _component_obsfault(self: FspPstSubarray) -> None:
        """
        Handle notification that the component has obsfaulted.

        This is a callback hook.
        """
        self.obs_state_model.perform_action("component_obsfault")

    def _communication_status_changed(
        self: FspPstSubarray,
        communication_status: CommunicationStatus,
    ) -> None:
        """
        Handle change in communications status between component manager and component.

        This is a callback hook, called by the component manager when
        the communications status changes. It is implemented here to
        drive the op_state.

        :param communication_status: the status of communications
            between the component manager and its component.
        """

        self._communication_status = communication_status

        if communication_status == CommunicationStatus.DISABLED:
            self.op_state_model.perform_action("component_disconnected")
        elif communication_status == CommunicationStatus.NOT_ESTABLISHED:
            self.op_state_model.perform_action("component_unknown")

    def _component_power_mode_changed(
        self: FspPstSubarray,
        power_mode: PowerMode,
    ) -> None:
        """
        Handle change in the power mode of the component.

        This is a callback hook, called by the component manager when
        the power mode of the component changes. It is implemented here
        to drive the op_state.

        :param power_mode: the power mode of the component.
        """
        self._component_power_mode = power_mode

        if self._communication_status == CommunicationStatus.ESTABLISHED:
            action_map = {
                PowerMode.OFF: "component_off",
                PowerMode.STANDBY: "component_standby",
                PowerMode.ON: "component_on",
                PowerMode.UNKNOWN: "component_unknown",
            }

            self.op_state_model.perform_action(action_map[power_mode])


# ----------
# Run server
# ----------


def main(args=None, **kwargs):
    # PROTECTED REGION ID(FspPstSubarray.main) ENABLED START #
    return run((FspPstSubarray,), args=args, **kwargs)
    # PROTECTED REGION END #    //  FspPstSubarray.main


if __name__ == "__main__":
    main()<|MERGE_RESOLUTION|>--- conflicted
+++ resolved
@@ -154,12 +154,8 @@
             device = self.target
             device._configuring_from_idle = False
 
-<<<<<<< HEAD
-            device.write_simulationMode(True)
-=======
             # Setting initial simulation mode to True
             device.write_simulationMode(SimulationMode.TRUE)
->>>>>>> 17c50aab
 
             message = "FspPstSubarray Init command completed OK"
             self.logger.info(message)
