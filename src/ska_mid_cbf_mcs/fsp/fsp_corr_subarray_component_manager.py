--- conflicted
+++ resolved
@@ -80,7 +80,6 @@
     # Communication
     # -------------
 
-<<<<<<< HEAD
     def _start_communicating(
         self: FspCorrSubarrayComponentManager, *args, **kwargs
     ) -> None:
@@ -114,17 +113,6 @@
 
         super()._start_communicating()
         self._update_component_state(power=PowerState.ON)
-=======
-    def start_communicating(
-        self: FspCorrSubarrayComponentManager,
-    ) -> None:
-        """Establish communication with the component, then start monitoring."""
-        if self._communication_state == CommunicationStatus.ESTABLISHED:
-            self.logger.info("Already communicating.")
-            return
-        super().start_communicating()
-        self._update_component_state(power=PowerState.OFF)
->>>>>>> 12d837a7
 
     # -------------
     # Class Helpers
@@ -181,7 +169,6 @@
             hps_fsp_configuration.update(
                 json.loads(f.read().replace("\n", ""))
             )
-<<<<<<< HEAD
 
         # append the fs_sample_rates to the configuration
         hps_fsp_configuration["fs_sample_rates"] = configuration[
@@ -191,6 +178,11 @@
             f"HPS FSP Corr configuration: {hps_fsp_configuration}."
         )
 
+        # TODO: zoom-factor removed from configurescan, but required by HPS, to
+        # be inferred from channel_width introduced in ADR-99 when ready to
+        # implement zoom
+        hps_fsp_configuration["configure_scan"]["zoom_factor"] = 0
+
         return json.dumps(hps_fsp_configuration)
 
     def _deconfigure(
@@ -209,95 +201,6 @@
     # Fast Commands
     # -------------
 
-=======
-
-        # append the fs_sample_rates to the configuration
-        hps_fsp_configuration["fs_sample_rates"] = configuration[
-            "fs_sample_rates"
-        ]
-        self.logger.debug(
-            f"HPS FSP Corr configuration: {hps_fsp_configuration}."
-        )
-
-        # TODO: zoom-factor removed from configurescan, but required by HPS, to
-        # be inferred from channel_width introduced in ADR-99 when ready to
-        # implement zoom
-        hps_fsp_configuration["configure_scan"]["zoom_factor"] = 0
-
-        return json.dumps(hps_fsp_configuration)
-
-    def _deconfigure(
-        self: FspCorrSubarrayComponentManager,
-    ) -> None:
-        """Deconfigure scan configuration parameters."""
-        self.frequency_band = 0
-        self.frequency_slice_id = 0
-        self.scan_id = 0
-        self.config_id = ""
-
-        # release all assigned VCC to reset to IDLE state
-        self._release_vcc(self.vcc_ids.copy())
-
-    # -------------
-    # Fast Commands
-    # -------------
-
-    @check_communicating
-    def on(self: FspCorrSubarrayComponentManager) -> tuple[ResultCode, str]:
-        """
-        Turn on FSP Corr component. This attempts to establish communication
-        with the FSP Corr controller device on the HPS.
-
-        :return: A tuple containing a return code and a string
-            message indicating status. The message is for
-            information purpose only.
-        :rtype: (ResultCode, str)
-        """
-        self.logger.info("Entering FspCorrSubarrayComponentManager.on")
-
-        # Try to connect to HPS devices, which are deployed during the
-        # CbfController OnCommand sequence
-        if not self.simulation_mode:
-            if self._proxy_hps_fsp_corr_controller is None:
-                try:
-                    self._proxy_hps_fsp_corr_controller = context.DeviceProxy(
-                        device_name=self._hps_fsp_corr_controller_fqdn
-                    )
-                except tango.DevFailed as df:
-                    self.logger.error(
-                        f"Failed to connect to {self._hps_fsp_corr_controller_fqdn}; {df}"
-                    )
-                    self._update_communication_state(
-                        communication_state=CommunicationStatus.NOT_ESTABLISHED
-                    )
-                    return (
-                        ResultCode.FAILED,
-                        "Failed to establish proxy to HPS FSP Corr controller device.",
-                    )
-        else:
-            self._proxy_hps_fsp_corr_controller = (
-                HpsFspCorrControllerSimulator(
-                    self._hps_fsp_corr_controller_fqdn
-                )
-            )
-
-        self._update_component_state(power=PowerState.ON)
-        return (ResultCode.OK, "On completed OK")
-
-    @check_communicating
-    def off(self: FspCorrSubarrayComponentManager) -> tuple[ResultCode, str]:
-        """
-        Turn off FSP component; currently unimplemented.
-
-        :return: A tuple containing a return code and a string
-            message indicating status. The message is for
-            information purpose only.
-        :rtype: (ResultCode, str)
-        """
-        self._update_component_state(power=PowerState.OFF)
-        return (ResultCode.OK, "Off completed OK")
-
->>>>>>> 12d837a7
     @check_communicating
     def update_delay_model(
         self: FspCorrSubarrayComponentManager, argin: str
@@ -333,7 +236,6 @@
 
         return (ResultCode.OK, "UpdateDelayModel completed OK")
 
-<<<<<<< HEAD
     # ---------------------
     # Long Running Commands
     # ---------------------
@@ -349,19 +251,6 @@
 
         :param argin: JSON string with the configure scan parameters
 
-=======
-    def _configure_scan(
-        self: FspCorrSubarrayComponentManager,
-        argin: str,
-        task_callback: Optional[Callable] = None,
-        task_abort_event: Optional[Event] = None,
-    ) -> None:
-        """
-        Execute configure scan operation.
-
-        :param argin: JSON string with the configure scan parameters
-
->>>>>>> 12d837a7
         :return: None
         """
         # Set task status in progress, check for abort event
@@ -452,17 +341,10 @@
                 ),
             )
             return
-<<<<<<< HEAD
 
         # Update obsState callback
         self._update_component_state(scanning=True)
 
-=======
-
-        # Update obsState callback
-        self._update_component_state(scanning=True)
-
->>>>>>> 12d837a7
         task_callback(
             result=(ResultCode.OK, "Scan completed OK"),
             status=TaskStatus.COMPLETED,
@@ -579,7 +461,6 @@
             self.logger.error(str(df.args[0].desc))
             self._update_communication_state(
                 communication_state=CommunicationStatus.NOT_ESTABLISHED
-<<<<<<< HEAD
             )
             task_callback(
                 status=TaskStatus.FAILED,
@@ -596,24 +477,6 @@
         )
         return
 
-=======
-            )
-            task_callback(
-                status=TaskStatus.FAILED,
-                result=(
-                    ResultCode.FAILED,
-                    "Failed to issue Abort command to HPS FSP Corr controller device.",
-                ),
-            )
-            return
-
-        task_callback(
-            result=(ResultCode.OK, "Abort completed OK"),
-            status=TaskStatus.COMPLETED,
-        )
-        return
-
->>>>>>> 12d837a7
     def _obs_reset(
         self: FspCorrSubarrayComponentManager,
         task_callback: Optional[Callable] = None,
@@ -647,7 +510,6 @@
                 ),
             )
             return
-<<<<<<< HEAD
 
         # reset configured attributes
         self._deconfigure()
@@ -655,12 +517,6 @@
         # Update obsState callback
         self._update_component_state(configured=False)
 
-=======
-
-        # reset configured attributes
-        self._deconfigure()
-
->>>>>>> 12d837a7
         task_callback(
             result=(ResultCode.OK, "ObsReset completed OK"),
             status=TaskStatus.COMPLETED,
