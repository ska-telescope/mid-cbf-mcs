--- conflicted
+++ resolved
@@ -263,13 +263,8 @@
         # Assign newly specified VCCs
         self._assign_vcc(configuration["corr_vcc_ids"])
 
-<<<<<<< HEAD
-        # issue ConfigureScan to HPS FSP Corr controller
-        if not self.simulation_mode:
-=======
         # Issue ConfigureScan to HPS FSP Corr controller
-        try:
->>>>>>> 713a1595
+        if not self.simulation_mode:
             hps_fsp_configuration = self._build_hps_fsp_config(configuration)
             try:
                 self._proxy_hps_fsp_corr_controller.set_timeout_millis(
