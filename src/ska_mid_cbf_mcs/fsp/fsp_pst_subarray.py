--- conflicted
+++ resolved
@@ -163,19 +163,8 @@
 
             super().do()
 
-<<<<<<< HEAD
-            # device proxy for easy reference to CBF Subarray
-            # TODO: Is device._proxy_cbf_subarray used anywhere?
-            # if it is used this should be created in the 
-            # component manager
-            device._proxy_cbf_subarray = CbfDeviceProxy(
-                fqdn=device.CbfSubarrayAddress,
-                logger=device.logger
-            )
-=======
             device = self.target
             device._configuring_from_idle = False
->>>>>>> 704475ae
 
             message = "FspPstSubarray Init command completed OK"
             self.logger.info(message)
@@ -199,20 +188,11 @@
 
         return FspPstSubarrayComponentManager( 
             self.logger,
-<<<<<<< HEAD
-            self.CbfControllerAddress,
-            self.VCC,
-            self.SubID,
-=======
->>>>>>> 704475ae
             self.FspID,
             self.push_change_event,
             self._communication_status_changed,
             self._component_power_mode_changed,
-<<<<<<< HEAD
-=======
             self._component_fault,
->>>>>>> 704475ae
         )
 
     def delete_device(self: FspPstSubarray) -> None:
@@ -349,7 +329,6 @@
                 information purpose only.
             :rtype: (ResultCode, str)
             """
-<<<<<<< HEAD
 
             self.logger.debug("Entering OffCommand()")
 
@@ -370,28 +349,6 @@
             """
             Stateless hook for Standby() command functionality.
 
-=======
-
-            self.logger.debug("Entering OffCommand()")
-
-            (result_code,message) = (ResultCode.OK, "FspPstSubarray Off command completed OK")
-
-            self.target._component_power_mode_changed(PowerMode.OFF)
-
-            self.logger.info(message)
-            return (result_code, message)
-    
-    class StandbyCommand(SKABaseDevice.StandbyCommand):
-        """
-        A class for the FspPstSubarray's Standby() command.
-        """
-        def do(
-            self: FspPstSubarray.StandbyCommand,
-        ) -> Tuple[ResultCode, str]:
-            """
-            Stateless hook for Standby() command functionality.
-
->>>>>>> 704475ae
             :return: A tuple containing a return code and a string
                 message indicating status. The message is for
                 information purpose only.
@@ -436,14 +393,6 @@
             device = self.target
 
             (result_code,message) = device.component_manager.configure_scan(argin)
-<<<<<<< HEAD
-
-            if result_code == ResultCode.OK:
-                device._last_scan_configuration = argin
-                device._component_configured(True)
-            
-            return(result_code, message)
-=======
 
             if result_code == ResultCode.OK:
                 device._last_scan_configuration = argin
@@ -474,7 +423,6 @@
 
             return (True, "Configuration validated OK")
 
->>>>>>> 704475ae
     
     @command(
     dtype_in='DevString',
@@ -501,8 +449,6 @@
         :rtype: (ResultCode, str)
         """
         command = self.get_command_object("ConfigureScan")
-<<<<<<< HEAD
-=======
         (valid, message) = command.validate_input(argin)
         if not valid:
             self.logger.error(message)
@@ -514,7 +460,6 @@
             else: 
                 self._configuring_from_idle = False
 
->>>>>>> 704475ae
         (return_code, message) = command(argin)
         return [[return_code], [message]]
 
@@ -625,12 +570,8 @@
         :type configured: bool
         """
         if configured:
-<<<<<<< HEAD
-            self.obs_state_model.perform_action("component_configured")
-=======
             if self._configuring_from_idle:
                 self.obs_state_model.perform_action("component_configured")
->>>>>>> 704475ae
         else:
             self.obs_state_model.perform_action("component_unconfigured")
     
@@ -651,8 +592,6 @@
         else:
             self.obs_state_model.perform_action("component_not_scanning")
     
-<<<<<<< HEAD
-=======
     def _component_fault(self: FspPstSubarray, faulty: bool) -> None:
         """
         Handle component fault
@@ -661,7 +600,6 @@
             self.op_state_model.perform_action("component_fault")
             self.set_status("The device is in FAULT state")
     
->>>>>>> 704475ae
     def _component_obsfault(self: FspPstSubarray) -> None:
         """
         Handle notification that the component has obsfaulted.
@@ -692,14 +630,6 @@
             self.op_state_model.perform_action("component_disconnected")
         elif communication_status == CommunicationStatus.NOT_ESTABLISHED:
             self.op_state_model.perform_action("component_unknown")
-<<<<<<< HEAD
-        elif communication_status == CommunicationStatus.ESTABLISHED \
-            and self._component_power_mode is not None:
-            self._component_power_mode_changed(self._component_power_mode)
-        else:  # self._component_power_mode is None
-            pass  # wait for a power mode update
-=======
->>>>>>> 704475ae
     
     def _component_power_mode_changed(
         self: FspPstSubarray,
