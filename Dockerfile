--- conflicted
+++ resolved
@@ -2,10 +2,6 @@
 FROM artefact.skao.int/ska-tango-images-pytango-runtime:9.5.0 AS runtime
 # The below line fixes an issue where `make oci-build` gives the error: ERROR: failed to solve: cannot copy from stage "buildenv", it needs to be defined before current stage "runtime"
 COPY --from=buildenv . .
-<<<<<<< HEAD
-
-=======
->>>>>>> 0e89474c
 
 USER root
 
