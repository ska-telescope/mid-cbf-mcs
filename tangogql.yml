--- conflicted
+++ resolved
@@ -5,11 +5,7 @@
 
 services:
   tangogql:
-<<<<<<< HEAD
-    image: nexus.engageska-portugal.pt/ska-docker/webjive-develop_tangogql:latest
-=======
     image: nexus.engageska-portugal.pt/ska-docker/webjive-develop_tangogql:0.1.4
->>>>>>> ea773154
     container_name: tangogql
     network_mode: ${NETWORK_MODE}
     command: /bin/bash -c "source activate graphql && adev runserver tangogql/aioserver.py --app-factory=dev_run --port=5004"
