--- conflicted
+++ resolved
@@ -2,10 +2,6 @@
 numpy == 1.17.2
 pytango >= 9.3.3
 jsonschema >= 3.2.0
-<<<<<<< HEAD
-ska-tango-base == 0.10.1
-=======
 ska-tango-base >= 0.10.1
 ska-ser-logging
-ska-ser-log-transactions
->>>>>>> 937520cf
+ska-ser-log-transactions