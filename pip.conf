--- conflicted
+++ resolved
@@ -6,12 +6,7 @@
                files.pythonhosted.org
                artefact.skao.int
                gitlab.com
-<<<<<<< HEAD
-
-# add ssl certificates from certs/ to pip installer, uncomment below
-=======
 # add certificates to certs and uncomment for MDA network workaround
->>>>>>> b580df88
 cert = certs/MDA_Intermediate_Certification_Authority_-_EX.cert
        certs/MDA_Root_Certification_Authority.crt
        certs/MDA_Systems_Ltd_-_SWG.crt