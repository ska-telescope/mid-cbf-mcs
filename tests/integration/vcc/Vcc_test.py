#!/usr/bin/env python
# -*- coding: utf-8 -*-
#
# This file is part of the csp-lmc-prototype project
#
#
#
# Distributed under the terms of the BSD-3-Clause license.
# See LICENSE.txt for more info.
"""Contain the tests for the Vcc."""

# Standard imports
from multiprocessing.connection import wait
import sys
import os
import time
import json
import copy
import logging

# Path
data_file_path = os.path.dirname(os.path.abspath(__file__)) + "/../../data/"

# Tango imports
import tango
from tango import DevState
import pytest

# SKA specific imports
from ska_mid_cbf_mcs.commons.global_enum import freq_band_dict
<<<<<<< HEAD
from ska_tango_base.control_model import LoggingLevel, HealthState
from ska_tango_base.control_model import AdminMode, ObsState
=======
from ska_tango_base.control_model import LoggingLevel, HealthState, AdminMode, ObsState
>>>>>>> 55309f34
from ska_tango_base.commands import ResultCode


class TestVcc:
    """
    Test class for Vcc device class integration testing.
    """

    @pytest.mark.parametrize(
        "vcc_id", 
        [4]
    )
    def test_Vcc_ConfigureScan_Scan_EndScan(
        self,
        test_proxies: pytest.fixture,
        vcc_id: int
    ) -> None:
        """
        Test a minimal successful scan configuration.
        """
        wait_time_s = 3
        sleep_time_s = 1

        # Start monitoring the TalonLRUs and power switch devices
        test_proxies.power_switch.adminMode = AdminMode.ONLINE
        for proxy in test_proxies.talon_lru:
            proxy.adminMode = AdminMode.ONLINE

<<<<<<< HEAD
        # The VCC and bands should be in the OFF state after being initialised
        test_proxies.vcc[vcc_id].loggingLevel = LoggingLevel.DEBUG
        test_proxies.vcc[vcc_id].adminMode = AdminMode.ONLINE

        test_proxies.wait_timeout_dev([test_proxies.vcc[vcc_id]], DevState.OFF, wait_time_s, sleep_time_s)
        assert test_proxies.vcc[vcc_id].State() == DevState.OFF
        
        # Turn on the LRUs and then the VCC devices
        for proxy in test_proxies.talon_lru:
            proxy.On()
        test_proxies.vcc[vcc_id].On()
        test_proxies.wait_timeout_dev([test_proxies.vcc[vcc_id]], DevState.ON, wait_time_s, 1)
=======
        (result_code, message) = test_proxies.vcc[vcc_id].Off()
        assert result_code == ResultCode.OK
        assert test_proxies.vcc[vcc_id].State() == DevState.OFF

        for band in ["12", "3", "4", "5"]:
            (result_code, message) = test_proxies.vccBand[vcc_id][band].Off()
            assert result_code == ResultCode.OK
            assert test_proxies.vccBand[vcc_id][band].State() == DevState.OFF

        (result_code, message) = test_proxies.vcc[vcc_id].On()
        assert result_code == ResultCode.OK
>>>>>>> 55309f34
        assert test_proxies.vcc[vcc_id].State() == DevState.ON

        config_file_name = "Vcc_ConfigureScan_basic.json"
        f = open(data_file_path + config_file_name)
        json_str = f.read().replace("\n", "")
        configuration = copy.deepcopy(json.loads(json_str))
        f.close()

        frequency_band = configuration["frequency_band"]
        test_proxies.vcc[vcc_id].ConfigureBand(frequency_band)
        time.sleep(2)
        assert test_proxies.vcc[vcc_id].frequencyBand == freq_band_dict()[frequency_band]

<<<<<<< HEAD
        test_proxies.vcc[vcc_id].ConfigureScan(json_str)
        test_proxies.wait_timeout_obs([test_proxies.vcc[vcc_id]], ObsState.READY, wait_time_s, sleep_time_s)
=======
        (result_code, message) = test_proxies.vcc[vcc_id].ConfigureScan(json_str)
        assert result_code == ResultCode.OK
>>>>>>> 55309f34

        assert test_proxies.vcc[vcc_id].configID == configuration["config_id"]
        assert test_proxies.vcc[vcc_id].rfiFlaggingMask == str(configuration["rfi_flagging_mask"])
        if "band_5_tuning" in configuration:
                if test_proxies.vcc[vcc_id].frequencyBand in [4, 5]:
                    band5Tuning_config = configuration["band_5_tuning"]
                    for i in range(0, len(band5Tuning_config)):
                        assert test_proxies.vcc[vcc_id].band5Tuning[i] == band5Tuning_config[i]
        if "frequency_band_offset_stream_1" in configuration:
            assert  test_proxies.vcc[vcc_id].frequencyBandOffsetStream1 == configuration["frequency_band_offset_stream_1"]
        if "frequency_band_offset_stream_2" in configuration:
            assert  test_proxies.vcc[vcc_id].frequencyBandOffsetStream2 == configuration["frequency_band_offset_stream_2"] 

        test_proxies.vcc[vcc_id].Scan("1")
        test_proxies.wait_timeout_obs([test_proxies.vcc[vcc_id]], ObsState.SCANNING, wait_time_s, sleep_time_s)
        assert test_proxies.vcc[vcc_id].obsState == ObsState.SCANNING
        test_proxies.vcc[vcc_id].EndScan()
        test_proxies.wait_timeout_obs([test_proxies.vcc[vcc_id]], ObsState.READY, wait_time_s, sleep_time_s)
        assert test_proxies.vcc[vcc_id].obsState == ObsState.READY
        
        test_proxies.vcc[vcc_id].ConfigureScan(json_str)
        test_proxies.wait_timeout_obs([test_proxies.vcc[vcc_id]], ObsState.READY, wait_time_s, sleep_time_s)

        test_proxies.vcc[vcc_id].Scan("1")
        test_proxies.wait_timeout_obs([test_proxies.vcc[vcc_id]], ObsState.SCANNING, wait_time_s, sleep_time_s)
        assert test_proxies.vcc[vcc_id].obsState == ObsState.SCANNING
        test_proxies.vcc[vcc_id].EndScan()
        test_proxies.wait_timeout_obs([test_proxies.vcc[vcc_id]], ObsState.READY, wait_time_s, sleep_time_s)
        assert test_proxies.vcc[vcc_id].obsState == ObsState.READY

        test_proxies.vcc[vcc_id].GoToIdle()
        time.sleep(2)

<<<<<<< HEAD
        for proxy in test_proxies.talon_lru:
            proxy.Off()
        (result_code, msg) = test_proxies.vcc[vcc_id].Off()
        test_proxies.wait_timeout_dev([test_proxies.vcc[vcc_id]], DevState.OFF, wait_time_s, sleep_time_s)
        assert test_proxies.vcc[vcc_id].State() == DevState.OFF
        assert result_code[0] == ResultCode.OK
=======
        if freq_band_name in ["1", "2"]:
            assert test_proxies.vccBand[vcc_id]["12"].State() == DevState.OFF
        elif freq_band_name == "3":
            assert test_proxies.vccBand[vcc_id]["3"].State() == DevState.OFF
        elif freq_band_name == "4":
            assert test_proxies.vccBand[vcc_id]["4"].State() == DevState.OFF
        elif freq_band_name in ["5a", "5b"]:
            assert test_proxies.vccBand[vcc_id]["5"].State() == DevState.OFF
        else:
            # The frequency band name has been validated at this point
            # so this shouldn't happen
            logging.error("Incorrect frequency band: " + freq_band_name)

        (result_code, message) = test_proxies.vcc[vcc_id].Off()
        assert result_code == ResultCode.OK
        assert test_proxies.vcc[vcc_id].State() == DevState.OFF
>>>>>>> 55309f34
<|MERGE_RESOLUTION|>--- conflicted
+++ resolved
@@ -28,12 +28,8 @@
 
 # SKA specific imports
 from ska_mid_cbf_mcs.commons.global_enum import freq_band_dict
-<<<<<<< HEAD
 from ska_tango_base.control_model import LoggingLevel, HealthState
 from ska_tango_base.control_model import AdminMode, ObsState
-=======
-from ska_tango_base.control_model import LoggingLevel, HealthState, AdminMode, ObsState
->>>>>>> 55309f34
 from ska_tango_base.commands import ResultCode
 
 
@@ -62,7 +58,6 @@
         for proxy in test_proxies.talon_lru:
             proxy.adminMode = AdminMode.ONLINE
 
-<<<<<<< HEAD
         # The VCC and bands should be in the OFF state after being initialised
         test_proxies.vcc[vcc_id].loggingLevel = LoggingLevel.DEBUG
         test_proxies.vcc[vcc_id].adminMode = AdminMode.ONLINE
@@ -75,19 +70,6 @@
             proxy.On()
         test_proxies.vcc[vcc_id].On()
         test_proxies.wait_timeout_dev([test_proxies.vcc[vcc_id]], DevState.ON, wait_time_s, 1)
-=======
-        (result_code, message) = test_proxies.vcc[vcc_id].Off()
-        assert result_code == ResultCode.OK
-        assert test_proxies.vcc[vcc_id].State() == DevState.OFF
-
-        for band in ["12", "3", "4", "5"]:
-            (result_code, message) = test_proxies.vccBand[vcc_id][band].Off()
-            assert result_code == ResultCode.OK
-            assert test_proxies.vccBand[vcc_id][band].State() == DevState.OFF
-
-        (result_code, message) = test_proxies.vcc[vcc_id].On()
-        assert result_code == ResultCode.OK
->>>>>>> 55309f34
         assert test_proxies.vcc[vcc_id].State() == DevState.ON
 
         config_file_name = "Vcc_ConfigureScan_basic.json"
@@ -101,13 +83,8 @@
         time.sleep(2)
         assert test_proxies.vcc[vcc_id].frequencyBand == freq_band_dict()[frequency_band]
 
-<<<<<<< HEAD
         test_proxies.vcc[vcc_id].ConfigureScan(json_str)
         test_proxies.wait_timeout_obs([test_proxies.vcc[vcc_id]], ObsState.READY, wait_time_s, sleep_time_s)
-=======
-        (result_code, message) = test_proxies.vcc[vcc_id].ConfigureScan(json_str)
-        assert result_code == ResultCode.OK
->>>>>>> 55309f34
 
         assert test_proxies.vcc[vcc_id].configID == configuration["config_id"]
         assert test_proxies.vcc[vcc_id].rfiFlaggingMask == str(configuration["rfi_flagging_mask"])
@@ -141,28 +118,9 @@
         test_proxies.vcc[vcc_id].GoToIdle()
         time.sleep(2)
 
-<<<<<<< HEAD
         for proxy in test_proxies.talon_lru:
             proxy.Off()
         (result_code, msg) = test_proxies.vcc[vcc_id].Off()
         test_proxies.wait_timeout_dev([test_proxies.vcc[vcc_id]], DevState.OFF, wait_time_s, sleep_time_s)
         assert test_proxies.vcc[vcc_id].State() == DevState.OFF
-        assert result_code[0] == ResultCode.OK
-=======
-        if freq_band_name in ["1", "2"]:
-            assert test_proxies.vccBand[vcc_id]["12"].State() == DevState.OFF
-        elif freq_band_name == "3":
-            assert test_proxies.vccBand[vcc_id]["3"].State() == DevState.OFF
-        elif freq_band_name == "4":
-            assert test_proxies.vccBand[vcc_id]["4"].State() == DevState.OFF
-        elif freq_band_name in ["5a", "5b"]:
-            assert test_proxies.vccBand[vcc_id]["5"].State() == DevState.OFF
-        else:
-            # The frequency band name has been validated at this point
-            # so this shouldn't happen
-            logging.error("Incorrect frequency band: " + freq_band_name)
-
-        (result_code, message) = test_proxies.vcc[vcc_id].Off()
-        assert result_code == ResultCode.OK
-        assert test_proxies.vcc[vcc_id].State() == DevState.OFF
->>>>>>> 55309f34
+        assert result_code[0] == ResultCode.OK