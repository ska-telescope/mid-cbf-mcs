#!/usr/bin/env python
# -*- coding: utf-8 -*-
#
# This file is part of the mid-cbf-prototype project
#
#
#
# Distributed under the terms of the BSD-3-Clause license.
# See LICENSE.txt for more info.
"""Contain the tests for the CbfController."""

from __future__ import annotations

import json
import os

import pytest
from assertpy import assert_that

# Tango imports
from ska_control_model import AdminMode, ResultCode
from ska_tango_testing import context
from ska_tango_testing.integration import TangoEventTracer
from tango import DevState

from ska_mid_cbf_tdc_mcs.commons.dish_utils import DISHUtils
<<<<<<< HEAD
=======
from ska_mid_cbf_tdc_mcs.commons.global_enum import FspModes
>>>>>>> 4fb1a8ac

from ... import test_utils

# Test data file path
test_data_path = os.path.dirname(os.path.abspath(__file__)) + "/../../data/"


class TestCbfController:
    """
    Test class for CbfController device class integration testing.

    As teardown and setup are expensive operations, tests are interdependent.
    This is handled by the pytest.mark.dependency decorator.

    Note: Each test needs to take in the 'controller_params' fixture to run
    instances of the suite between different parameter sets.
    """

    @pytest.mark.dependency(name="CbfController_Online")
    def test_Online(
        self: TestCbfController,
        controller: context.DeviceProxy,
        fsp: list[context.DeviceProxy],
        talon_lru: list[context.DeviceProxy],
        talon_lru_not_fitted: list[context.DeviceProxy],
        power_switch: list[context.DeviceProxy],
        slim_fs: context.DeviceProxy,
        slim_vis: context.DeviceProxy,
        subarray: list[context.DeviceProxy],
        event_tracer: TangoEventTracer,
        deployer: context.DeviceProxy,
        controller_params: dict[any],
    ) -> None:
        """
        Test the initial states and verify the component manager
        can start communicating.

        :param controller: The controller device proxy
        :param fsp: The list of FSP device proxies
        :param talon_lru: The list of talon_lru device proxies
        :param talon_lru_not_fitted: The list of talon_lru device proxies that are NOT_FITTED
        :param power_switch: The list of power_switch device proxies
        :param slim_fs: The slim_fs device proxy
        :param slim_vis: The slim_vis device proxy
        :param subarray: The list of subarray device proxies
        :param event_tracer: The event tracer for the controller
        :param controller_params: Input parameters for running different instances of the suite.
        """
        # Generate config JSON with deployer for controller use
        deployer.targetTalons = list(
            range(1, controller_params["num_board"] + 1)
        )
        deployer.generate_config_jsons()

        # Trigger start_communicating by setting the AdminMode to ONLINE
        controller.adminMode = AdminMode.ONLINE

        expected_events = [
            ("adminMode", AdminMode.ONLINE, AdminMode.OFFLINE, 1),
            ("state", DevState.ON, DevState.DISABLE, 1),
        ]
        for device in subarray + power_switch:
            for name, value, previous, n in expected_events:
                assert_that(event_tracer).within_timeout(
                    test_utils.EVENT_TIMEOUT
                ).has_change_event_occurred(
                    device_name=device,
                    attribute_name=name,
                    attribute_value=value,
                    previous_value=previous,
                    min_n_events=n,
                )

        # Check devices set ONLINE
        expected_events = [
            ("adminMode", AdminMode.ONLINE, AdminMode.OFFLINE, 1),
            ("state", DevState.OFF, DevState.DISABLE, 1),
        ]
        for device in talon_lru + [slim_fs, slim_vis] + [controller]:
            for name, value, previous, n in expected_events:
                assert_that(event_tracer).within_timeout(
                    test_utils.EVENT_TIMEOUT
                ).has_change_event_occurred(
                    device_name=device,
                    attribute_name=name,
                    attribute_value=value,
                    previous_value=previous,
                    min_n_events=n,
                )

        # Check devices set NOT_FITTED
        expected_events = [
            ("adminMode", AdminMode.NOT_FITTED, None, 1),
        ]
        for device in talon_lru_not_fitted:
            for name, value, previous, n in expected_events:
                assert_that(event_tracer).within_timeout(
                    test_utils.EVENT_TIMEOUT
                ).has_change_event_occurred(
                    device_name=device,
                    attribute_name=name,
                    attribute_value=value,
                    previous_value=previous,
                    min_n_events=n,
                )

        # Validate FSP function mode
        for device in fsp:
            # CIP-2550: in SimulationMode.TRUE, controller is hard-coded to only
            # set CORR function mode
            assert_that(event_tracer).within_timeout(
                test_utils.EVENT_TIMEOUT
            ).has_change_event_occurred(
                device_name=device,
                attribute_name="functionMode",
                attribute_value=FspModes.CORR.value,
                previous_value=FspModes.IDLE.value,
                min_n_events=1,
            )

    @pytest.mark.dependency(
        depends=["CbfController_Online"],
        name="CbfController_InitSysParam",
    )
    def test_InitSysParam(
        self: TestCbfController,
        controller: context.DeviceProxy,
        subarray: list[context.DeviceProxy],
        vcc: list[context.DeviceProxy],
        event_tracer: TangoEventTracer,
        controller_params: dict[any],
    ) -> None:
        """
        Test the "InitSysParam" command.

        This test is dependent on the test_Online and its state changes.
        Send the InitSysParam command with the sys_param_file.

        :param controller: The controller device proxy
        :param subarray: The list of subarray device proxies
        :param vcc: The list of VCC device proxies
        :param event_tracer: The event tracer for the controller
        :param controller_params: Input parameters for running different instances of the suite.
        """
        # Get the system parameters
        with open(test_data_path + controller_params["sys_param_file"]) as f:
            sys_param_str = f.read()

        # Initialize the system parameters
        result_code, command_id = controller.InitSysParam(sys_param_str)
        assert result_code == [ResultCode.QUEUED]

        # TODO: cannot check subarray/VCC dishID if sys params downloaded from CAR
        if controller_params["sys_param_from_file"]:
            for device in subarray:
                assert_that(event_tracer).within_timeout(
                    test_utils.EVENT_TIMEOUT
                ).has_change_event_occurred(
                    device_name=device,
                    attribute_name="sysParam",
                    attribute_value=sys_param_str,
                )

            dish_utils = DISHUtils(json.loads(sys_param_str))
            for vcc_id, dish_id in dish_utils.vcc_id_to_dish_id.items():
                assert_that(event_tracer).within_timeout(
                    test_utils.EVENT_TIMEOUT
                ).has_change_event_occurred(
                    device_name=vcc[vcc_id - 1],
                    attribute_name="dishID",
                    attribute_value=dish_id,
                )

        assert_that(event_tracer).within_timeout(
            test_utils.EVENT_TIMEOUT
        ).has_change_event_occurred(
            device_name=controller,
            attribute_name="longRunningCommandResult",
            attribute_value=(
                f"{command_id[0]}",
                f'[{ResultCode.OK.value}, "InitSysParam completed OK"]',
            ),
        )

    @pytest.mark.dependency(
        depends=["CbfController_InitSysParam"],
        name="CbfController_On",
    )
    def test_On(
        self: TestCbfController,
        controller: context.DeviceProxy,
        talon_lru: list[context.DeviceProxy],
        slim_fs: context.DeviceProxy,
        slim_vis: context.DeviceProxy,
        talon_board: list[context.DeviceProxy],
        talon_board_not_fitted: list[context.DeviceProxy],
        event_tracer: TangoEventTracer,
        controller_params: dict[any],
    ):
        """
        Test the "On" command.

        This test is dependent on the test_InitSysParam and its ability
        to initialize dishIDs and SysParams. Send the On command and expect
        the controller and its subelements to transition to the ON state.

        :param controller: The controller device proxy
        :param talon_lru: The list of talon_lru device proxies
        :param slim_fs: The slim_fs device proxy
        :param slim_vis: The slim_vis device proxy
        :param talon_board: The list of talon_board device proxies
        :param talon_board_not_fitted: The list of talon_board device proxies that are NOT_FITTED
        :param event_tracer: The event tracer for the controller
        :param controller_params: Input parameters for running different instances of the suite.
        """
        # Get the system parameters
        with open(test_data_path + controller_params["sys_param_file"]) as f:
            sys_param_str = f.read()

        # Send the On command
        result_code, command_id = controller.On()
        assert result_code == [ResultCode.QUEUED]

        # Validate subelements are in the correct state
        for device in talon_lru + [slim_fs, slim_vis]:
            assert_that(event_tracer).within_timeout(
                test_utils.EVENT_TIMEOUT
            ).has_change_event_occurred(
                device_name=device,
                attribute_name="state",
                attribute_value=DevState.ON,
                previous_value=DevState.OFF,
                min_n_events=1,
            )

        # TODO: cannot check VCC dishID if sys params downloaded from CAR
        if controller_params["sys_param_from_file"]:
            dish_utils = DISHUtils(json.loads(sys_param_str))
            for vcc_id, dish_id in dish_utils.vcc_id_to_dish_id.items():
                # TODO: indexing talon boards by VCC ID here; may need a better way
                # to grab talon IDs associated with each VCC
                board_id = vcc_id - 1

                expected_events = [
                    ("adminMode", AdminMode.ONLINE, AdminMode.OFFLINE, 1),
                    ("state", DevState.ON, DevState.DISABLE, 1),
                    ("dishID", dish_id, "", 1),
                ]
                for name, value, previous, n in expected_events:
                    assert_that(event_tracer).within_timeout(
                        test_utils.EVENT_TIMEOUT
                    ).has_change_event_occurred(
                        device_name=talon_board[board_id],
                        attribute_name=name,
                        attribute_value=value,
                        previous_value=previous,
                        min_n_events=n,
                    )

        # Check devices set NOT_FITTED
        # TODO: CIP-3250 TalonBoard devices not going to NOT_FITTED
        # expected_events = [
        #     ("adminMode", AdminMode.NOT_FITTED, None, 1),
        # ]
        # for device in talon_board_not_fitted:
        #     for name, value, previous, n in expected_events:
        #         assert_that(event_tracer).within_timeout(
        #             test_utils.EVENT_TIMEOUT
        #         ).has_change_event_occurred(
        #             device_name=device,
        #             attribute_name=name,
        #             attribute_value=value,
        #             previous_value=previous,
        #             min_n_events=n,
        #         )

        expected_events = [
            ("state", DevState.ON, DevState.OFF, 1),
            (
                "longRunningCommandResult",
                (f"{command_id[0]}", '[0, "On completed OK"]'),
                None,
                1,
            ),
        ]
        for name, value, previous, n in expected_events:
            assert_that(event_tracer).within_timeout(
                test_utils.EVENT_TIMEOUT
            ).has_change_event_occurred(
                device_name=controller,
                attribute_name=name,
                attribute_value=value,
                previous_value=previous,
                min_n_events=n,
            )

    @pytest.mark.dependency(
        depends=["CbfController_On"],
        name="CbfController_InitSysParam_NotAllowed",
    )
    def test_OnState_InitSysParam_NotAllowed(
        self: TestCbfController,
        controller: context.DeviceProxy,
        event_tracer: TangoEventTracer,
        controller_params: dict[any],
    ):
        """
        Test that InitSysParam command is not allowed when the controller is in ON state.

        Expects the controller to already be in the ON state, and attempts to
        send the InitSysParam command.

        :param controller: The controller device proxy
        :param event_tracer: The event tracer for the controller
        :param controller_params: Input parameters for running different instances of the suite.
        """
        assert controller.State() == DevState.ON

        with open(test_data_path + controller_params["sys_param_file"]) as f:
            sys_param_str = f.read()

        # Initialize the system parameters
        result_code, command_id = controller.InitSysParam(sys_param_str)
        assert result_code == [ResultCode.QUEUED]

        assert_that(event_tracer).within_timeout(
            test_utils.EVENT_TIMEOUT
        ).has_change_event_occurred(
            device_name=controller,
            attribute_name="longRunningCommandResult",
            attribute_value=(
                f"{command_id[0]}",
                f'[{ResultCode.NOT_ALLOWED.value}, "Command is not allowed"]',
            ),
        )

    @pytest.mark.dependency(
        depends=["CbfController_On"],
        name="CbfController_Off",
    )
    def test_Off(
        self,
        controller: context.DeviceProxy,
        talon_board: list[context.DeviceProxy],
        talon_lru: list[context.DeviceProxy],
        slim_fs: context.DeviceProxy,
        slim_vis: context.DeviceProxy,
        event_tracer: TangoEventTracer,
        controller_params: dict[any],
    ):
        """
        Test the "Off" command.

        This test is dependent on the test_On and its ability to turn on the controller and its subelements.
        Send the Off command and expect the controller and its subelements to transition to the expected states.

        :param controller: The controller device proxy
        :param talon_board: The list of talon_board device proxies
        :param talon_lru: The list of talon_lru device proxies
        :param slim_fs: The slim_fs device proxy
        :param slim_vis: The slim_vis device proxy
        :param event_tracer: The event tracer for the controller
        :param controller_params: Input parameters for running different instances of the suite.
        """

        assert controller.State() == DevState.ON

        # Send the Off command
        result_code, command_id = controller.Off()
        assert result_code == [ResultCode.QUEUED]

        for device in [slim_fs, slim_vis] + talon_lru:
            assert_that(event_tracer).within_timeout(
                test_utils.EVENT_TIMEOUT
            ).has_change_event_occurred(
                device_name=device,
                attribute_name="state",
                attribute_value=DevState.OFF,
                previous_value=DevState.ON,
                min_n_events=1,
            )

        expected_events = [
            ("adminMode", AdminMode.OFFLINE, AdminMode.ONLINE, 1),
            ("state", DevState.DISABLE, DevState.ON, 1),
        ]
        for device in talon_board:
            for name, value, previous, n in expected_events:
                assert_that(event_tracer).within_timeout(
                    test_utils.EVENT_TIMEOUT
                ).has_change_event_occurred(
                    device_name=device,
                    attribute_name=name,
                    attribute_value=value,
                    previous_value=previous,
                    min_n_events=n,
                )

        expected_events = [
            ("state", DevState.OFF, DevState.ON, 1),
            (
                "longRunningCommandResult",
                (f"{command_id[0]}", '[0, "Off completed OK"]'),
                None,
                1,
            ),
        ]
        for name, value, previous, n in expected_events:
            assert_that(event_tracer).within_timeout(
                test_utils.EVENT_TIMEOUT
            ).has_change_event_occurred(
                device_name=controller,
                attribute_name=name,
                attribute_value=value,
                previous_value=previous,
                min_n_events=n,
            )

    # @pytest.mark.parametrize(
    #     "config_file_name, \
    #     receptors, \
    #     vcc_receptors",
    #     [
    #         (
    #             "ConfigureScan_controller.json",
    #             ["SKA001", "SKA036", "SKA063", "SKA100"],
    #             [4, 1],
    #         )
    #     ],
    # )
    # def test_Off_GoToIdle_RemoveAllReceptors(
    #     self, subdevices_under_test, config_file_name, receptors, vcc_receptors
    # ):
    #     """
    #     Test the "Off" command resetting the subelement observing state machines.
    #     """

    #     wait_time_s = 5
    #     sleep_time_s = 0.1

    #     # turn system on
    #     self.test_On(subdevices_under_test)

    #     # load scan config
    #     f = open(test_data_path + config_file_name)
    #     json_string = f.read().replace("\n", "")
    #     f.close()
    #     configuration = json.loads(json_string)

    #     sub_id = int(configuration["common"]["subarray_id"])

    #     # Off from IDLE to test RemoveAllReceptors path
    #     # add receptors
    #     subdevices_under_test.subarray[sub_id].AddReceptors(receptors)
    #     subdevices_under_test.wait_timeout_obs(
    #         [subdevices_under_test.subarray[sub_id]],
    #         ObsState.IDLE,
    #         wait_time_s,
    #         sleep_time_s,
    #     )

    #     # send the Off command
    #     subdevices_under_test.controller.Off()
    #     subdevices_under_test.wait_timeout_dev(
    #         [subdevices_under_test.controller], DevState.OFF, wait_time_s, sleep_time_s
    #     )

    #     # turn system on
    #     self.test_On(subdevices_under_test)

    #     # Off from READY to test GoToIdle path
    #     # add receptors
    #     subdevices_under_test.subarray[sub_id].AddReceptors(receptors)
    #     subdevices_under_test.wait_timeout_obs(
    #         [subdevices_under_test.subarray[sub_id]],
    #         ObsState.IDLE,
    #         wait_time_s,
    #         sleep_time_s,
    #     )

    #     # configure scan
    #     subdevices_under_test.subarray[sub_id].ConfigureScan(json_string)
    #     subdevices_under_test.wait_timeout_obs(
    #         [subdevices_under_test.subarray[sub_id]],
    #         ObsState.READY,
    #         wait_time_s,
    #         sleep_time_s,
    #     )

    #     # send the Off command
    #     subdevices_under_test.controller.Off()
    #     subdevices_under_test.wait_timeout_dev(
    #         [subdevices_under_test.controller], DevState.OFF, wait_time_s, sleep_time_s
    #     )

    # @pytest.mark.parametrize(
    #     "config_file_name, \
    #     scan_file_name, \
    #     receptors, \
    #     vcc_receptors",
    #     [
    #         (
    #             "ConfigureScan_controller.json",
    #             "Scan1_basic.json",
    #             ["SKA001", "SKA036", "SKA063", "SKA100"],
    #             [4, 1],
    #         )
    #     ],
    # )
    # def test_Off_Abort(
    #     self,
    #     subdevices_under_test,
    #     config_file_name,
    #     scan_file_name,
    #     receptors,
    #     vcc_receptors,
    # ):
    #     """
    #     Test the "Off" command resetting the subelement observing state machines.
    #     """
    #     wait_time_s = 5
    #     sleep_time_s = 1

    #     self.test_On(subdevices_under_test)

    #     # load scan config
    #     f = open(test_data_path + config_file_name)
    #     json_string = f.read().replace("\n", "")
    #     f.close()
    #     configuration = json.loads(json_string)
    #     sub_id = int(configuration["common"]["subarray_id"])

    #     # Off from SCANNING to test Abort path
    #     # add receptors
    #     subdevices_under_test.subarray[sub_id].AddReceptors(receptors)
    #     subdevices_under_test.wait_timeout_obs(
    #         [subdevices_under_test.subarray[sub_id]],
    #         ObsState.IDLE,
    #         wait_time_s,
    #         sleep_time_s,
    #     )

    #     # configure scan
    #     subdevices_under_test.subarray[sub_id].ConfigureScan(json_string)
    #     subdevices_under_test.wait_timeout_obs(
    #         [subdevices_under_test.subarray[sub_id]],
    #         ObsState.READY,
    #         wait_time_s,
    #         sleep_time_s,
    #     )

    #     # send the Scan command
    #     f2 = open(test_data_path + scan_file_name)
    #     json_string_scan = f2.read().replace("\n", "")
    #     f2.close()
    #     subdevices_under_test.subarray[sub_id].Scan(json_string_scan)
    #     subdevices_under_test.wait_timeout_obs(
    #         [subdevices_under_test.subarray[sub_id]],
    #         ObsState.SCANNING,
    #         wait_time_s,
    #         sleep_time_s,
    #     )

    #     # send the Off command
    #     subdevices_under_test.controller.Off()
    #     subdevices_under_test.wait_timeout_dev(
    #         [subdevices_under_test.controller], DevState.OFF, wait_time_s, sleep_time_s
    #     )

    @pytest.mark.dependency(
        depends=["CbfController_Off"],
        name="CbfController_Offline",
    )
    def test_Offline(
        self: TestCbfController,
        controller: context.DeviceProxy,
        fsp: list[context.DeviceProxy],
        talon_lru: list[context.DeviceProxy],
        power_switch: list[context.DeviceProxy],
        slim_fs: context.DeviceProxy,
        slim_vis: context.DeviceProxy,
        subarray: list[context.DeviceProxy],
        event_tracer: TangoEventTracer,
        controller_params: dict[any],
    ) -> None:
        """
        Verify that the component manager can stop communication.

        Set the AdminMode to OFFLINE and expect the controller and its subelements to transition to the DISABLE state.

        :param controller: The controller device proxy
        :param fsp: The list of FSP device proxies
        :param talon_lru: The list of talon_lru device proxies
        :param power_switch: The list of power_switch device proxies
        :param slim_fs: The slim_fs device proxy
        :param slim_vis: The slim_vis device proxy
        :param subarray: The list of subarray device proxies
        :param event_tracer: The event tracer for the controller
        :param controller_params: Input parameters for running different instances of the suite.
        """
        # Trigger stop_communicating by setting the AdminMode to OFFLINE
        controller.adminMode = AdminMode.OFFLINE

        # Validate FSP function mode
        for device in fsp:
            # CIP-2550: in SimulationMode.TRUE, controller is hard-coded to only
            # set CORR function mode
            assert_that(event_tracer).within_timeout(
                test_utils.EVENT_TIMEOUT
            ).has_change_event_occurred(
                device_name=device,
                attribute_name="functionMode",
                attribute_value=FspModes.IDLE.value,
                previous_value=FspModes.CORR.value,
                min_n_events=1,
            )

        expected_events = [
            ("state", DevState.DISABLE, DevState.ON, 1),
            ("adminMode", AdminMode.OFFLINE, AdminMode.ONLINE, 1),
        ]
        for device in subarray + power_switch:
            for name, value, previous, n in expected_events:
                assert_that(event_tracer).within_timeout(
                    test_utils.EVENT_TIMEOUT
                ).has_change_event_occurred(
                    device_name=device,
                    attribute_name=name,
                    attribute_value=value,
                    previous_value=previous,
                    min_n_events=n,
                )

        # check adminMode and state changes
        expected_events = [
            ("state", DevState.DISABLE, DevState.OFF, 1),
            ("adminMode", AdminMode.OFFLINE, AdminMode.ONLINE, 1),
        ]
        for device in talon_lru + [slim_fs, slim_vis] + [controller]:
            for name, value, previous, n in expected_events:
                assert_that(event_tracer).within_timeout(
                    test_utils.EVENT_TIMEOUT
                ).has_change_event_occurred(
                    device_name=device,
                    attribute_name=name,
                    attribute_value=value,
                    previous_value=previous,
                    min_n_events=n,
                )<|MERGE_RESOLUTION|>--- conflicted
+++ resolved
@@ -24,10 +24,7 @@
 from tango import DevState
 
 from ska_mid_cbf_tdc_mcs.commons.dish_utils import DISHUtils
-<<<<<<< HEAD
-=======
 from ska_mid_cbf_tdc_mcs.commons.global_enum import FspModes
->>>>>>> 4fb1a8ac
 
 from ... import test_utils
 
