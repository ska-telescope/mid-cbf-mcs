--- conflicted
+++ resolved
@@ -15,17 +15,7 @@
 
 from __future__ import absolute_import, annotations
 
-<<<<<<< HEAD
-import json
-import logging
-
-# Path
-import os
-import time
-from typing import Any, Callable, Dict, List, Set, cast
-=======
 from typing import Dict, List, Set, cast
->>>>>>> 103100c6
 
 import pytest
 
@@ -33,17 +23,6 @@
 import tango
 import yaml
 
-<<<<<<< HEAD
-# SKA imports
-from ska_tango_base.control_model import AdminMode, LoggingLevel, ObsState
-from tango import DevState
-
-from ska_mid_cbf_mcs.commons.dish_utils import DISHUtils
-from ska_mid_cbf_mcs.device_proxy import CbfDeviceProxy
-from ska_mid_cbf_mcs.testing.mock.mock_callable import MockChangeEventCallback
-
-=======
->>>>>>> 103100c6
 
 def pytest_sessionstart(session: pytest.Session) -> None:
     """
@@ -127,546 +106,6 @@
             )
 
 
-<<<<<<< HEAD
-# @pytest.fixture()
-# def initial_mocks() -> Dict[str, unittest.mock.Mock]:
-#     """
-#     Fixture that registers device proxy mocks prior to patching.
-
-#     By default no initial mocks are registered, but this fixture can be
-#     overridden by test modules/classes that need to register initial
-#     mocks.
-
-#     :return: an empty dictionary
-#     """
-#     return {}
-
-
-# @pytest.fixture()
-# def mock_factory() -> Callable[[], unittest.mock.Mock]:
-#     """
-#     Fixture that provides a mock factory for device proxy mocks. This default factory
-#     provides vanilla mocks, but this fixture can be overridden by test modules/classes
-#     to provide mocks with specified behaviours.
-
-#     :return: a factory for device proxy mocks
-#     """
-#     return MockDeviceBuilder()
-
-
-# @pytest.fixture()
-# def tango_harness_factory(
-#     request: pytest.FixtureRequest, logger: logging.Logger
-# ) -> Callable[
-#     [
-#         Dict[str, Any],
-#         DevicesToLoadType,
-#         Callable[[], unittest.mock.Mock],
-#         Dict[str, unittest.mock.Mock],
-#     ],
-#     TangoHarness,
-# ]:
-#     """
-#     Returns a factory for creating a test harness for testing Tango devices. The Tango
-#     context used depends upon the context in which the tests are being run, as specified
-#     by the `--testbed` option.
-
-#     If the context is "test", then this harness deploys the specified
-#     devices into a
-#     :py:class:`tango.test_context.MultiDeviceTestContext`.
-
-#     Otherwise, this harness assumes that devices are already running;
-#     that is, we are testing a deployed system.
-
-#     This fixture is implemented as a factory so that the actual
-#     `tango_harness` fixture can vary in scope: unit tests require test
-#     isolation, so will want to build a new harness every time. But
-#     functional tests assume a single harness that maintains state
-#     across multiple tests, so they will want to instantiate the harness
-#     once and then use it for multiple tests.
-
-#     :param request: A pytest object giving access to the requesting test
-#         context.
-#     :param logger: the logger to be used by this object.
-
-#     :return: a tango harness factory
-#     """
-
-#     class _CPTCTangoHarness(ClientProxyTangoHarness, TestContextTangoHarness):
-#         """
-#         A Tango test harness with the client proxy functionality of
-#         :py:class:`~ska_mid_cbf_mcs.testing.tango_harness.ClientProxyTangoHarness`
-#         within the lightweight test context provided by
-#         :py:class:`~ska_mid_cbf_mcs.testing.tango_harness.TestContextTangoHarness`.
-#         """
-
-#     testbed = request.config.getoption("--testbed")
-
-#     def build_harness(
-#         tango_config: Dict[str, Any],
-#         devices_to_load: DevicesToLoadType,
-#         mock_factory: Callable[[], unittest.mock.Mock],
-#         initial_mocks: Dict[str, unittest.mock.Mock],
-#     ) -> TangoHarness:
-#         """
-#         Builds the Tango test harness.
-
-#         :param tango_config: basic configuration information for a tango
-#             test harness
-#         :param devices_to_load: fixture that provides a specification of the
-#             devices that are to be included in the devices_info dictionary
-#         :param mock_factory: the factory to be used to build mocks
-#         :param initial_mocks: a pre-build dictionary of mocks to be used
-#             for particular
-
-#         :return: a tango test harness
-#         """
-#         if devices_to_load is None:
-#             device_info = None
-#         else:
-#             device_info = CbfDeviceInfo(**devices_to_load)
-
-#         tango_harness: TangoHarness  # type hint only
-#         if testbed == "test":
-#             tango_harness = _CPTCTangoHarness(
-#                 device_info, logger, **tango_config
-#             )
-#         else:
-#             tango_harness = ClientProxyTangoHarness(device_info, logger)
-
-#         starting_state_harness = StartingStateTangoHarness(tango_harness)
-
-#         mocking_harness = MockingTangoHarness(
-#             starting_state_harness, mock_factory, initial_mocks
-#         )
-
-#         return mocking_harness
-
-#     return build_harness
-
-
-# @pytest.fixture()
-# def tango_config() -> Dict[str, Any]:
-#     """
-#     Fixture that returns basic configuration information for a Tango test harness, such
-#     as whether or not to run in a separate process.
-
-#     :return: a dictionary of configuration key-value pairs
-#     """
-#     return {"process": False}
-
-
-# @pytest.fixture()
-# def tango_harness(
-#     tango_harness_factory: Callable[
-#         [
-#             Dict[str, Any],
-#             DevicesToLoadType,
-#             Callable[[], unittest.mock.Mock],
-#             Dict[str, unittest.mock.Mock],
-#         ],
-#         TangoHarness,
-#     ],
-#     tango_config: Dict[str, str],
-#     devices_to_load: DevicesToLoadType,
-#     mock_factory: Callable[[], unittest.mock.Mock],
-#     initial_mocks: Dict[str, unittest.mock.Mock],
-# ) -> Generator[TangoHarness, None, None]:
-#     """
-#     Creates a test harness for testing Tango devices.
-
-#     :param tango_harness_factory: a factory that provides a test harness
-#         for testing tango devices
-#     :param tango_config: basic configuration information for a tango
-#         test harness
-#     :param devices_to_load: fixture that provides a specification of the
-#         devices that are to be included in the devices_info dictionary
-#     :param mock_factory: the factory to be used to build mocks
-#     :param initial_mocks: a pre-build dictionary of mocks to be used
-#         for particular
-
-#     :yields: a tango test harness
-#     """
-#     with tango_harness_factory(
-#         tango_config, devices_to_load, mock_factory, initial_mocks
-#     ) as harness:
-#         yield harness
-
-
-@pytest.fixture(scope="session")
-def logger() -> logging.Logger:
-    """
-    Fixture that returns a default logger.
-
-    :return: a logger
-    """
-    return logging.getLogger()
-
-
-@pytest.fixture()
-def mock_change_event_callback_factory() -> (
-    Callable[[str], MockChangeEventCallback]
-):
-    """
-    Return a factory that returns a new mock change event callback each call.
-
-    :return: a factory that returns a new mock change event callback
-        each time it is called with the name of a device attribute.
-    """
-    return MockChangeEventCallback
-
-
-@pytest.fixture(name="test_proxies", scope="session")
-def init_proxies_fixture():
-    """
-    Return a proxy connection to all devices under test.
-
-    :return: a TestProxies object containing device proxies to all devices covered
-        under integration testing scope, with methods for resetting subarray ObsState
-        and waits with timeout for device DevState and ObsState.
-    """
-
-    class TestProxies:
-        def __init__(self: TestProxies) -> None:
-            """
-            Initialize all device proxies needed for integration testing.
-
-            Currently supported capabilities:
-            - 1 CbfController
-            - 1 CbfSubarray
-            - 4 Fsp
-            - 8 Vcc
-            - 1 Slim
-            - 4 SlimLink
-            """
-            # NOTE: set debug_device_is_on to True in order
-            #       to allow device debugging under VScode
-            self.debug_device_is_on = False
-            if self.debug_device_is_on:
-                # Increase the timeout in order to allow  time for debugging
-                timeout_millis = 500000
-            else:
-                timeout_millis = 60000
-
-            # Load in system params
-            sys_param = load_data("sys_param_4_boards")
-            self.dish_utils = DISHUtils(sys_param)
-
-            # TmCspSubarrayLeafNodeTest
-            self.tm = CbfDeviceProxy(
-                fqdn="ska_mid/tm_leaf_node/csp_subarray_01",
-                logger=logging.getLogger(),
-            )
-
-            # CbfController
-            self.controller = CbfDeviceProxy(
-                fqdn="mid_csp_cbf/sub_elt/controller",
-                logger=logging.getLogger(),
-            )
-            self.controller.set_timeout_millis(timeout_millis)
-            self.wait_timeout_dev([self.controller], DevState.DISABLE, 3, 1)
-
-            self.max_capabilities = dict(
-                pair.split(":")
-                for pair in self.controller.get_property("MaxCapabilities")[
-                    "MaxCapabilities"
-                ]
-            )
-            self.num_sub = int(self.max_capabilities["Subarray"])
-            self.num_fsp = int(self.max_capabilities["FSP"])
-            self.num_vcc = int(self.max_capabilities["VCC"])
-
-            # CbfSubarray
-            self.subarray = [None]
-            for proxy in [
-                CbfDeviceProxy(
-                    fqdn=f"mid_csp_cbf/sub_elt/subarray_{i:02}",
-                    logger=logging.getLogger(),
-                )
-                for i in range(1, self.num_sub + 1)
-            ]:
-                proxy.set_timeout_millis(timeout_millis)
-                self.subarray.append(proxy)
-                proxy.loggingLevel = LoggingLevel.DEBUG
-
-            # Fsp
-            # index == fspID
-            self.fsp = [None]
-            for proxy in [
-                CbfDeviceProxy(
-                    fqdn=f"mid_csp_cbf/fsp/{j:02}", logger=logging.getLogger()
-                )
-                for j in range(1, self.num_fsp + 1)
-            ]:
-                self.fsp.append(proxy)
-
-            # currently support for just one subarray, CORR/PSS-BF/PST-BF only
-            # fspSubarray[function mode (str)][subarray id (int)][fsp id (int)]
-            self.fspSubarray = {
-                "CORR": {1: [None]},
-                "PSS-BF": {1: [None]},
-                "PST-BF": {1: [None]},
-            }
-
-            for proxy in [
-                CbfDeviceProxy(
-                    fqdn=f"mid_csp_cbf/fspCorrSubarray/{j:02}_01",
-                    logger=logging.getLogger(),
-                )
-                for j in range(1, self.num_fsp + 1)
-            ]:
-                self.fspSubarray["CORR"][1].append(proxy)
-
-            for proxy in [
-                CbfDeviceProxy(
-                    fqdn=f"mid_csp_cbf/fspPssSubarray/{j:02}_01",
-                    logger=logging.getLogger(),
-                )
-                for j in range(1, self.num_fsp + 1)
-            ]:
-                self.fspSubarray["PSS-BF"][1].append(proxy)
-
-            for proxy in [
-                CbfDeviceProxy(
-                    fqdn=f"mid_csp_cbf/fspPstSubarray/{j:02}_01",
-                    logger=logging.getLogger(),
-                )
-                for j in range(1, self.num_fsp + 1)
-            ]:
-                self.fspSubarray["PST-BF"][1].append(proxy)
-
-            # Vcc
-            # index == vccID
-            self.vcc = [None]
-            for proxy in [
-                CbfDeviceProxy(
-                    fqdn=f"mid_csp_cbf/vcc/{i:03}", logger=logging.getLogger()
-                )
-                for i in range(1, self.num_vcc + 1)
-            ]:
-                self.vcc.append(proxy)
-
-            # TODO: CIP-1470 removed VCC SW
-            # self.vccSw = [None]
-            # for i in range(1, self.num_vcc + 1):
-            #     sw = [None]
-            #     for j in range(1, 3):  # 2 search windows
-            #         sw.append(
-            #             CbfDeviceProxy(
-            #                 fqdn=f"mid_csp_cbf/vcc_sw{j}/{i:03}",
-            #                 logger=logging.getLogger(),
-            #             )
-            #         )
-            #     self.vccSw.append(sw)
-
-            # Talon LRU
-            self.talon_lru = []
-            for i in range(1, 5):  # 4 Talon LRUs for now
-                self.talon_lru.append(
-                    CbfDeviceProxy(
-                        fqdn=f"mid_csp_cbf/talon_lru/{i:03}",
-                        logger=logging.getLogger(),
-                    )
-                )
-
-            # Power switch
-            self.power_switch = []
-            for i in range(1, 4):  # 3 Power Switches
-                self.power_switch.append(
-                    CbfDeviceProxy(
-                        fqdn=f"mid_csp_cbf/power_switch/{i:03}",
-                        logger=logging.getLogger(),
-                    )
-                )
-
-            # Slim
-            self.slim = [
-                CbfDeviceProxy(
-                    fqdn="mid_csp_cbf/slim/slim-fs",
-                    logger=logging.getLogger(),
-                )
-            ]
-
-            # SlimLink
-            self.slim_link = []
-            for i in range(0, 3):  # 4 SlimLinks
-                self.slim_link.append(
-                    CbfDeviceProxy(
-                        fqdn=f"mid_csp_cbf/fs_links/{i:03}",
-                        logger=logging.getLogger(),
-                    )
-                )
-
-        def wait_timeout_dev(
-            self: TestProxies,
-            proxy_list: List[CbfDeviceProxy],
-            state: DevState,
-            time_s: float,
-            sleep_time_s: float,
-        ) -> None:
-            """
-            Periodically check proxy DevState until it is either the specified
-            value or the time limit has elapsed.
-
-            :param proxy_list: list of proxies to wait on
-            :param state: proxy DevState to wait for
-            :param time_s: time to timeout in seconds
-            :param sleep_time_s: sleep time cycle in seconds
-            """
-            timeout = time.time_ns() + (time_s * 1_000_000_000)
-            while time.time_ns() < timeout:
-                for proxy in proxy_list:
-                    if proxy.State() == state:
-                        break
-                time.sleep(sleep_time_s)
-
-        def wait_timeout_obs(
-            self: TestProxies,
-            proxy_list: List[CbfDeviceProxy],
-            state: ObsState,
-            time_s: float,
-            sleep_time_s: float,
-        ) -> None:
-            """
-            Periodically check proxy ObsState until it is either the specified
-            value or the time limit has elapsed.
-
-            :param proxy_list: list of proxies to wait on
-            :param state: proxy ObsState to wait for
-            :param time_s: time to timeout in seconds
-            :param sleep_time_s: sleep time cycle in seconds
-            """
-            timeout = time.time_ns() + (time_s * 1_000_000_000)
-            while time.time_ns() < timeout:
-                for proxy in proxy_list:
-                    if proxy.obsState == state:
-                        break
-                time.sleep(sleep_time_s)
-
-        def clean_test_proxies(self: TestProxies) -> None:
-            """
-            Reset subarray to DevState.ON, ObsState.EMPTY
-            """
-            wait_time_s = 3
-            sleep_time_s_long = 1
-            sleep_time_s_short = 0.05
-
-            for proxy in [
-                self.subarray[i] for i in range(1, self.num_sub + 1)
-            ]:
-                if proxy.State() != DevState.ON:
-                    proxy.On()
-                    self.wait_timeout_dev(
-                        [proxy], DevState.ON, wait_time_s, sleep_time_s_long
-                    )
-
-                if proxy.obsState != ObsState.EMPTY:
-                    if proxy.obsState not in [
-                        ObsState.FAULT,
-                        ObsState.ABORTED,
-                    ]:
-                        proxy.Abort()
-                        self.wait_timeout_obs(
-                            [proxy],
-                            ObsState.ABORTED,
-                            wait_time_s,
-                            sleep_time_s_short,
-                        )
-
-                    proxy.Restart()
-                    self.wait_timeout_obs(
-                        [proxy],
-                        ObsState.EMPTY,
-                        wait_time_s,
-                        sleep_time_s_short,
-                    )
-
-        def on(self: TestProxies) -> None:
-            """
-            Controller device command sequence to turn on subarrays, FSPs, VCCs
-            Used for resetting starting state duing subarray integration testing.
-            """
-            wait_time_s = 3
-            sleep_time_s = 1
-
-            if self.controller.adminMode == AdminMode.OFFLINE:
-                self.controller.adminMode = AdminMode.ONLINE
-
-            # ensure On command sent in OFF state
-            if self.controller.State() != DevState.OFF:
-                self.controller.Off()
-                self.wait_timeout_dev(
-                    [self.controller], DevState.OFF, wait_time_s, sleep_time_s
-                )
-
-            # Run InitSysParam command before turning on the MCS
-            data_file_path = (
-                os.path.dirname(os.path.abspath(__file__)) + "/data/"
-            )
-            with open(data_file_path + "sys_param_4_boards.json") as f:
-                sp = f.read()
-            self.controller.InitSysParam(sp)
-
-            self.controller.On()
-            self.wait_timeout_dev(
-                [self.controller], DevState.ON, wait_time_s, sleep_time_s
-            )
-
-        def off(self: TestProxies) -> None:
-            """
-            Controller device command sequence to turn off subarrays, FSPs, VCCs
-            Used for resetting starting state duing subarray integration testing.
-            """
-            wait_time_s = 3
-            sleep_time_s = 1
-
-            if self.controller.adminMode == AdminMode.OFFLINE:
-                self.controller.adminMode = AdminMode.ONLINE
-
-            # ensure Off command not sent in OFF state
-            if self.controller.State() == DevState.OFF:
-                self.controller.On()
-                self.wait_timeout_dev(
-                    [self.controller], DevState.ON, wait_time_s, sleep_time_s
-                )
-
-            self.controller.Off()
-            self.wait_timeout_dev(
-                [self.controller], DevState.OFF, wait_time_s, sleep_time_s
-            )
-
-            # self.controller.adminMode = AdminMode.OFFLINE
-            # self.wait_timeout_dev(
-            #     [self.controller], DevState.DISABLE, wait_time_s, sleep_time_s
-            # )
-
-    return TestProxies()
-
-
-@pytest.fixture(scope="class")
-def debug_device_is_on() -> bool:
-    # NOTE: set debug_device_is_on to True in order
-    #       to allow device debugging under VScode
-    debug_device_is_on = False
-    if debug_device_is_on:
-        # Increase the timeout in order to allow  time for debugging
-        timeout_millis = 500000  # noqa: F841
-    return debug_device_is_on
-
-
-def load_data(name: str) -> Dict[Any, Any]:
-    """
-    Loads a dataset by name. This implementation uses the name to find a
-    JSON file containing the data to be loaded.
-
-    :param name: name of the dataset to be loaded; this implementation
-        uses the name to find a JSON file containing the data to be
-        loaded.
-    :type name: string
-    """
-    with open(f"tests/data/{name}.json", "r") as json_file:
-        return json.load(json_file)
-=======
 # @pytest.fixture(name="test_proxies", scope="session")
 # def init_proxies_fixture():
 #     """
@@ -1003,7 +442,6 @@
 #         # Increase the timeout in order to allow  time for debugging
 #         timeout_millis = 500000  # noqa: F841
 #     return debug_device_is_on
->>>>>>> 103100c6
 
 
 @pytest.fixture(name="delay_model_test", scope="session")
