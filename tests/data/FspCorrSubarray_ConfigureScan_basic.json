{
    "fsp_id": 1, 
    "function_mode": "CORR", 
    "receptor_ids": [["MKT000", 1]], 
    "frequency_slice_id": 1, 
    "zoom_factor": 1, 
    "zoom_window_tuning": 4700000, 
    "integration_factor": 1, 
    "channel_offset": 14880, 
    "channel_averaging_map": 
        [[0, 8], [744, 8], [1488, 8], [2232, 8], 
        [2976, 8], [3720, 8], [4464, 8], [5208, 8], 
        [5952, 8], [6696, 8], [7440, 8], [8184, 8], 
        [8928, 8], [9672, 8], [10416, 8], [11160, 8], 
        [11904, 8], [12648, 8], [13392, 8], [14136, 8]], 
    "output_link_map": 
        [[0, 4], [744, 8], [1488, 12], 
        [2232, 16], [2976, 20], [3720, 24], 
        [4464, 28], [5206, 32], [5952, 36], 
        [6696, 40], [7440, 44], [8184, 48], 
        [8928, 52], [9672, 56], [10416, 60], 
        [11160, 64], [11904, 68], [12648, 72], 
        [13392, 76], [14136, 80]], 
    "output_host": [[0, "192.168.0.1"], [8184, "192.168.0.2"]], 
    "output_mac": [[0, "06-00-00-00-00-01"]], 
    "output_port": [[0, 9000, 1], [8184, 9000, 1]], 
    "config_id": "band:5a, fsp1, 744 channels average factor 8", 
    "frequency_band": "5a", 
    "band_5_tuning": [5.85, 7.25], 
    "frequency_band_offset_stream_1": 0, 
    "frequency_band_offset_stream_2": 0,
    "subarray_receptor_ids": [1,2,3],
    "fs_sample_rates":[
        {
<<<<<<< HEAD
            "receptor": "MKT000",
=======
            "receptor": 1,
>>>>>>> 5991086d
            "fs_sample_rate": 220
        }
    ]
}<|MERGE_RESOLUTION|>--- conflicted
+++ resolved
@@ -32,11 +32,7 @@
     "subarray_receptor_ids": [1,2,3],
     "fs_sample_rates":[
         {
-<<<<<<< HEAD
-            "receptor": "MKT000",
-=======
             "receptor": 1,
->>>>>>> 5991086d
             "fs_sample_rate": 220
         }
     ]
