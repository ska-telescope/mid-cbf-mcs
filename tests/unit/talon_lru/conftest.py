# -*- coding: utf-8 -*-
#
# This file is part of the SKA Mid.CBF MCS project
#
# Distributed under the terms of the GPL license.
# See LICENSE.txt for more info.

"""This module contains pytest-specific test harness for TalonLRU unit tests."""

from __future__ import annotations

# Standard imports
import pytest
import pytest_mock
import unittest
from typing import Tuple, Dict, Callable, Type, Optional
import logging
import tango

# Local imports
from ska_mid_cbf_mcs.talon_lru.talon_lru_device import TalonLRU
from ska_mid_cbf_mcs.talon_lru.talon_lru_component_manager import TalonLRUComponentManager
from ska_mid_cbf_mcs.component.component_manager import CommunicationStatus
from ska_mid_cbf_mcs.testing.tango_harness import TangoHarness, DevicesToLoadType
from ska_mid_cbf_mcs.testing.mock.mock_device import MockDeviceBuilder
from ska_mid_cbf_mcs.testing.mock.mock_callable import MockChangeEventCallback, MockCallable
from ska_mid_cbf_mcs.device_proxy import CbfDeviceProxy
from ska_tango_base.commands import ResultCode
from ska_tango_base.control_model import PowerMode

@pytest.fixture()
def device_under_test(tango_harness: TangoHarness) -> CbfDeviceProxy:
    """
    Fixture that returns the device under test.

    :param tango_harness: a test harness for Tango devices

    :return: the device under test
    """
    return tango_harness.get_device("mid_csp_cbf/talon_lru/001")

@pytest.fixture()
def device_to_load(
    patched_talon_lru_device_class: Type[TalonLRU]
) -> DevicesToLoadType:
    """
    Fixture that specifies the device to be loaded for testing.

    :return: specification of the device to be loaded
    """
    return {
        "path": "tests/unit/talon_lru/devicetoload.json",
        "package": "ska_mid_cbf_mcs.talon_lru.talon_lru_device",
        "device": "talonlru-001",
        "device_class": "TalonLRU",
        "proxy": CbfDeviceProxy,
<<<<<<< HEAD
        "patch": None
=======
        "patch": patched_talon_lru_device_class
>>>>>>> 893ecc0b
    }


@pytest.fixture
def unique_id() -> str:
    """
    Return a unique ID used to test Tango layer infrastructure.

    :return: a unique ID
    """
    return "a unique id"

@pytest.fixture()
def mock_component_manager(
    mocker: pytest_mock.mocker,
    unique_id: str,
    mock_power_switch1: unittest.mock.Mock,
    mock_power_switch2: unittest.mock.Mock,
) -> unittest.mock.Mock:
    """
    Return a mock component manager.

    The mock component manager is a simple mock except for one bit of
    extra functionality: when we call start_communicating() on it, it
    makes calls to callbacks signaling that communication is established
    and the component is off.

    :param mocker: pytest wrapper for unittest.mock
    :param unique_id: a unique id used to check Tango layer functionality

    :return: a mock component manager
    """
    mock = mocker.Mock()
    mock.is_communicating = False
    mock.connected = False

    def _start_communicating(mock: unittest.mock.Mock) -> None:
        if mock_power_switch1.stimulusMode == "conn_success" or mock_power_switch2.stimulusMode == "conn_success":
            mock.is_communicating = True
            mock.connected = True
            mock._communication_status_changed_callback(CommunicationStatus.ESTABLISHED)
            mock._component_power_mode_changed_callback(PowerMode.OFF)
        elif mock_power_switch1.stimulusMode == "command_fail" or mock_power_switch2.stimulusMode == "command_fail":
            mock.is_communicating = True
            mock.connected = True
            mock._communication_status_changed_callback(CommunicationStatus.ESTABLISHED)
            mock._component_power_mode_changed_callback(PowerMode.OFF)
        else:
            mock.is_communicating = False
            mock.connected = False
            mock._communication_status_changed_callback(CommunicationStatus.NOT_ESTABLISHED)
            mock._component_fault_callback(True)

    def _on(mock: unittest.mock.Mock) -> Tuple[ResultCode, str]:
        if (mock_power_switch1.stimulusMode == "command_fail" and 
            mock_power_switch2.stimulusMode == "command_fail"):
            mock._component_fault_callback(True)
            return (ResultCode.FAILED, "On command failed")
        else:
            mock._component_power_mode_changed_callback(PowerMode.ON)
            return (ResultCode.OK, "On command completed OK")

    def _off(mock: unittest.mock.Mock) -> Tuple[ResultCode, str]:
        if (mock_power_switch1.stimulusMode == "command_fail" and 
            mock_power_switch2.stimulusMode == "command_fail"):
            mock._component_fault_callback(True)
            return (ResultCode.FAILED, "Off command failed")
        else:
            mock._component_power_mode_changed_callback(PowerMode.OFF)
            return (ResultCode.OK, "Off command completed OK")

    def _check_power_mode(mock: unittest.mock.Mock, state: tango.DevState) -> None: pass


    mock.start_communicating.side_effect = lambda: _start_communicating(mock)
    mock.on.side_effect = lambda: _on(mock)
    mock.off.side_effect = lambda: _off(mock)
    mock.check_power_mode.side_effect = lambda mock_state: _check_power_mode(mock, mock_state)

    mock.enqueue.return_value = unique_id, ResultCode.QUEUED

    return mock

@pytest.fixture()
def patched_talon_lru_device_class(
    mock_component_manager: unittest.mock.Mock,
) -> Type[TalonLRU]:
    """
    Return a Talon LRU device that is patched with a mock component manager.

    :param mock_component_manager: the mock component manager with
        which to patch the device

    :return: a Talon LRU device that is patched with a mock component
        manager.
    """

    class PatchedTalonLRU(TalonLRU):
        """A Talon LRU device patched with a mock component manager."""

        def create_component_manager(
            self: PatchedTalonLRU,
        ) -> unittest.mock.Mock:
            """
            Return a mock component manager instead of the usual one.

            :return: a mock component manager
            """
            self._communication_status: Optional[CommunicationStatus] = None
            self._component_power_mode: Optional[PowerMode] = None

            mock_component_manager._communication_status_changed_callback = (
                self._communication_status_changed
            )
            mock_component_manager._component_power_mode_changed_callback = (
                self._component_power_mode_changed
            )
            mock_component_manager._component_fault_callback = (
                self._component_fault
            )

            return mock_component_manager

    return PatchedTalonLRU

@pytest.fixture(params=[
    "conn_success",
    "conn_fail",
    "invalid_start_state",
    "command_fail"
])
def mock_power_switch1(request: pytest.FixtureRequest) -> unittest.mock.Mock:
    """
    Get a mock power switch device. This fixture is parameterized to
    mock different pass / failure scenarios.

    :param request: the pytest request fixture which holds information about the
                    parameterization of this fixture
    :return: a mock PowerSwitch device
    """
    return get_mock_power_switch(request.param)

@pytest.fixture(params=[
    "conn_success",
    "conn_fail",
    "invalid_start_state",
    "command_fail"
])
def mock_power_switch2(request: pytest.FixtureRequest) -> unittest.mock.Mock:
    """
    Get a mock power switch device. This fixture is parameterized to
    mock different pass / failure scenarios.

    :param request: the pytest request fixture which holds information about the
                    parameterization of this fixture
    :return: a mock PowerSwitch device
    """
    return get_mock_power_switch(request.param)

def get_mock_power_switch(param: str) -> unittest.mock.Mock:
    """
    Get a mock power switch device with the specified parameterization. 

    :param param: parameterization string that impacts the mocked behaviour
    """
    builder = MockDeviceBuilder()
    builder.add_attribute("stimulusMode", param) # Attribute only used by tests

    if param == "conn_success":
        # Connection to power switch is working as expected
        builder.add_attribute("numOutlets", 8)
        builder.add_command("GetOutletPowerMode", PowerMode.OFF)
        builder.add_result_command("TurnOnOutlet", ResultCode.OK, "Success msg")
        builder.add_result_command("TurnOffOutlet", ResultCode.OK, "Success msg")

    elif param == "conn_fail":
        # Connection to power switch cannot be made
        builder.add_attribute("numOutlets", 0)
        builder.add_result_command("TurnOnOutlet", ResultCode.FAILED, "Failed msg")
        builder.add_result_command("TurnOffOutlet", ResultCode.FAILED, "Failed msg")

    elif param == "invalid_start_state":
        # Can communicate with the power switch, but one or both outlets are ON
        # when the TalonLRU device starts up
        builder.add_attribute("numOutlets", 8)
        builder.add_command("GetOutletPowerMode", PowerMode.ON)
        builder.add_result_command("TurnOnOutlet", ResultCode.OK, "Success msg")
        builder.add_result_command("TurnOffOutlet", ResultCode.OK, "Success msg")

    elif param == "command_fail":
        # Can communicate with the power switch, but the turn on/off outlet
        # commands fail
        builder.add_attribute("numOutlets", 8)
        builder.add_command("GetOutletPowerMode", PowerMode.OFF)
        builder.add_result_command("TurnOnOutlet", ResultCode.FAILED, "Failed msg")
        builder.add_result_command("TurnOffOutlet", ResultCode.FAILED, "Failed msg")

    return builder()

@pytest.fixture()
def initial_mocks(
    mock_power_switch1: unittest.mock.Mock,
    mock_power_switch2: unittest.mock.Mock
) -> Dict[str, unittest.mock.Mock]:
    """
    Return a dictionary of device proxy mocks to pre-register.

    :param mock_power_switch1: a mock PowerSwitch device
    :param mock_power_switch2: a second mock PowerSwitch device
    :return: a dictionary of device proxy mocks to pre-register.
    """
    return {
        "mid_csp_cbf/power_switch/001": mock_power_switch1,
        "mid_csp_cbf/power_switch/002": mock_power_switch2,
    }

@pytest.fixture()
def communication_status_changed_callback(
    mock_callback_factory: Callable[[], unittest.mock.Mock],
) -> unittest.mock.Mock:
    """
    Return a mock callback for component manager communication status.

    :param mock_callback_factory: fixture that provides a mock callback
        factory (i.e. an object that returns mock callbacks when
        called).

    :return: a mock callback to be called when the communication status
        of a component manager changed.
    """
    return mock_callback_factory()


@pytest.fixture()
def component_power_mode_changed_callback(
    mock_callback_factory: Callable[[], unittest.mock.Mock],
) -> unittest.mock.Mock:
    """
    Return a mock callback for component power mode change.

    :param mock_callback_factory: fixture that provides a mock callback
        factory (i.e. an object that returns mock callbacks when
        called).

    :return: a mock callback to be called when the component manager
        detects that the power mode of its component has changed.
    """
    return mock_callback_factory()

@pytest.fixture()
def component_fault_callback(
    mock_callback_factory: Callable[[], unittest.mock.Mock],
) -> unittest.mock.Mock:
    """
    Return a mock callback for component manager fault.

    :param mock_callback_factory: fixture that provides a mock callback
        factory (i.e. an object that returns mock callbacks when
        called).

    :return: a mock callback to be called when the communication status
        of a component manager changed.
    """
    return mock_callback_factory()

@pytest.fixture()
def check_power_mode_callback(
    mock_callback_factory: Callable[[], unittest.mock.Mock],
) -> unittest.mock.Mock:
    """
    Return a mock callback for component manager fault.

    :param mock_callback_factory: fixture that provides a mock callback
        factory (i.e. an object that returns mock callbacks when
        called).

    :return: a mock callback to be called when the communication status
        of a component manager changed.
    """
    return mock_callback_factory()

@pytest.fixture()
def push_change_event_callback_factory(
    mock_change_event_callback_factory: Callable[[str], MockChangeEventCallback],
) -> Callable[[], MockChangeEventCallback]:
    """
    Return a mock change event callback factory 

    :param mock_change_event_callback_factory: fixture that provides a
        mock change event callback factory (i.e. an object that returns
        mock callbacks when called).

    :return: a mock change event callback factory 
    """

    def _factory() -> MockChangeEventCallback:
        return mock_change_event_callback_factory("adminMode")

    return _factory


@pytest.fixture()
def push_change_event_callback(
    push_change_event_callback_factory: Callable[[], MockChangeEventCallback],
) -> MockChangeEventCallback:
    """
    Return a mock change event callback 

    :param push_change_event_callback_factory: fixture that provides a mock
        change event callback factory 

    :return: a mock change event callback 
    """
    return push_change_event_callback_factory()<|MERGE_RESOLUTION|>--- conflicted
+++ resolved
@@ -54,11 +54,7 @@
         "device": "talonlru-001",
         "device_class": "TalonLRU",
         "proxy": CbfDeviceProxy,
-<<<<<<< HEAD
-        "patch": None
-=======
         "patch": patched_talon_lru_device_class
->>>>>>> 893ecc0b
     }
 
 
