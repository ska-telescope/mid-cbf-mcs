--- conflicted
+++ resolved
@@ -55,13 +55,8 @@
     :return: specification of the device to be loaded
     """
     return {
-<<<<<<< HEAD
-        "path": "charts/ska-mid-cbf-mcs/data/midcbfconfig.json",
-        "package": "ska_mid_cbf_mcs.fsp.fsp_corr_subarray",
-=======
         "path": "tests/unit/fsp_pst_subarray/devicetoload.json",
         "package": "ska_mid_cbf_mcs.fsp.fsp_pst_subarray",
->>>>>>> a2aeae11
         "device": "fsp-01",
         "device_class": "FspPstSubarray",
         "proxy": CbfDeviceProxy,
