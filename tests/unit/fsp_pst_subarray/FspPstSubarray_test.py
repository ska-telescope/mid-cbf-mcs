#!/usr/bin/env python
# -*- coding: utf-8 -*-
#
# This file is part of the mid-cbf-mcs project
#
#
#
# Distributed under the terms of the BSD-3-Clause license.
# See LICENSE.txt for more info.
"""Contain the tests for the FspPstSubarray."""

from __future__ import annotations

# Standard imports
import os
import time
import json
import logging
import pytest
from typing import Callable, Type, Dict

from tango import server

# Path
file_path = os.path.dirname(os.path.abspath(__file__))

# Tango imports
import tango
from tango import DevState
from tango.server import command

#SKA imports
from ska_mid_cbf_mcs.device_proxy import CbfDeviceProxy
from ska_tango_base.control_model import HealthState, AdminMode, ObsState
from ska_tango_base.commands import ResultCode
from ska_mid_cbf_mcs.commons.global_enum import const, freq_band_dict
from ska_tango_base.commands import ResultCode

CONST_WAIT_TIME = 4

class TestFspPstSubarray:
    """
    Test class for FspPstSubarray tests.
    """

    def test_State(
        self: TestFspPstSubarray,
        device_under_test: CbfDeviceProxy,
    ) -> None:
        """
        Test State

        :param device_under_test: fixture that provides a
            :py:class:`CbfDeviceProxy` to the device under test, in a
            :py:class:`tango.test_context.DeviceTestContext`.
        """
        assert device_under_test.State() == DevState.DISABLE
    
    def test_Status(
        self: TestFspPstSubarray,
        device_under_test: CbfDeviceProxy,
    ) -> None:
        """
        Test Status

        :param device_under_test: fixture that provides a
            :py:class:`CbfDeviceProxy` to the device under test, in a
            :py:class:`tango.test_context.DeviceTestContext`.
        """
        assert device_under_test.Status() == "The device is in DISABLE state."

    def test_adminMode(
        self: TestFspPstSubarray,
        device_under_test: CbfDeviceProxy,
    ) -> None:
        """
        Test Admin Mode

        :param device_under_test: fixture that provides a
            :py:class:`CbfDeviceProxy` to the device under test, in a
            :py:class:`tango.test_context.DeviceTestContext`.
        """
        assert device_under_test.adminMode == AdminMode.OFFLINE
    
    @pytest.mark.parametrize(
        "command",
        [
            "On",
            "Off",
            "Standby"
        ]
    )
    def test_Power_Commands(
        self: TestFspPstSubarray,
        device_under_test: CbfDeviceProxy,
        command: str
    ) -> None:
        """
        Test Power commands.

        :param device_under_test: fixture that provides a
            :py:class:`CbfDeviceProxy` to the device under test, in a
            :py:class:`tango.test_context.DeviceTestContext`.
        :param command: the name of the Power command to be tested
        """

        device_under_test.write_attribute("adminMode", AdminMode.ONLINE)
        time.sleep(CONST_WAIT_TIME)
        assert device_under_test.adminMode == AdminMode.ONLINE

        assert device_under_test.State() == DevState.OFF

        if command == "On":
            expected_state = DevState.ON
            result = device_under_test.On()
        elif command == "Off":
            expected_state = DevState.OFF
            result = device_under_test.Off()
        elif command == "Standby":
            expected_state = DevState.STANDBY
            result = device_under_test.Standby()

        time.sleep(CONST_WAIT_TIME)
        assert result[0][0] == ResultCode.OK
        assert device_under_test.State() == expected_state

    @pytest.mark.parametrize(
        "config_file_name, \
        scan_id", 
        [
            (
                "/../../data/FspPstSubarray_ConfigureScan_basic.json",
                1,
            ),
                        (
                "/../../data/FspPstSubarray_ConfigureScan_basic.json",
                2,
            )
        ]
    )
    def test_ObsState_Commands(
        self: TestFspPstSubarray,
        device_under_test: CbfDeviceProxy,
        config_file_name: str,
        scan_id: int
    ) -> None:
        """
        Test the ConfigureScan(), Scan(), EndScan() amd GoToIdle() commands
            and the triggered ObState transitions

        :param device_under_test: fixture that provides a
            :py:class:`tango.DeviceProxy` to the device under test, in a
            :py:class:`tango.test_context.DeviceTestContext`.
        :param config_file_name: name of the JSON file that contains the
            configuration
        :param scan_id: the scan id
        """

        device_under_test.write_attribute("adminMode", AdminMode.ONLINE)
        time.sleep(CONST_WAIT_TIME)
        assert device_under_test.adminMode == AdminMode.ONLINE

        assert device_under_test.State() == DevState.OFF

        device_under_test.On()
        time.sleep(CONST_WAIT_TIME)
        assert device_under_test.State() == DevState.ON

        f = open(file_path + config_file_name)
        json_string = f.read().replace("\n", "")
        f.close()
        device_under_test.ConfigureScan(json_string)
        time.sleep(0.1)

        scan_id_device_data = tango.DeviceData()
        scan_id_device_data.insert(tango.DevString, str(scan_id))

        device_under_test.Scan(scan_id_device_data)
<<<<<<< HEAD
        time.sleep(0.1)
=======
        assert device_under_test.scanID == scan_id
>>>>>>> 55309f34
        assert device_under_test.obsState == ObsState.SCANNING

        device_under_test.EndScan()
        assert device_under_test.obsState == ObsState.READY

        device_under_test.GoToIdle()
<<<<<<< HEAD
        time.sleep(0.1)
        assert device_under_test.obsState == ObsState.IDLE
=======
        assert device_under_test.obsState == ObsState.IDLE

    @pytest.mark.parametrize(
        "config_file_name",
        [
            (
                "/../../data/FspPstSubarray_ConfigureScan_basic.json"
            )
        ]
    )    
    def test_ConfigureScan_basic(
        self: TestFspPstSubarray,
        device_under_test: CbfDeviceProxy,
        config_file_name: str
    ) -> None:
        """
        Test a minimal successful scan configuration.

        :param device_under_test: fixture that provides a
            :py:class:`tango.DeviceProxy` to the device under test, in a
            :py:class:`tango.test_context.DeviceTestContext`.
        """

        assert device_under_test.State() == tango.DevState.OFF
        # check initial values of attributes
        # TODO: device_under_test.receptors,
        #       device_under_test.timingBeams 
        #       and device_under_test.timingBeamID 
        #       should be [] after Init 
        # assert device_under_test.receptors == []
        # assert device_under_test.timingBeams == []
        # assert device_under_test.timingBeamID == [] 
        # This is a bug in the tango library: 
        # https://gitlab.com/tango-controls/pytango/-/issues/230
        assert device_under_test.outputEnable == 0
        
        device_under_test.On()
        assert device_under_test.State() == DevState.ON

        # configure search window
        f = open(file_path + config_file_name)
        json_str = f.read().replace("\n", "")
        f.close()
        configuration = json.loads(json_str)
        device_under_test.ConfigureScan(json_str)
        f.close()

        for i, timingBeam in enumerate(configuration["timing_beam"]):
            assert device_under_test.timingBeams[i] == json.dumps(timingBeam)
            assert device_under_test.timingBeamID[i] == int(timingBeam["timing_beam_id"])
>>>>>>> 55309f34
<|MERGE_RESOLUTION|>--- conflicted
+++ resolved
@@ -176,69 +176,12 @@
         scan_id_device_data.insert(tango.DevString, str(scan_id))
 
         device_under_test.Scan(scan_id_device_data)
-<<<<<<< HEAD
         time.sleep(0.1)
-=======
-        assert device_under_test.scanID == scan_id
->>>>>>> 55309f34
         assert device_under_test.obsState == ObsState.SCANNING
 
         device_under_test.EndScan()
         assert device_under_test.obsState == ObsState.READY
 
         device_under_test.GoToIdle()
-<<<<<<< HEAD
         time.sleep(0.1)
-        assert device_under_test.obsState == ObsState.IDLE
-=======
-        assert device_under_test.obsState == ObsState.IDLE
-
-    @pytest.mark.parametrize(
-        "config_file_name",
-        [
-            (
-                "/../../data/FspPstSubarray_ConfigureScan_basic.json"
-            )
-        ]
-    )    
-    def test_ConfigureScan_basic(
-        self: TestFspPstSubarray,
-        device_under_test: CbfDeviceProxy,
-        config_file_name: str
-    ) -> None:
-        """
-        Test a minimal successful scan configuration.
-
-        :param device_under_test: fixture that provides a
-            :py:class:`tango.DeviceProxy` to the device under test, in a
-            :py:class:`tango.test_context.DeviceTestContext`.
-        """
-
-        assert device_under_test.State() == tango.DevState.OFF
-        # check initial values of attributes
-        # TODO: device_under_test.receptors,
-        #       device_under_test.timingBeams 
-        #       and device_under_test.timingBeamID 
-        #       should be [] after Init 
-        # assert device_under_test.receptors == []
-        # assert device_under_test.timingBeams == []
-        # assert device_under_test.timingBeamID == [] 
-        # This is a bug in the tango library: 
-        # https://gitlab.com/tango-controls/pytango/-/issues/230
-        assert device_under_test.outputEnable == 0
-        
-        device_under_test.On()
-        assert device_under_test.State() == DevState.ON
-
-        # configure search window
-        f = open(file_path + config_file_name)
-        json_str = f.read().replace("\n", "")
-        f.close()
-        configuration = json.loads(json_str)
-        device_under_test.ConfigureScan(json_str)
-        f.close()
-
-        for i, timingBeam in enumerate(configuration["timing_beam"]):
-            assert device_under_test.timingBeams[i] == json.dumps(timingBeam)
-            assert device_under_test.timingBeamID[i] == int(timingBeam["timing_beam_id"])
->>>>>>> 55309f34
+        assert device_under_test.obsState == ObsState.IDLE