#!/usr/bin/env python
# -*- coding: utf-8 -*-
#
# This file is part of the mid-cbf-mcs project
#
#
#
# Distributed under the terms of the BSD-3-Clause license.
# See LICENSE.txt for more info.
"""Contain the tests for the FspCorrSubarray."""

from __future__ import annotations

import gc
import json
import os
from typing import Iterator
from unittest.mock import Mock

import pytest
from assertpy import assert_that
from ska_control_model import AdminMode, ObsState, ResultCode, SimulationMode
from ska_tango_testing import context
from ska_tango_testing.integration import TangoEventTracer
from tango import DevState

from ska_mid_cbf_mcs.fsp.fsp_corr_subarray_device import FspCorrSubarray

from ... import test_utils

# Path
test_data_path = os.path.dirname(os.path.abspath(__file__)) + "/../../data/"

# Disable garbage collection to prevent tests hanging
gc.disable()

file_path = os.path.dirname(os.path.abspath(__file__))


class TestFspCorrSubarray:
    """
    Test class for FspCorrSubarray.
    """

    @pytest.fixture(name="test_context")
    def fsp_corr_test_context(
        self: TestFspCorrSubarray, initial_mocks: dict[str, Mock]
    ) -> Iterator[context.ThreadedTestTangoContextManager._TangoContext]:
        """
        A fixture that creates a test context for the FspCorrSubarray tests.

        :param initial_mocks: A dictionary of initial mocks for the FspCorrSubarray.
        :return: A test context for the FspCorrSubarray.
        """
        harness = context.ThreadedTestTangoContextManager()
        harness.add_device(
            device_name="mid_csp_cbf/fspCorrSubarray/01_01",
            device_class=FspCorrSubarray,
            HpsFspCorrControllerAddress="mid_csp_cbf/talon_lru/001",
            DeviceID="1",
        )
        for name, mock in initial_mocks.items():
            harness.add_mock_device(device_name=name, device_mock=mock)

        with harness as test_context:
            yield test_context

    def test_State(
        self: TestFspCorrSubarray, device_under_test: context.DeviceProxy
    ) -> None:
        """
        Test the State attribute just after device initialization.

        :param device_under_test: DeviceProxy to the device under test.
        """
        assert device_under_test.State() == DevState.DISABLE

    def test_Status(
        self: TestFspCorrSubarray, device_under_test: context.DeviceProxy
    ) -> None:
        """
        Test the Status attribute just after device initialization.

        :param device_under_test: DeviceProxy to the device under test.
        """
        assert device_under_test.Status() == "The device is in DISABLE state."

    def test_adminMode(
        self: TestFspCorrSubarray, device_under_test: context.DeviceProxy
    ) -> None:
        """
        Test the adminMode attribute just after device initialization.

        :param device_under_test: DeviceProxy to the device under test.
        """
        assert device_under_test.adminMode == AdminMode.OFFLINE

    def device_online_and_on(
        self: TestFspCorrSubarray,
        device_under_test: context.DeviceProxy,
        event_tracer: TangoEventTracer,
    ) -> bool:
        """
        Helper function to start up and turn on the DUT.

        :param device_under_test: DeviceProxy to the device under test.
        :param event_tracer: A TangoEventTracer used to recieve subscribed change
                             events from the device under test.
        """
        # Set the DUT to AdminMode.ONLINE and DevState.ON
        device_under_test.simulationMode == SimulationMode.FALSE
        device_under_test.adminMode = AdminMode.ONLINE
        assert_that(event_tracer).within_timeout(
            test_utils.EVENT_TIMEOUT
        ).has_change_event_occurred(
            device_name=device_under_test,
            attribute_name="adminMode",
            attribute_value=AdminMode.ONLINE,
        )

        assert_that(event_tracer).within_timeout(
            test_utils.EVENT_TIMEOUT
        ).has_change_event_occurred(
            device_name=device_under_test,
            attribute_name="state",
            attribute_value=DevState.ON,
        )

        return device_under_test.adminMode == AdminMode.ONLINE

    @pytest.mark.parametrize(
        "config_file_name, scan_id",
        [("FspCorrSubarray_ConfigureScan_basic.json", 1)],
    )
    def test_Scan(
        self: TestFspCorrSubarray,
        device_under_test: context.DeviceProxy,
        event_tracer: TangoEventTracer,
        config_file_name: str,
        scan_id: int,
    ) -> None:
        """
        Test a minimal successful scan configuration.

        :param device_under_test: DeviceProxy to the device under test.
        :param event_tracer: A TangoEventTracer used to recieve subscribed change
                             events from the device under test.
        :param config_file_name: JSON file for the configuration
        """
        # Prepare device for observation
        assert self.device_online_and_on(device_under_test, event_tracer)

        # Prepare input data
        with open(test_data_path + config_file_name) as f:
            json_str = f.read().replace("\n", "")

        # Dict to store return code and unique IDs of queued commands
        command_dict = {}

        # Test happy path observing command sequence
        command_dict["ConfigureScan"] = device_under_test.ConfigureScan(
            json_str
        )
        command_dict["Scan"] = device_under_test.Scan(scan_id)
        command_dict["EndScan"] = device_under_test.EndScan()
        command_dict["GoToIdle"] = device_under_test.GoToIdle()

        attr_values = [
            ("obsState", ObsState.CONFIGURING, ObsState.IDLE, 1),
            ("obsState", ObsState.READY, ObsState.CONFIGURING, 1),
            ("obsState", ObsState.SCANNING, ObsState.READY, 1),
            ("obsState", ObsState.READY, ObsState.SCANNING, 1),
            ("obsState", ObsState.IDLE, ObsState.READY, 1),
        ]

        # assertions for all issued LRC
        for command_name, return_value in command_dict.items():
            # check that the command was successfully queued
            assert return_value[0] == ResultCode.QUEUED

            attr_values.append(
                (
                    "longRunningCommandResult",
                    (
                        f"{return_value[1][0]}",
                        f'[{ResultCode.OK.value}, "{command_name} completed OK"]',
                    ),
                    None,
                    1,
                )
            )

        for name, value, previous, n in attr_values:
            assert_that(event_tracer).within_timeout(
                test_utils.EVENT_TIMEOUT
            ).cbf_has_change_event_occurred(
                device_name=device_under_test,
                attribute_name=name,
                attribute_value=value,
                previous_value=previous,
                target_n_events=n,
            )

    @pytest.mark.parametrize(
        "config_file_name, scan_id",
        [("FspCorrSubarray_ConfigureScan_basic.json", 1)],
    )
    def test_Scan_reconfigure(
        self: TestFspCorrSubarray,
        device_under_test: context.DeviceProxy,
        event_tracer: TangoEventTracer,
        config_file_name: str,
        scan_id: int,
    ) -> None:
        """
        Test FspCorrSubarray's ability to reconfigure and run multiple scans.

        :param device_under_test: DeviceProxy to the device under test.
        :param event_tracer: A TangoEventTracer used to recieve subscribed change
                             events from the device under test.
        :param config_file_name: JSON file for the configuration
        :param scan_id: the scan id
        """
        # Prepare device for observation
        assert self.device_online_and_on(device_under_test, event_tracer)

        # Prepare input data
        with open(test_data_path + config_file_name) as f:
            json_str = f.read().replace("\n", "")

        # Dict to store return code and unique IDs of queued commands
        command_dict = {}

        # Test happy path observing command sequence
        command_dict["ConfigureScan"] = device_under_test.ConfigureScan(
            json_str
        )
        command_dict["Scan"] = device_under_test.Scan(scan_id)
        command_dict["EndScan"] = device_under_test.EndScan()

        # Assertions for all issued LRC
        for command_name, return_value in command_dict.items():
            # Check that the command was successfully queued
            assert return_value[0] == ResultCode.QUEUED

            # Check that the queued command succeeded
            assert_that(event_tracer).within_timeout(
                test_utils.EVENT_TIMEOUT
            ).has_change_event_occurred(
                device_name=device_under_test,
                attribute_name="longRunningCommandResult",
                attribute_value=(
                    f"{return_value[1][0]}",
                    f'[{ResultCode.OK.value}, "{command_name} completed OK"]',
                ),
            )

        # Second round of observation
        command_dict = {}
        command_dict["ConfigureScan"] = device_under_test.ConfigureScan(
            json_str
        )
        command_dict["Scan"] = device_under_test.Scan(scan_id)
        command_dict["EndScan"] = device_under_test.EndScan()
        command_dict["GoToIdle"] = device_under_test.GoToIdle()

        attr_values = [
            ("obsState", ObsState.CONFIGURING, ObsState.IDLE, 1),
            ("obsState", ObsState.READY, ObsState.CONFIGURING, 1),
            ("obsState", ObsState.SCANNING, ObsState.READY, 1),
            ("obsState", ObsState.READY, ObsState.SCANNING, 1),
            ("obsState", ObsState.CONFIGURING, ObsState.READY, 1),
            ("obsState", ObsState.READY, ObsState.CONFIGURING, 1),
            ("obsState", ObsState.SCANNING, ObsState.READY, 2),
            ("obsState", ObsState.READY, ObsState.SCANNING, 2),
            ("obsState", ObsState.IDLE, ObsState.READY, 1),
        ]

        # Assertions for all issued LRC
        for command_name, return_value in command_dict.items():
            # Check that the command was successfully queued
            assert return_value[0] == ResultCode.QUEUED

            attr_values.append(
                (
                    "longRunningCommandResult",
                    (
                        f"{return_value[1][0]}",
                        f'[{ResultCode.OK.value}, "{command_name} completed OK"]',
                    ),
                    None,
                    1,
                )
            )

        for name, value, previous, n in attr_values:
            assert_that(event_tracer).within_timeout(
                test_utils.EVENT_TIMEOUT
            ).cbf_has_change_event_occurred(
                device_name=device_under_test,
                attribute_name=name,
                attribute_value=value,
                previous_value=previous,
                target_n_events=n,
            )

    @pytest.mark.parametrize(
        "config_file_name",
        ["FspCorrSubarray_ConfigureScan_basic.json"],
    )
    def test_Abort_from_ready(
        self: TestFspCorrSubarray,
        device_under_test: context.DeviceProxy,
        event_tracer: TangoEventTracer,
        config_file_name: str,
    ) -> None:
        """
        Test a Abort from ObsState.READY.

        :param device_under_test: DeviceProxy to the device under test.
        :param event_tracer: A TangoEventTracer used to recieve subscribed change
                             events from the device under test.
        :param config_file_name: JSON file for the configuration
        """
        # Prepare device for observation
        assert self.device_online_and_on(device_under_test, event_tracer)

        # Prepare input data
        with open(test_data_path + config_file_name) as f:
            json_str = f.read().replace("\n", "")

        # Dict to store return code and unique IDs of queued commands
        command_dict = {}

        # Test issuing Abort and ObsReset from READY
        command_dict["ConfigureScan"] = device_under_test.ConfigureScan(
            json_str
        )
        command_dict["Abort"] = device_under_test.Abort()
        command_dict["ObsReset"] = device_under_test.ObsReset()

        attr_values = [
            ("obsState", ObsState.CONFIGURING, ObsState.IDLE, 1),
            ("obsState", ObsState.READY, ObsState.CONFIGURING, 1),
            ("obsState", ObsState.ABORTING, ObsState.READY, 1),
            ("obsState", ObsState.ABORTED, ObsState.ABORTING, 1),
            ("obsState", ObsState.RESETTING, ObsState.ABORTED, 1),
            ("obsState", ObsState.IDLE, ObsState.RESETTING, 1),
        ]

        # Assertions for all issued LRC
        for command_name, return_value in command_dict.items():
            # Check that the command was successfully queued
            assert return_value[0] == ResultCode.QUEUED

            attr_values.append(
                (
                    "longRunningCommandResult",
                    (
                        f"{return_value[1][0]}",
                        f'[{ResultCode.OK.value}, "{command_name} completed OK"]',
                    ),
                    None,
                    1,
                )
            )

        for name, value, previous, n in attr_values:
            assert_that(event_tracer).within_timeout(
                test_utils.EVENT_TIMEOUT
            ).cbf_has_change_event_occurred(
                device_name=device_under_test,
                attribute_name=name,
                attribute_value=value,
                previous_value=previous,
                target_n_events=n,
            )

    @pytest.mark.parametrize(
        "config_file_name, scan_id",
        [("FspCorrSubarray_ConfigureScan_basic.json", 1)],
    )
    def test_Abort_from_scanning(
        self: TestFspCorrSubarray,
        device_under_test: context.DeviceProxy,
        event_tracer: TangoEventTracer,
        config_file_name: str,
        scan_id: int,
    ) -> None:
        """
        Test a Abort from ObsState.SCANNING.

        :param device_under_test: DeviceProxy to the device under test.
        :param event_tracer: A TangoEventTracer used to recieve subscribed change
                             events from the device under test.
        :param config_file_name: JSON file for the configuration
        """
        # Prepare device for observation
        assert self.device_online_and_on(device_under_test, event_tracer)

        # Prepare input data
        with open(test_data_path + config_file_name) as f:
            json_str = f.read().replace("\n", "")

        # Dict to store return code and unique IDs of queued commands
        command_dict = {}

        # Test issuing Abort and ObsReset from SCANNING
        command_dict["ConfigureScan"] = device_under_test.ConfigureScan(
            json_str
        )
        command_dict["Scan"] = device_under_test.Scan(scan_id)
        command_dict["Abort"] = device_under_test.Abort()
        command_dict["ObsReset"] = device_under_test.ObsReset()

        attr_values = [
            ("obsState", ObsState.CONFIGURING, ObsState.IDLE, 1),
            ("obsState", ObsState.READY, ObsState.CONFIGURING, 1),
            ("obsState", ObsState.SCANNING, ObsState.READY, 1),
            ("obsState", ObsState.ABORTING, ObsState.SCANNING, 1),
            ("obsState", ObsState.ABORTED, ObsState.ABORTING, 1),
            ("obsState", ObsState.RESETTING, ObsState.ABORTED, 1),
            ("obsState", ObsState.IDLE, ObsState.RESETTING, 1),
        ]

        # Assertions for all issued LRC
        for command_name, return_value in command_dict.items():
            # Check that the command was successfully queued
            assert return_value[0] == ResultCode.QUEUED

            attr_values.append(
                (
                    "longRunningCommandResult",
                    (
                        f"{return_value[1][0]}",
                        f'[{ResultCode.OK.value}, "{command_name} completed OK"]',
                    ),
                    None,
                    1,
                )
            )

        for name, value, previous, n in attr_values:
            assert_that(event_tracer).within_timeout(
                test_utils.EVENT_TIMEOUT
            ).cbf_has_change_event_occurred(
                device_name=device_under_test,
                attribute_name=name,
                attribute_value=value,
                previous_value=previous,
                target_n_events=n,
            )

    @pytest.mark.parametrize(
        "config_file_name, delay_model_file_name, scan_id",
        [
            (
                "FspCorrSubarray_ConfigureScan_basic.json",
                "/../../data/delaymodel_unit_test.json",
                1,
            )
        ],
    )
    def test_UpdateDelayModel(
        self: TestFspCorrSubarray,
        device_under_test: context.DeviceProxy,
        event_tracer: TangoEventTracer,
        config_file_name: str,
        delay_model_file_name: str,
        scan_id: int,
    ) -> None:
        """
        Test Fsp's UpdateDelayModel command

<<<<<<< HEAD
        :param device_under_test: A fixture that provides a
            :py:class: `CbfDeviceProxy` to the device under test, in a
            :py:class:`context.DeviceProxy`.
        :param event_tracer: A :py:class:`TangoEventTracer` used to
            recieve subscribed change events from the device under test.
        :param config_file_name: JSON file for the configuration
=======
        :param device_under_test: DeviceProxy to the device under test.
        :param event_tracer: A TangoEventTracer used to recieve subscribed change
                             events from the device under test.
>>>>>>> e7727d33
        :param delay_model_file_name: JSON file for the delay model
        :param scan_id: scan command input ID
        """
        assert self.device_online_and_on(device_under_test, event_tracer)

<<<<<<< HEAD
        # prepare input data
        with open(test_data_path + config_file_name) as f:
            config_str = f.read().replace("\n", "")
=======
        # Prepare input data
>>>>>>> e7727d33
        with open(file_path + delay_model_file_name) as f:
            delay_model = f.read().replace("\n", "")

        # Delay model should be empty string after initialization
        assert device_under_test.delayModel == ""

        # test issuing delay model from READY
        [[result_code], [command_id]] = device_under_test.ConfigureScan(
            config_str
        )
        assert result_code == ResultCode.QUEUED

        attr_values = [
            ("obsState", ObsState.CONFIGURING, ObsState.IDLE, 1),
            ("obsState", ObsState.READY, ObsState.CONFIGURING, 1),
            (
                "longRunningCommandResult",
                (
                    f"{command_id}",
                    f'[{ResultCode.OK.value}, "ConfigureScan completed OK"]',
                ),
                None,
                1,
            ),
        ]

        for name, value, previous, n in attr_values:
            assert_that(event_tracer).within_timeout(
                test_utils.EVENT_TIMEOUT
            ).cbf_has_change_event_occurred(
                device_name=device_under_test,
                attribute_name=name,
                attribute_value=value,
                previous_value=previous,
                target_n_events=n,
            )

        result = device_under_test.UpdateDelayModel(delay_model)
        assert result == [
            [ResultCode.OK.value],
            ["UpdateDelayModel completed OK"],
        ]
        assert_that(event_tracer).within_timeout(
            test_utils.EVENT_TIMEOUT
        ).cbf_has_change_event_occurred(
            device_name=device_under_test,
            attribute_name="delayModel",
            attribute_value=delay_model,
            previous_value="",
            target_n_events=1,
        )

        # test issuing delay model from SCANNING
        [[result_code], [command_id]] = device_under_test.Scan(scan_id)
        assert result_code == ResultCode.QUEUED

        attr_values = [
            ("obsState", ObsState.SCANNING, ObsState.READY, 1),
            (
                "longRunningCommandResult",
                (
                    f"{command_id}",
                    f'[{ResultCode.OK.value}, "Scan completed OK"]',
                ),
                None,
                1,
            ),
        ]

        for name, value, previous, n in attr_values:
            assert_that(event_tracer).within_timeout(
                test_utils.EVENT_TIMEOUT
            ).cbf_has_change_event_occurred(
                device_name=device_under_test,
                attribute_name=name,
                attribute_value=value,
                previous_value=previous,
                target_n_events=n,
            )

        # Send a delay model with missing data just to check change event
        # JSON is only validated above FSP in the subarray
        delay_model_json = json.loads(delay_model)
        delay_model_json["receptor_delays"] = []
        new_delay_model = json.dumps(delay_model_json)

        result = device_under_test.UpdateDelayModel(new_delay_model)
        assert result == [
            [ResultCode.OK.value],
            ["UpdateDelayModel completed OK"],
        ]

        assert_that(event_tracer).within_timeout(
            test_utils.EVENT_TIMEOUT
        ).cbf_has_change_event_occurred(
            device_name=device_under_test,
            attribute_name="delayModel",
            attribute_value=new_delay_model,
            previous_value=delay_model,
            target_n_events=1,
        )<|MERGE_RESOLUTION|>--- conflicted
+++ resolved
@@ -472,30 +472,20 @@
         """
         Test Fsp's UpdateDelayModel command
 
-<<<<<<< HEAD
         :param device_under_test: A fixture that provides a
             :py:class: `CbfDeviceProxy` to the device under test, in a
             :py:class:`context.DeviceProxy`.
         :param event_tracer: A :py:class:`TangoEventTracer` used to
             recieve subscribed change events from the device under test.
         :param config_file_name: JSON file for the configuration
-=======
-        :param device_under_test: DeviceProxy to the device under test.
-        :param event_tracer: A TangoEventTracer used to recieve subscribed change
-                             events from the device under test.
->>>>>>> e7727d33
         :param delay_model_file_name: JSON file for the delay model
         :param scan_id: scan command input ID
         """
         assert self.device_online_and_on(device_under_test, event_tracer)
 
-<<<<<<< HEAD
         # prepare input data
         with open(test_data_path + config_file_name) as f:
             config_str = f.read().replace("\n", "")
-=======
-        # Prepare input data
->>>>>>> e7727d33
         with open(file_path + delay_model_file_name) as f:
             delay_model = f.read().replace("\n", "")
 
