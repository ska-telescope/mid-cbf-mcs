#!/usr/bin/env python
# -*- coding: utf-8 -*-
#
# This file is part of the mid-cbf-mcs project
#
#
#
# Distributed under the terms of the BSD-3-Clause license.
# See LICENSE.txt for more info.

"""Contain the tests for the power switch device."""

# Standard imports
import pytest
from typing import List
<<<<<<< HEAD
from ska_tango_base.control_model import PowerMode
=======
>>>>>>> 893ecc0b

# Local imports
from ska_tango_base.control_model import PowerMode
from ska_tango_base.commands import ResultCode
from ska_tango_base.control_model import SimulationMode, AdminMode
from ska_mid_cbf_mcs.device_proxy import CbfDeviceProxy


def test_TurnOnOutlet_TurnOffOutlet(
    device_under_test: CbfDeviceProxy
) -> None:
    """
    Tests that the outlets can be turned on and off individually.
    """
    device_under_test.adminMode = AdminMode.ONLINE
    # Put the device in simulation mode
    device_under_test.simulationMode = SimulationMode.TRUE

    num_outlets = device_under_test.numOutlets
    assert num_outlets == 8

    # Check initial state
    outlets: List[PowerMode] = []
    for i in range(0, num_outlets):
        outlets.append(device_under_test.GetOutletPowerMode(i))

    # Turn outlets off and check the state again
    for i in range(0, num_outlets):
        assert device_under_test.TurnOffOutlet(i) == [
            [ResultCode.OK], [f"Outlet {i} power off"]]
        outlets[i] = PowerMode.OFF

        for j in range(0, num_outlets):
            assert device_under_test.GetOutletPowerMode(j) == outlets[j]

    # Turn on outlets and check the state again
    for i in range(0, num_outlets):
        assert device_under_test.TurnOnOutlet(i) == [
            [ResultCode.OK], [f"Outlet {i} power on"]]
        outlets[i] = PowerMode.ON

        for j in range(0, num_outlets):
            assert device_under_test.GetOutletPowerMode(j) == outlets[j]


def test_connection_failure(
    device_under_test: CbfDeviceProxy
) -> None:
    """
    Tests that the device can respond to requests even when the power
    switch is not communicating.
    """
    device_under_test.adminMode = AdminMode.ONLINE
    # Take device out of simulation mode
    device_under_test.simulationMode = SimulationMode.FALSE

    # Check that the device is not communicating
    assert device_under_test.isCommunicating == False

    # Check that numOutlets is 0 since we cannot talk to the power switch
    assert device_under_test.numOutlets == 0<|MERGE_RESOLUTION|>--- conflicted
+++ resolved
@@ -13,10 +13,6 @@
 # Standard imports
 import pytest
 from typing import List
-<<<<<<< HEAD
-from ska_tango_base.control_model import PowerMode
-=======
->>>>>>> 893ecc0b
 
 # Local imports
 from ska_tango_base.control_model import PowerMode
