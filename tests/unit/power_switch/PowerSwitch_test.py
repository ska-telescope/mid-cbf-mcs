#!/usr/bin/env python
# -*- coding: utf-8 -*-
#
# This file is part of the mid-cbf-mcs project
#
#
#
# Distributed under the terms of the BSD-3-Clause license.
# See LICENSE.txt for more info.
"""Contain the tests for the power switch device."""

from __future__ import annotations

import gc
from typing import Any, Iterator

import pytest
from ska_control_model import AdminMode, SimulationMode

# Standard imports
from ska_tango_base.commands import ResultCode
from ska_tango_testing.mock.tango import MockTangoEventCallbackGroup
from tango import DevState

from ska_mid_cbf_mcs.power_switch.power_switch_device import PowerSwitch
from ska_mid_cbf_mcs.testing import context
<<<<<<< HEAD
from ska_mid_cbf_mcs.testing.mock.mock_response import MockResponse
from ska_mid_cbf_mcs.testing.mock.mock_response_snmp import MockGetResponseSNMP, MockSetResponseSNMP

from ska_mid_cbf_mcs.commons.global_enum import Const

# TODO: Things to parametrize: num outlets, num outlet range, patch request message, device params
# If hard code assert num outlets, then why do it at all, other than get reqeust failure
=======
from ska_mid_cbf_mcs.testing.mock.mock_dependency import MockDependency
>>>>>>> 3873d975

# To prevent tests hanging during gc.
gc.disable()


# Local imports
class TestPowerSwitch:
    """
    Test class for PowerSwitch tests.
    """
    power_switch_driver_model = None
    @pytest.fixture(name="test_context", params=[{"power_switch_model":"DLI_PRO"}, {"power_switch_model": "APC_SNMP"}])
    def power_switch_test_context(
        self: TestPowerSwitch,
        request: pytest.FixtureRequest,
        monkeypatch: pytest.MonkeyPatch,
    ) -> Iterator[context.TTCMExt.TCExt]:
        harness = context.TTCMExt()

        def mock_patch(url: str, **kwargs: Any) -> MockDependency.Response:
            """
            Replace requests.request method with a mock method.

            :param url: the URL
            :param kwargs: other keyword args

            :return: a response
            """
            return MockDependency.Response(
                url,
                request.param["sim_patch_error"],
                request.param["sim_state"],
            )

        def mock_get(
            url: str, params: Any = None, **kwargs: Any
        ) -> MockDependency.Response:
            """
            Replace requests.get with mock method.

            :param url: the URL
            :param params: arguments to the GET
            :param kwargs: other keyword args

            :return: a response
            """
<<<<<<< HEAD
            return MockResponse(
                url, request.param["sim_get_error"], request.param["sim_state"], 
            )

        # TODO: Linting return function or tuple?
        def mock_get_snmp(
            authData, transportTarget, *varNames, **kwargs
        ) -> MockGetResponseSNMP:
            """
            Replace pysnmp...CommandGenerator.getCmd with mock method.

            :param self, authData, transportTarget, *varNames: arguments to the GET
            :param kwargs: other keyword args

            :return: a response
            """
            return MockGetResponseSNMP(
                request.param["sim_get_error"],
                request.param["sim_state"],
            )
        
        def mock_set_snmp(
            authData, transportTarget, *varNames, **kwargs
        ) -> MockGetResponseSNMP:
            """
            Replace pysnmp...CommandGenerator.getCmd with mock method.

            :param params: arguments to the GET
            :param kwargs: other keyword args

            :return: a response
            """
            return MockSetResponseSNMP(
                request.param["sim_patch_error"],
                request.param["sim_state"],
=======
            return MockDependency.Response(
                url, request.param["sim_get_error"], request.param["sim_state"]
>>>>>>> 3873d975
            )

        # Monkeypatches for patch, get, and set commands
        monkeypatch.setattr("requests.patch", mock_patch)
        monkeypatch.setattr("requests.get", mock_get)
        monkeypatch.setattr("pysnmp.entity.rfc3413.oneliner.cmdgen.CommandGenerator.getCmd", mock_get_snmp)
        monkeypatch.setattr("pysnmp.entity.rfc3413.oneliner.cmdgen.CommandGenerator.setCmd", mock_set_snmp)
        

        if request.param["power_switch_model"] == "DLI_PRO":
            harness.add_device(
                device_name="mid_csp_cbf/power_switch/001",
                device_class=PowerSwitch,
                PowerSwitchIp="192.168.0.100",
                PowerSwitchLogin="admin",
                PowerSwitchModel="DLI LPC9",
                PowerSwitchPassword="1234",
            )
        elif request.param["power_switch_model"] == "APC_SNMP":
            harness.add_device(
                device_name="mid_csp_cbf/power_switch/001",
                device_class=PowerSwitch,
                PowerSwitchIp="192.168.1.253",
                PowerSwitchModel="APC AP8681 SNMP",
                PowerSwitchLogin="apc",
                PowerSwitchPassword="apc",
            )
        self.power_switch_driver_model = request.param["power_switch_model"]

        with harness as test_context:
            yield test_context

    def test_State(
        self: TestPowerSwitch, device_under_test: context.DeviceProxy
    ) -> None:
        """
        Test State

        :param device_under_test: fixture that provides a
            :py:class:`context.DeviceProxy` to the device under test, in a
            :py:class:`tango.test_context.DeviceTestContext`.
        """
        assert device_under_test.State() == DevState.DISABLE

    def test_Status(
        self: TestPowerSwitch, device_under_test: context.DeviceProxy
    ) -> None:
        """
        Test Status

        :param device_under_test: fixture that provides a
            :py:class:`context.DeviceProxy` to the device under test, in a
            :py:class:`tango.test_context.DeviceTestContext`.
        """
        assert device_under_test.Status() == "The device is in DISABLE state."

    def test_adminMode(
        self: TestPowerSwitch, device_under_test: context.DeviceProxy
    ) -> None:
        """
        Test Admin Mode

        :param device_under_test: fixture that provides a
            :py:class:`context.DeviceProxy` to the device under test, in a
            :py:class:`tango.test_context.DeviceTestContext`.
        """
        assert device_under_test.adminMode == AdminMode.OFFLINE

    @pytest.mark.parametrize(
        "test_context",
        [
            {
                "sim_patch_error": False,
                "sim_get_error": False,
                "sim_state": True,
                "power_switch_model": "DLI_PRO"
            },
            {
                "sim_patch_error": False,
                "sim_get_error": False,
                "sim_state": True,
                "power_switch_model": "APC_SNMP"
            }
        ],
        indirect=True,
    )
    def test_adminModeOnline(
        self: TestPowerSwitch,
        device_under_test: context.DeviceProxy,
    ) -> None:
        """
        Test Admin Mode Online

        :param device_under_test: fixture that provides a
            :py:class:`context.DeviceProxy` to the device under test, in a
            :py:class:`tango.test_context.DeviceTestContext`.
        """
        device_under_test.simulationMode = SimulationMode.FALSE
        device_under_test.adminMode = AdminMode.ONLINE
        assert device_under_test.adminMode == AdminMode.ONLINE
        assert device_under_test.State() == DevState.ON

    @pytest.mark.parametrize(
        "test_context",
        [
            {
                "sim_patch_error": False,
                "sim_get_error": False,
                "sim_state": True,
                "power_switch_model": "DLI_PRO"
            },
            {
                "sim_patch_error": False,
                "sim_get_error": False,
                "sim_state": True,
                "power_switch_model": "APC_SNMP"
            }
        ],
        indirect=True,
    )
    def test_isCommunicating(
        self: TestPowerSwitch, device_under_test: context.DeviceProxy
    ) -> None:
        """
        Tests that the device can respond to requests when the power
        switch is communicating.
        """
        # Take device out of simulation mode
        device_under_test.simulationMode = SimulationMode.FALSE
        device_under_test.adminMode = AdminMode.ONLINE

        # Check that the device is communicating
        assert device_under_test.isCommunicating

        # Check that numOutlets is 8
        assert device_under_test.numOutlets == Const.POWER_SWITCH_OUTLETS

    @pytest.mark.parametrize(
        "test_context",
        [
            {
                "sim_patch_error": False,
                "sim_get_error": True,
                "sim_state": False,
                "power_switch_model": "DLI_PRO"
            },
            {
                "sim_patch_error": False,
                "sim_get_error": True,
                "sim_state": False,
                "power_switch_model": "APC_SNMP"
            }
        ],
        indirect=True,
    )
    def test_get_request_failure(
        self: TestPowerSwitch, device_under_test: context.DeviceProxy
    ) -> None:
        """
        Tests that a GET request failure is appropriately handled.
        """
        # Take device out of simulation mode
        device_under_test.simulationMode = SimulationMode.FALSE
        device_under_test.adminMode = AdminMode.ONLINE

        # Check that the device is not communicating
        assert device_under_test.isCommunicating is False

        # Check that numOutlets is 0 since we cannot talk to the power switch
        assert device_under_test.numOutlets == 0

    @pytest.mark.parametrize(
        "test_context",
        [
            {
                "sim_patch_error": True,
                "sim_get_error": False,
                "sim_state": None,
                "power_switch_model": "DLI_PRO"
                # Also need to pull new mock dependecy and mrigrate everything
            },
            {
                "sim_patch_error": True,
                "sim_get_error": False,
                "sim_state": None,
                "power_switch_model": "APC_SNMP"
            }
        ],
        indirect=True,
    )
    def test_patch_request_failure(
        self: TestPowerSwitch,
        device_under_test: context.DeviceProxy,
        change_event_callbacks: MockTangoEventCallbackGroup,
    ) -> None:
        """
        Tests that a PATCH request failure is appropriately handled.
        """
        device_under_test.simulationMode = SimulationMode.FALSE
        device_under_test.adminMode = AdminMode.ONLINE
        assert device_under_test.adminMode == AdminMode.ONLINE
        assert device_under_test.State() == DevState.ON

        num_outlets = device_under_test.numOutlets
        assert num_outlets == Const.POWER_SWITCH_OUTLETS
        if self.power_switch_driver_model == "DLI_PRO":
            msg = f'[3, "HTTP response error"]'
        elif self.power_switch_driver_model == "APC_SNMP":
            msg = f'[3, "Connection error: "]'
        # Attempt to turn outlets off
        for i in range(1, 8):
            result_code, command_id = device_under_test.TurnOffOutlet(f"{i}")
            assert result_code == [ResultCode.QUEUED]

            change_event_callbacks[
                "longRunningCommandResult"
            ].assert_change_event(
                (f"{command_id[0]}", msg)
            )

        # Attempt to turn outlets on
        for i in range(1, 8):
            result_code, command_id = device_under_test.TurnOnOutlet(f"{i}")
            assert result_code == [ResultCode.QUEUED]

            change_event_callbacks[
                "longRunningCommandResult"
            ].assert_change_event(
                (f"{command_id[0]}", msg)
            )

        # assert if any captured events have gone unaddressed
        change_event_callbacks.assert_not_called()

    @pytest.mark.parametrize(
        "test_context",
        [
            {
                "sim_patch_error": False,
                "sim_get_error": False,
                "sim_state": False,
                "power_switch_model": "DLI_PRO"
            },
            {
                "sim_patch_error": False,
                "sim_get_error": False,
                "sim_state": False,
                "power_switch_model": "APC_SNMP"
            }
        ],
        indirect=True,
    )
    def test_TurnOffOutlet(
        self: TestPowerSwitch,
        device_under_test: context.DeviceProxy,
        change_event_callbacks: MockTangoEventCallbackGroup,
    ) -> None:
        """
        Tests that the outlets can be turned off individually.
        """
        device_under_test.simulationMode = SimulationMode.FALSE
        device_under_test.adminMode = AdminMode.ONLINE
        assert device_under_test.adminMode == AdminMode.ONLINE
        assert device_under_test.State() == DevState.ON

        num_outlets = device_under_test.numOutlets
        assert num_outlets == Const.POWER_SWITCH_OUTLETS

        # Turn outlets off and check the state again
        for i in range(1, 8):
            result_code, command_id = device_under_test.TurnOffOutlet(f"{i}")
            assert result_code == [ResultCode.QUEUED]

            change_event_callbacks[
                "longRunningCommandResult"
            ].assert_change_event(
                (f"{command_id[0]}", '[0, "TurnOffOutlet completed OK"]')
            )

        # assert if any captured events have gone unaddressed
        change_event_callbacks.assert_not_called()

    @pytest.mark.parametrize(
        "test_context",
        [
            {
                "sim_patch_error": False,
                "sim_get_error": False,
                "sim_state": False,
                "power_switch_model": "DLI_PRO"
            },
            {
                "sim_patch_error": False,
                "sim_get_error": False,
                "sim_state": False,
                "power_switch_model": "APC_SNMP"
            },
        ],
        indirect=True,
    )
    def test_TurnOffOutlet_not_allowed(
        self: TestPowerSwitch,
        device_under_test: context.DeviceProxy,
        change_event_callbacks: MockTangoEventCallbackGroup,
    ) -> None:
        """
        Tests that the outlets can not be turned off if power switch is not communicating.
        """
        device_under_test.simulationMode = SimulationMode.FALSE
        device_under_test.adminMode = AdminMode.OFFLINE
        assert device_under_test.adminMode == AdminMode.OFFLINE
        assert device_under_test.State() == DevState.DISABLE

        result_code, command_id = device_under_test.TurnOffOutlet("0")
        assert result_code == [ResultCode.QUEUED]

        change_event_callbacks["longRunningCommandResult"].assert_change_event(
            (f"{command_id[0]}", '"Command not allowed"')
        )

        # assert if any captured events have gone unaddressed
        change_event_callbacks.assert_not_called()

    @pytest.mark.parametrize(
        "test_context",
        [
            {
                "sim_patch_error": False,
                "sim_get_error": False,
                "sim_state": True,
                "power_switch_model": "DLI_PRO"
            },
            {
                "sim_patch_error": False,
                "sim_get_error": False,
                "sim_state": True,
                "power_switch_model": "APC_SNMP"
            }
        ],
        indirect=True,
    )
    def test_TurnOffOutlet_outlet_stays_on(
        self: TestPowerSwitch,
        device_under_test: context.DeviceProxy,
        change_event_callbacks: MockTangoEventCallbackGroup,
    ) -> None:
        """
        Tests the failure response when outlets are not turned off as instructed.
        """
        device_under_test.simulationMode = SimulationMode.FALSE
        device_under_test.adminMode = AdminMode.ONLINE
        assert device_under_test.adminMode == AdminMode.ONLINE
        assert device_under_test.State() == DevState.ON

        num_outlets = device_under_test.numOutlets
        assert num_outlets == Const.POWER_SWITCH_OUTLETS

        # Turn outlets off and check the state again
        for i in range(1, 8):
            result_code, command_id = device_under_test.TurnOffOutlet(f"{i}")
            assert result_code == [ResultCode.QUEUED]

            change_event_callbacks[
                "longRunningCommandResult"
            ].assert_change_event(
                (
                    f"{command_id[0]}",
                    f'[3, "Outlet {i} failed to power off after sleep."]',
                )
            )

        # assert if any captured events have gone unaddressed
        change_event_callbacks.assert_not_called()

    @pytest.mark.parametrize(
        "test_context",
        [
            {
                "sim_patch_error": False,
                "sim_get_error": False,
                "sim_state": False,
                "power_switch_model": "DLI_PRO"
            },
            {
                "sim_patch_error": False,
                "sim_get_error": False,
                "sim_state": False,
                "power_switch_model": "APC_SNMP"
            },
        ],
        indirect=True,
    )
    def test_TurnOffOutlet_invalid_outlet(
        self: TestPowerSwitch,
        device_under_test: context.DeviceProxy,
        change_event_callbacks: MockTangoEventCallbackGroup,
    ) -> None:
        """
        Tests the failure response when an invalid outlet is requested to be turned off.
        """
        device_under_test.simulationMode = SimulationMode.FALSE
        device_under_test.adminMode = AdminMode.ONLINE
        assert device_under_test.adminMode == AdminMode.ONLINE
        assert device_under_test.State() == DevState.ON

        num_outlets = device_under_test.numOutlets
        assert num_outlets == Const.POWER_SWITCH_OUTLETS

        result_code, command_id = device_under_test.TurnOffOutlet(
            f'{num_outlets + 1}'
        )
        assert result_code == [ResultCode.QUEUED]

        change_event_callbacks["longRunningCommandResult"].assert_change_event(
            (
                f"{command_id[0]}",
                f"Outlet ID {num_outlets+1} must be in the allowable outlet_id_list"
            )
        )

        change_event_callbacks["longRunningCommandResult"].assert_change_event(
            (f"{command_id[0]}", '[3, "TurnOffOutlet FAILED"]')
        )

        # assert if any captured events have gone unaddressed
        change_event_callbacks.assert_not_called()

    @pytest.mark.parametrize(
        "test_context",
        [
            {
                "sim_patch_error": False,
                "sim_get_error": False,
                "sim_state": True,
                "power_switch_model": "DLI_PRO"
            },
            {
                "sim_patch_error": False,
                "sim_get_error": False,
                "sim_state": True,
                "power_switch_model": "APC_SNMP"
            }
        ],
        indirect=True,
    )
    def test_TurnOnOutlet(
        self: TestPowerSwitch,
        device_under_test: context.DeviceProxy,
        change_event_callbacks: MockTangoEventCallbackGroup,
    ) -> None:
        """
        Tests that the outlets can be turned on individually.
        """
        device_under_test.simulationMode = SimulationMode.FALSE
        device_under_test.adminMode = AdminMode.ONLINE
        assert device_under_test.State() == DevState.ON

        num_outlets = device_under_test.numOutlets
        assert num_outlets == Const.POWER_SWITCH_OUTLETS

        # Turn outlets on and check the state again
        for i in range(1, 8):
            result_code, command_id = device_under_test.TurnOnOutlet(f"{i}")
            assert result_code == [ResultCode.QUEUED]

            change_event_callbacks[
                "longRunningCommandResult"
            ].assert_change_event(
                (f"{command_id[0]}", '[0, "TurnOnOutlet completed OK"]')
            )

        # assert if any captured events have gone unaddressed
        change_event_callbacks.assert_not_called()

    @pytest.mark.parametrize(
        "test_context",
        [
            {
                "sim_patch_error": False,
                "sim_get_error": False,
                "sim_state": False,
                "power_switch_model": "DLI_PRO"
            },
            {
                "sim_patch_error": False,
                "sim_get_error": False,
                "sim_state": False,
                "power_switch_model": "APC_SNMP"
            },
        ],
        indirect=True,
    )
    def test_TurnOnOutlet_not_allowed(
        self: TestPowerSwitch,
        device_under_test: context.DeviceProxy,
        change_event_callbacks: MockTangoEventCallbackGroup,
    ) -> None:
        """
        Tests that the outlets can not be turned on if power switch is not communicating.
        """
        device_under_test.simulationMode = SimulationMode.FALSE
        device_under_test.adminMode = AdminMode.OFFLINE
        assert device_under_test.adminMode == AdminMode.OFFLINE
        assert device_under_test.State() == DevState.DISABLE

        result_code, command_id = device_under_test.TurnOnOutlet("0")
        assert result_code == [ResultCode.QUEUED]

        change_event_callbacks["longRunningCommandResult"].assert_change_event(
            (f"{command_id[0]}", '"Command not allowed"')
        )

        # assert if any captured events have gone unaddressed
        change_event_callbacks.assert_not_called()

    @pytest.mark.parametrize(
        "test_context",
        [
            {
                "sim_patch_error": False,
                "sim_get_error": False,
                "sim_state": False,
                "power_switch_model": "DLI_PRO"
            },
            {
                "sim_patch_error": False,
                "sim_get_error": False,
                "sim_state": False,
                "power_switch_model": "APC_SNMP"
            },
        ],
        indirect=True,
    )
    def test_TurnOnOutlet_outlet_stays_off(
        self: TestPowerSwitch,
        device_under_test: context.DeviceProxy,
        change_event_callbacks: MockTangoEventCallbackGroup,
    ) -> None:
        """
        Tests the failure response when outlets are not turned on as instructed.
        """
        device_under_test.simulationMode = SimulationMode.FALSE
        device_under_test.adminMode = AdminMode.ONLINE
        assert device_under_test.adminMode == AdminMode.ONLINE
        assert device_under_test.State() == DevState.ON

        num_outlets = device_under_test.numOutlets
        assert num_outlets == Const.POWER_SWITCH_OUTLETS

        # Turn outlets on and check the state again
        for i in range(1, 8):
            result_code, command_id = device_under_test.TurnOnOutlet(f"{i}")
            assert result_code == [ResultCode.QUEUED]

            change_event_callbacks[
                "longRunningCommandResult"
            ].assert_change_event(
                (
                    f"{command_id[0]}",
                    f'[3, "Outlet {str(i)} failed to power on after sleep."]',
                )
            )

        # assert if any captured events have gone unaddressed
        change_event_callbacks.assert_not_called()

    @pytest.mark.parametrize(
        "test_context",
        [
            {
                "sim_patch_error": False,
                "sim_get_error": False,
                "sim_state": False,
                "power_switch_model": "DLI_PRO"
            },
            {
                "sim_patch_error": False,
                "sim_get_error": False,
                "sim_state": False,
                "power_switch_model": "APC_SNMP"
            },
        ],
        indirect=True,
    )
    def test_TurnOnOutlet_invalid_outlet(
        self: TestPowerSwitch,
        device_under_test: context.DeviceProxy,
        change_event_callbacks: MockTangoEventCallbackGroup,
    ) -> None:
        """
        Tests the failure response when an invalid outlet is requested to be turned on.
        """
        device_under_test.simulationMode = SimulationMode.FALSE
        device_under_test.adminMode = AdminMode.ONLINE
        assert device_under_test.adminMode == AdminMode.ONLINE
        assert device_under_test.State() == DevState.ON

        num_outlets = device_under_test.numOutlets
        assert num_outlets == Const.POWER_SWITCH_OUTLETS

        result_code, command_id = device_under_test.TurnOnOutlet(
            str(num_outlets + 1)
        )
        assert result_code == [ResultCode.QUEUED]

        change_event_callbacks["longRunningCommandResult"].assert_change_event(
            (
                f"{command_id[0]}",
                f"Outlet ID {num_outlets+1} must be in the allowable outlet_id_list",
            )
        )

        change_event_callbacks["longRunningCommandResult"].assert_change_event(
            (f"{command_id[0]}", '[3, "TurnOnOutlet FAILED"]')
        )

        # assert if any captured events have gone unaddressed
        change_event_callbacks.assert_not_called()<|MERGE_RESOLUTION|>--- conflicted
+++ resolved
@@ -24,17 +24,10 @@
 
 from ska_mid_cbf_mcs.power_switch.power_switch_device import PowerSwitch
 from ska_mid_cbf_mcs.testing import context
-<<<<<<< HEAD
-from ska_mid_cbf_mcs.testing.mock.mock_response import MockResponse
-from ska_mid_cbf_mcs.testing.mock.mock_response_snmp import MockGetResponseSNMP, MockSetResponseSNMP
 
 from ska_mid_cbf_mcs.commons.global_enum import Const
 
-# TODO: Things to parametrize: num outlets, num outlet range, patch request message, device params
-# If hard code assert num outlets, then why do it at all, other than get reqeust failure
-=======
 from ska_mid_cbf_mcs.testing.mock.mock_dependency import MockDependency
->>>>>>> 3873d975
 
 # To prevent tests hanging during gc.
 gc.disable()
@@ -81,15 +74,13 @@
 
             :return: a response
             """
-<<<<<<< HEAD
-            return MockResponse(
-                url, request.param["sim_get_error"], request.param["sim_state"], 
-            )
-
-        # TODO: Linting return function or tuple?
+            return MockDependency.Response(
+                url, request.param["sim_get_error"], request.param["sim_state"]
+            )
+
         def mock_get_snmp(
             authData, transportTarget, *varNames, **kwargs
-        ) -> MockGetResponseSNMP:
+        ) -> tuple:
             """
             Replace pysnmp...CommandGenerator.getCmd with mock method.
 
@@ -98,14 +89,14 @@
 
             :return: a response
             """
-            return MockGetResponseSNMP(
+            return MockDependency.ResponseSNMP(
                 request.param["sim_get_error"],
                 request.param["sim_state"],
             )
         
         def mock_set_snmp(
             authData, transportTarget, *varNames, **kwargs
-        ) -> MockGetResponseSNMP:
+        ) -> tuple:
             """
             Replace pysnmp...CommandGenerator.getCmd with mock method.
 
@@ -114,13 +105,9 @@
 
             :return: a response
             """
-            return MockSetResponseSNMP(
+            return MockDependency.ResponseSNMP(
                 request.param["sim_patch_error"],
                 request.param["sim_state"],
-=======
-            return MockDependency.Response(
-                url, request.param["sim_get_error"], request.param["sim_state"]
->>>>>>> 3873d975
             )
 
         # Monkeypatches for patch, get, and set commands
