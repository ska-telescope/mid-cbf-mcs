--- conflicted
+++ resolved
@@ -89,11 +89,7 @@
             ].assert_change_event((f"{command_id[0]}", f"{progress_point}"))
 
         change_event_callbacks["longRunningCommandResult"].assert_change_event(
-<<<<<<< HEAD
-            (f"{command_id[0]}", f'[0, {"Outlet {i} power on"}]')
-=======
             (f"{command_id[0]}", f'[0, "Outlet {i} power on"]')
->>>>>>> b203e36b
         )
         for j in range(0, num_outlets):
             assert device_under_test.GetOutletPowerState(str(j)) == outlets[j]
