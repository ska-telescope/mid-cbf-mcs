--- conflicted
+++ resolved
@@ -18,11 +18,7 @@
 from unittest.mock import Mock
 
 import pytest
-<<<<<<< HEAD
-from ska_control_model import AdminMode, ObsState, ResultCode
-=======
 from ska_control_model import AdminMode, ObsState, ResultCode, SimulationMode
->>>>>>> a05832d4
 from ska_tango_testing import context
 from ska_tango_testing.mock.tango import MockTangoEventCallbackGroup
 from tango import DevState
