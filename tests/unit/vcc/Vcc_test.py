#!/usr/bin/env python
# -*- coding: utf-8 -*-
#
# This file is part of the mid-cbf-mcs project
#
#
#
# Distributed under the terms of the BSD-3-Clause license.
# See LICENSE.txt for more info.
"""Contain the tests for the Vcc."""

from __future__ import annotations

import gc
import json
import os
from typing import Iterator
from unittest.mock import Mock

import pytest
from assertpy import assert_that
from ska_control_model import (
    AdminMode,
    HealthState,
    ObsState,
    ResultCode,
    SimulationMode,
)
from ska_tango_testing import context
from ska_tango_testing.integration import TangoEventTracer
from tango import DevState

from ska_mid_cbf_mcs.commons.global_enum import freq_band_dict
from ska_mid_cbf_mcs.vcc.vcc_device import Vcc

from ... import test_utils

# Path
test_data_path = os.path.dirname(os.path.abspath(__file__)) + "/../../data/"

# Disable garbage collection to prevent tests hanging
gc.disable()


class TestVcc:
    """
    Test class for VCC.
    """

    # TODO: Check configured parameters in READY and IDLE?
    # TODO: Test invalid frequency band
    # TODO: subarrayMembership?
    # TODO: Simulator vs mock HPS?
    # TODO: Validate ConfigureScan at VCC level?

    @pytest.fixture(name="test_context")
    def vcc_test_context(
        self: TestVcc, initial_mocks: dict[str, Mock]
    ) -> Iterator[context.ThreadedTestTangoContextManager._TangoContext]:
        """
        Fixture that creates a test context for the Vcc tests.

        :param initial_mocks: A dictionary of initial mocks to be used in the test context.
        :return: A test context for the Vcc device.
        """
        harness = context.ThreadedTestTangoContextManager()
        # This device is used for pass cases.
        harness.add_device(
            device_name="mid_csp_cbf/vcc/001",
            device_class=Vcc,
            TalonLRUAddress="mid_csp_cbf/talon_lru/001",
            VccControllerAddress="talondx-001/vcc-app/vcc-controller",
            Band1And2Address="talondx-001/vcc-app/vcc-band-1-and-2",
            Band3Address="talondx-001/vcc-app/vcc-band-3",
            Band4Address="talondx-001/vcc-app/vcc-band-4",
            Band5Address="talondx-001/vcc-app/vcc-band-5",
            SW1Address="mid_csp_cbf/vcc_sw1/001",
            SW2Address="mid_csp_cbf/vcc_sw2/001",
            DeviceID="1",
            LRCTimeout="3",
        )
<<<<<<< HEAD
=======

>>>>>>> b4c8b2a2
        # This device is used for failure cases.
        harness.add_device(
            device_name="mid_csp_cbf/vcc/002",
            device_class=Vcc,
            TalonLRUAddress="mid_csp_cbf/talon_lru/002",
            VccControllerAddress="talondx-002/vcc-app/vcc-controller",
            Band1And2Address="talondx-002/vcc-app/vcc-band-1-and-2",
            Band3Address="talondx-002/vcc-app/vcc-band-3",
            Band4Address="talondx-002/vcc-app/vcc-band-4",
            Band5Address="talondx-002/vcc-app/vcc-band-5",
            SW1Address="mid_csp_cbf/vcc_sw1/002",
            SW2Address="mid_csp_cbf/vcc_sw2/002",
            DeviceID="1",
            LRCTimeout="3",
        )
<<<<<<< HEAD

=======
>>>>>>> b4c8b2a2
        for name, mock in initial_mocks.items():
            harness.add_mock_device(device_name=name, device_mock=mock)

        with harness as test_context:
            yield test_context

    def device_online_and_on(
        self: TestVcc,
        device_under_test: context.DeviceProxy,
        event_tracer: TangoEventTracer,
    ) -> bool:
        """
        Helper function to start up and turn on the DUT.

        :param device_under_test: DeviceProxy to the device under test.
        """
        # Set a given device to AdminMode.ONLINE and DevState.ON
        device_under_test.simulationMode = SimulationMode.FALSE
        device_under_test.adminMode = AdminMode.ONLINE

        assert_that(event_tracer).within_timeout(
            test_utils.EVENT_TIMEOUT
        ).has_change_event_occurred(
            device_name=device_under_test,
            attribute_name="adminMode",
            attribute_value=AdminMode.ONLINE,
        )

        assert_that(event_tracer).within_timeout(
            test_utils.EVENT_TIMEOUT
        ).has_change_event_occurred(
            device_name=device_under_test,
            attribute_name="state",
            attribute_value=DevState.ON,
        )

        return device_under_test.adminMode == AdminMode.ONLINE

    def test_State(
        self: TestVcc, device_under_test: context.DeviceProxy
    ) -> None:
        """
        Test the State attribute just after device initialization.

        :param device_under_test: DeviceProxy to the device under test.
        """
        assert device_under_test.state() == DevState.DISABLE

    def test_subarrayMembership(
        self: TestVcc,
        device_under_test: context.DeviceProxy,
        event_tracer: TangoEventTracer,
    ) -> None:
        """
        Test reading/writing subarrayMembership while catching the corresponding change events.

        :param device_under_test: DeviceProxy to the device under test.
        :param event_tracer: A TangoEventTracer used to recieve subscribed change
                             events from the device under test.
        """
        assert device_under_test.subarrayMembership == 0
        device_under_test.subarrayMembership = 1
        assert device_under_test.subarrayMembership == 1

        # Assert subarrayMembership attribute event change
        assert_that(event_tracer).within_timeout(
            test_utils.EVENT_TIMEOUT
        ).has_change_event_occurred(
            device_name=device_under_test,
            attribute_name="subarrayMembership",
            attribute_value=1,
        )

    def test_Status(
        self: TestVcc, device_under_test: context.DeviceProxy
    ) -> None:
        """
        Test the Status attribute just after device initialization.

        :param device_under_test: DeviceProxy to the device under test.
        """
        assert device_under_test.Status() == "The device is in DISABLE state."

    def test_adminMode(
        self: TestVcc, device_under_test: context.DeviceProxy
    ) -> None:
        """
        Test the adminMode attribute just after device initialization.

        :param device_under_test: DeviceProxy to the device under test.
        """
        assert device_under_test.adminMode == AdminMode.OFFLINE

    def test_Online(
        self: TestVcc,
        device_under_test: context.DeviceProxy,
        event_tracer: TangoEventTracer,
    ) -> None:
        """
        Test turning the device online.

        :param device_under_test: DeviceProxy to the device under test.
        :param event_tracer: A TangoEventTracer used to recieve subscribed change
                             events from the device under test.
        """
        assert self.device_online_and_on(device_under_test, event_tracer)

    def test_healthState_pass(
        self: TestVcc,
        device_under_test: context.DeviceProxy,
        event_tracer: TangoEventTracer,
    ) -> None:
        """
        Test the rollup of healthState from HPS mocks; pass case.

        :param device_under_test: DeviceProxy to the device under test.
        :param event_tracer: A TangoEventTracer used to recieve subscribed change
                             events from the device under test.
        """
        # Prepare device for observation
        assert device_under_test.healthState == HealthState.UNKNOWN
        assert self.device_online_and_on(device_under_test, event_tracer)
        assert_that(event_tracer).within_timeout(
            test_utils.EVENT_TIMEOUT
        ).has_change_event_occurred(
            device_name=device_under_test,
            attribute_name="healthState",
            attribute_value=HealthState.OK,
        )

    def test_healthState_fail(
        self: TestVcc,
        device_under_test_unhealthy: context.DeviceProxy,
        event_tracer_unhealthy: TangoEventTracer,
    ) -> None:
        """
        Test the rollup of healthState from HPS mocks; failure case.

        :param device_under_test_unhealthy: DeviceProxy to the device under test.
        :param event_tracer_unhealthy: A TangoEventTracer used to recieve
                            subscribed change events from the device under test.
        """
        # Prepare device for observation
        assert device_under_test_unhealthy.healthState == HealthState.UNKNOWN
        assert self.device_online_and_on(
            device_under_test_unhealthy, event_tracer_unhealthy
        )
        assert_that(event_tracer_unhealthy).within_timeout(
            test_utils.EVENT_TIMEOUT
        ).has_change_event_occurred(
            device_name=device_under_test_unhealthy,
            attribute_name="healthState",
            attribute_value=HealthState.FAILED,
        )

    @pytest.mark.parametrize(
        "frequency_band, success",
        [
            (
                "fail",
                False,
            ),
            ("1", True),
            ("2", True),
            ("5a", True),
            ("5b", True),
        ],
    )
    def test_ConfigureBand(
        self: TestVcc,
        device_under_test: context.DeviceProxy,
        event_tracer: TangoEventTracer,
        frequency_band: str,
        success: bool,
    ) -> None:
        """
        Test ConfigureBand with both failing and passing configurations.

        :param device_under_test: DeviceProxy to the device under test.
        :param event_tracer: A TangoEventTracer used to recieve subscribed change
                             events from the device under test.
        :param frequency_band: The frequency band to configure.
        :param success: A parameterized value used to test success and failure conditions.
        """
        # Prepare device for observation
        assert self.device_online_and_on(device_under_test, event_tracer)

        # Setting band configuration with invalid frequency band

        band_configuration = {
            "frequency_band": frequency_band,
            "dish_sample_rate": 999999,
            "samples_per_frame": 18,
        }

        # Test issuing invalid frequency band
        return_value = device_under_test.ConfigureBand(
            json.dumps(band_configuration)
        )

        # check that the command was successfully queued
        assert return_value[0] == ResultCode.QUEUED

        if success:
            # Check that the queued command succeeded
            assert_that(event_tracer).within_timeout(
                test_utils.EVENT_TIMEOUT
            ).has_change_event_occurred(
                device_name=device_under_test,
                attribute_name="longRunningCommandResult",
                attribute_value=(
                    f"{return_value[1][0]}",
                    f'[{ResultCode.OK.value}, "ConfigureBand completed OK"]',
                ),
            )

            # Assert frequencyBand attribute was pushed
            assert_that(event_tracer).within_timeout(
                test_utils.EVENT_TIMEOUT
            ).has_change_event_occurred(
                device_name=device_under_test,
                attribute_name="frequencyBand",
                attribute_value=freq_band_dict()[frequency_band]["band_index"],
            )

        else:
            # Check that the queued command failed
            assert_that(event_tracer).within_timeout(
                test_utils.EVENT_TIMEOUT
            ).has_change_event_occurred(
                device_name=device_under_test,
                attribute_name="longRunningCommandResult",
                attribute_value=(
                    f"{return_value[1][0]}",
                    f'[{ResultCode.FAILED.value}, "frequency_band {frequency_band} is invalid."]',
                ),
            )

    @pytest.mark.parametrize(
        "config_file_name, scan_id", [("Vcc_ConfigureScan_basic.json", 1)]
    )
    def test_Scan(
        self: TestVcc,
        device_under_test: context.DeviceProxy,
        event_tracer: TangoEventTracer,
        config_file_name: str,
        scan_id: int,
    ) -> None:
        """
        Test a minimal successful scan configuration.

        :param device_under_test: DeviceProxy to the device under test.
        :param event_tracer: A TangoEventTracer used to recieve subscribed change
                             events from the device under test.
        :param config_file_name: file name for the configuration.
        :param scan_id: An identifier for the scan operation.
        """
        # Prepare device for observation
        assert self.device_online_and_on(device_under_test, event_tracer)

        # Prepare input data
        with open(test_data_path + config_file_name) as f:
            json_str = f.read().replace("\n", "")
            configuration = json.loads(json_str)
        freq_band_name = configuration["frequency_band"]
        band_configuration = {
            "frequency_band": freq_band_name,
            "dish_sample_rate": 999999,
            "samples_per_frame": 18,
        }

        # Dict to store return code and unique IDs of queued commands
        command_dict = {}

        # Test happy path observing command sequence
        command_dict["ConfigureBand"] = device_under_test.ConfigureBand(
            json.dumps(band_configuration)
        )
        # Assert frequencyBand attribute updated
        assert_that(event_tracer).within_timeout(
            test_utils.EVENT_TIMEOUT
        ).has_change_event_occurred(
            device_name=device_under_test,
            attribute_name="frequencyBand",
            attribute_value=freq_band_dict()[freq_band_name]["band_index"],
        )

        command_dict["ConfigureScan"] = device_under_test.ConfigureScan(
            json_str
        )

        # Test last input scan configuration is correct, must be done before GoToIdle
        command_name, return_value = (
            "ConfigureScan",
            command_dict["ConfigureScan"],
        )
        assert return_value[0] == ResultCode.QUEUED

        # Check that the queued command succeeded
        assert_that(event_tracer).within_timeout(
            test_utils.EVENT_TIMEOUT
        ).has_change_event_occurred(
            device_name=device_under_test,
            attribute_name="longRunningCommandResult",
            attribute_value=(
                f"{return_value[1][0]}",
                f'[{ResultCode.OK.value}, "{command_name} completed OK"]',
            ),
        )

        assert device_under_test.lastScanConfiguration == json_str

        configuration["expected_dish_id"] = device_under_test.dishID
        assert device_under_test.lastHpsScanConfiguration == json.dumps(
            configuration
        )

        command_dict["Scan"] = device_under_test.Scan(scan_id)
        command_dict["EndScan"] = device_under_test.EndScan()
        command_dict["GoToIdle"] = device_under_test.GoToIdle()

        # Assertions for all issued LRC
        for command_name, return_value in command_dict.items():
            if command_name == "ConfigureScan":
                pass
            # Check that the command was successfully queued
            assert return_value[0] == ResultCode.QUEUED

            # Check that the queued command succeeded
            assert_that(event_tracer).within_timeout(
                test_utils.EVENT_TIMEOUT
            ).has_change_event_occurred(
                device_name=device_under_test,
                attribute_name="longRunningCommandResult",
                attribute_value=(
                    f"{return_value[1][0]}",
                    f'[{ResultCode.OK.value}, "{command_name} completed OK"]',
                ),
            )
        assert device_under_test.lastScanConfiguration == ""
        assert device_under_test.lastHpsScanConfiguration == ""

        # Check all obsState transitions
        previous_state = ObsState.IDLE
        for obs_state in [
            ObsState.CONFIGURING,
            ObsState.READY,
            ObsState.SCANNING,
            ObsState.READY,
            ObsState.IDLE,
        ]:
            assert_that(event_tracer).within_timeout(
                test_utils.EVENT_TIMEOUT
            ).has_change_event_occurred(
                device_name=device_under_test,
                attribute_name="obsState",
                attribute_value=obs_state.value,
                previous_value=previous_state,
            )
            previous_state = obs_state

        # Assert frequencyBand attribute reset during GoToIdle
        assert_that(event_tracer).within_timeout(
            test_utils.EVENT_TIMEOUT
        ).has_change_event_occurred(
            device_name=device_under_test,
            attribute_name="frequencyBand",
            attribute_value=0,
        )

    @pytest.mark.parametrize(
        "config_file_name, scan_id",
        [("Vcc_ConfigureScan_basic.json", 1)],
    )
    def test_Scan_reconfigure(
        self: TestVcc,
        device_under_test: context.DeviceProxy,
        event_tracer: TangoEventTracer,
        config_file_name: str,
        scan_id: int,
    ) -> None:
        """
        Test Vcc's ability to reconfigure and run multiple scans.

        :param device_under_test: DeviceProxy to the device under test.
        :param event_tracer: A TangoEventTracer used to recieve subscribed change
                             events from the device under test.
        :param config_file_name: file name for the configuration.
        :param scan_id: An identifier for the scan operation.
        """
        # Prepare device for observation
        assert self.device_online_and_on(device_under_test, event_tracer)

        # Prepare input data
        with open(test_data_path + config_file_name) as f:
            json_str = f.read().replace("\n", "")
            configuration = json.loads(json_str)
        freq_band_name = configuration["frequency_band"]
        band_configuration = {
            "frequency_band": freq_band_name,
            "dish_sample_rate": 999999,
            "samples_per_frame": 18,
        }

        # Dict to store return code and unique IDs of queued commands
        command_dict = {}

        # Test happy path observing command sequence
        command_dict["ConfigureBand"] = device_under_test.ConfigureBand(
            json.dumps(band_configuration)
        )
        # Assert frequencyBand attribute updated
        assert_that(event_tracer).within_timeout(
            test_utils.EVENT_TIMEOUT
        ).has_change_event_occurred(
            device_name=device_under_test,
            attribute_name="frequencyBand",
            attribute_value=freq_band_dict()[freq_band_name]["band_index"],
        )

        command_dict["ConfigureScan"] = device_under_test.ConfigureScan(
            json_str
        )
        command_dict["Scan"] = device_under_test.Scan(scan_id)
        command_dict["EndScan"] = device_under_test.EndScan()

        # Assertions for all issued LRC
        for command_name, return_value in command_dict.items():
            # Check that the command was successfully queued
            assert return_value[0] == ResultCode.QUEUED

            # Check that the queued command succeeded
            assert_that(event_tracer).within_timeout(
                test_utils.EVENT_TIMEOUT
            ).has_change_event_occurred(
                device_name=device_under_test,
                attribute_name="longRunningCommandResult",
                attribute_value=(
                    f"{return_value[1][0]}",
                    f'[{ResultCode.OK.value}, "{command_name} completed OK"]',
                ),
            )

        # Check all obsState transitions
        previous_state = ObsState.IDLE
        for obs_state in [
            ObsState.CONFIGURING,
            ObsState.READY,
            ObsState.SCANNING,
            ObsState.READY,
        ]:
            assert_that(event_tracer).within_timeout(
                test_utils.EVENT_TIMEOUT
            ).has_change_event_occurred(
                device_name=device_under_test,
                attribute_name="obsState",
                attribute_value=obs_state.value,
                previous_value=previous_state,
            )
            previous_state = obs_state

        # 2nd round of observation
        command_dict = {}
        command_dict["ConfigureScan"] = device_under_test.ConfigureScan(
            json_str
        )
        command_dict["Scan"] = device_under_test.Scan(scan_id)
        command_dict["EndScan"] = device_under_test.EndScan()
        command_dict["GoToIdle"] = device_under_test.GoToIdle()

        # Assertions for all issued LRC
        for command_name, return_value in command_dict.items():
            # Check that the command was successfully queued
            assert return_value[0] == ResultCode.QUEUED

            # Check that the queued command succeeded
            assert_that(event_tracer).within_timeout(
                test_utils.EVENT_TIMEOUT
            ).has_change_event_occurred(
                device_name=device_under_test,
                attribute_name="longRunningCommandResult",
                attribute_value=(
                    f"{return_value[1][0]}",
                    f'[{ResultCode.OK.value}, "{command_name} completed OK"]',
                ),
            )

        # Check all obsState transitions
        assert_that(event_tracer).within_timeout(
            test_utils.EVENT_TIMEOUT
        ).has_change_event_occurred(
            device_name=device_under_test,
            attribute_name="obsState",
            attribute_value=ObsState.CONFIGURING,
            previous_value=previous_state,
        )

        previous_state = ObsState.CONFIGURING
        for obs_state in [
            ObsState.READY,
            ObsState.SCANNING,
            ObsState.READY,
        ]:
            assert_that(event_tracer).within_timeout(
                test_utils.EVENT_TIMEOUT
            ).has_change_event_occurred(
                device_name=device_under_test,
                attribute_name="obsState",
                attribute_value=obs_state.value,
                previous_value=previous_state,
                min_n_events=2,
            )
            previous_state = obs_state

        assert_that(event_tracer).within_timeout(
            test_utils.EVENT_TIMEOUT
        ).has_change_event_occurred(
            device_name=device_under_test,
            attribute_name="obsState",
            attribute_value=ObsState.IDLE,
            previous_value=previous_state,
        )

        # Assert frequencyBand attribute reset during GoToIdle
        assert_that(event_tracer).within_timeout(
            test_utils.EVENT_TIMEOUT
        ).has_change_event_occurred(
            device_name=device_under_test,
            attribute_name="frequencyBand",
            attribute_value=0,
        )

    @pytest.mark.parametrize(
        "config_file_name",
        ["Vcc_ConfigureScan_basic.json"],
    )
    def test_Abort_from_ready(
        self: TestVcc,
        device_under_test: context.DeviceProxy,
        event_tracer: TangoEventTracer,
        config_file_name: str,
    ) -> None:
        """
        Test Abort from ObsState.READY.

        :param device_under_test: DeviceProxy to the device under test.
        :param event_tracer: A TangoEventTracer used to recieve subscribed change
                             events from the device under test.
        :param config_file_name: file name for the configuration.
        """
        # Prepare device for observation
        assert self.device_online_and_on(device_under_test, event_tracer)

        # Prepare input data
        with open(test_data_path + config_file_name) as f:
            json_str = f.read().replace("\n", "")
            configuration = json.loads(json_str)
        freq_band_name = configuration["frequency_band"]
        band_configuration = {
            "frequency_band": freq_band_name,
            "dish_sample_rate": 999999,
            "samples_per_frame": 18,
        }

        # Dict to store return code and unique IDs of queued commands
        command_dict = {}

        # Test issuing Abort and ObsReset from READY
        command_dict["ConfigureBand"] = device_under_test.ConfigureBand(
            json.dumps(band_configuration)
        )
        # Assert frequencyBand attribute updated
        assert_that(event_tracer).within_timeout(
            test_utils.EVENT_TIMEOUT
        ).has_change_event_occurred(
            device_name=device_under_test,
            attribute_name="frequencyBand",
            attribute_value=freq_band_dict()[freq_band_name]["band_index"],
        )

        command_dict["ConfigureScan"] = device_under_test.ConfigureScan(
            json_str
        )
        command_dict["Abort"] = device_under_test.Abort()
        command_dict["ObsReset"] = device_under_test.ObsReset()

        # Assertions for all issued LRC
        for command_name, return_value in command_dict.items():
            # Check that the command was successfully queued
            assert return_value[0] == ResultCode.QUEUED

            # Check that the queued command succeeded
            assert_that(event_tracer).within_timeout(
                test_utils.EVENT_TIMEOUT
            ).has_change_event_occurred(
                device_name=device_under_test,
                attribute_name="longRunningCommandResult",
                attribute_value=(
                    f"{return_value[1][0]}",
                    f'[{ResultCode.OK.value}, "{command_name} completed OK"]',
                ),
            )

        # Check all obsState transitions
        previous_state = ObsState.IDLE
        for obs_state in [
            ObsState.CONFIGURING,
            ObsState.READY,
            ObsState.ABORTING,
            ObsState.ABORTED,
            ObsState.RESETTING,
            ObsState.IDLE,
        ]:
            assert_that(event_tracer).within_timeout(
                test_utils.EVENT_TIMEOUT
            ).has_change_event_occurred(
                device_name=device_under_test,
                attribute_name="obsState",
                attribute_value=obs_state.value,
                previous_value=previous_state,
            )
            previous_state = obs_state

        # Assert frequencyBand attribute reset during ObsReset
        assert_that(event_tracer).within_timeout(
            test_utils.EVENT_TIMEOUT
        ).has_change_event_occurred(
            device_name=device_under_test,
            attribute_name="frequencyBand",
            attribute_value=0,
        )

        # Finally, ensure configuration works as expected after resetting
        command_dict["ConfigureBand"] = device_under_test.ConfigureBand(
            json.dumps(band_configuration)
        )
        # Assert frequencyBand attribute updated
        assert_that(event_tracer).within_timeout(
            test_utils.EVENT_TIMEOUT
        ).has_change_event_occurred(
            device_name=device_under_test,
            attribute_name="frequencyBand",
            attribute_value=freq_band_dict()[freq_band_name]["band_index"],
        )

        command_dict["ConfigureScan"] = device_under_test.ConfigureScan(
            json_str
        )
        # Assertions for all issued LRC
        for command_name, return_value in command_dict.items():
            # Check that the command was successfully queued
            assert return_value[0] == ResultCode.QUEUED

            # Check that the queued command succeeded
            assert_that(event_tracer).within_timeout(
                test_utils.EVENT_TIMEOUT
            ).has_change_event_occurred(
                device_name=device_under_test,
                attribute_name="longRunningCommandResult",
                attribute_value=(
                    f"{return_value[1][0]}",
                    f'[{ResultCode.OK.value}, "{command_name} completed OK"]',
                ),
            )

        # Check all obsState transitions
        for obs_state in [
            ObsState.CONFIGURING,
            ObsState.READY,
        ]:
            assert_that(event_tracer).within_timeout(
                test_utils.EVENT_TIMEOUT
            ).has_change_event_occurred(
                device_name=device_under_test,
                attribute_name="obsState",
                attribute_value=obs_state.value,
                previous_value=previous_state,
                min_n_events=2,
            )
            previous_state = obs_state

    @pytest.mark.parametrize(
        "config_file_name, scan_id",
        [("Vcc_ConfigureScan_basic.json", 1)],
    )
    def test_Abort_from_scanning(
        self: TestVcc,
        device_under_test: context.DeviceProxy,
        event_tracer: TangoEventTracer,
        config_file_name: str,
        scan_id: int,
    ) -> None:
        """
        Test Abort from ObsState.SCANNING.

        :param device_under_test: DeviceProxy to the device under test.
        :param event_tracer: A TangoEventTracer used to recieve subscribed change
                             events from the device under test.
        :param config_file_name: file name for the configuration.
        :param scan_id: An identifier for the scan operation.
        """
        # Prepare device for observation
        assert self.device_online_and_on(device_under_test, event_tracer)

        # Prepare input data
        with open(test_data_path + config_file_name) as f:
            json_str = f.read().replace("\n", "")
            configuration = json.loads(json_str)
        freq_band_name = configuration["frequency_band"]
        band_configuration = {
            "frequency_band": freq_band_name,
            "dish_sample_rate": 999999,
            "samples_per_frame": 18,
        }

        # Dict to store return code and unique IDs of queued commands
        command_dict = {}

        # Test issuing Abort and ObsReset from SCANNING
        command_dict["ConfigureBand"] = device_under_test.ConfigureBand(
            json.dumps(band_configuration)
        )
        # Assert frequencyBand attribute updated
        assert_that(event_tracer).within_timeout(
            test_utils.EVENT_TIMEOUT
        ).has_change_event_occurred(
            device_name=device_under_test,
            attribute_name="frequencyBand",
            attribute_value=freq_band_dict()[freq_band_name]["band_index"],
        )

        command_dict["ConfigureScan"] = device_under_test.ConfigureScan(
            json_str
        )
        command_dict["Scan"] = device_under_test.Scan(scan_id)
        command_dict["Abort"] = device_under_test.Abort()
        command_dict["ObsReset"] = device_under_test.ObsReset()

        # Assertions for all issued LRC
        for command_name, return_value in command_dict.items():
            # Check that the command was successfully queued
            assert return_value[0] == ResultCode.QUEUED

            # Check that the queued command succeeded
            assert_that(event_tracer).within_timeout(
                test_utils.EVENT_TIMEOUT
            ).has_change_event_occurred(
                device_name=device_under_test,
                attribute_name="longRunningCommandResult",
                attribute_value=(
                    f"{return_value[1][0]}",
                    f'[{ResultCode.OK.value}, "{command_name} completed OK"]',
                ),
            )

        # Check all obsState transitions
        previous_state = ObsState.IDLE
        for obs_state in [
            ObsState.CONFIGURING,
            ObsState.READY,
            ObsState.SCANNING,
            ObsState.ABORTING,
            ObsState.ABORTED,
            ObsState.RESETTING,
            ObsState.IDLE,
        ]:
            assert_that(event_tracer).within_timeout(
                test_utils.EVENT_TIMEOUT
            ).has_change_event_occurred(
                device_name=device_under_test,
                attribute_name="obsState",
                attribute_value=obs_state.value,
                previous_value=previous_state,
            )
            previous_state = obs_state

        # Assert frequencyBand attribute reset during ObsReset
        assert_that(event_tracer).within_timeout(
            test_utils.EVENT_TIMEOUT
        ).has_change_event_occurred(
            device_name=device_under_test,
            attribute_name="frequencyBand",
            attribute_value=0,
        )

        # Finally, ensure configuration works as expected after resetting
        command_dict["ConfigureBand"] = device_under_test.ConfigureBand(
            json.dumps(band_configuration)
        )
        # Assert frequencyBand attribute updated
        assert_that(event_tracer).within_timeout(
            test_utils.EVENT_TIMEOUT
        ).has_change_event_occurred(
            device_name=device_under_test,
            attribute_name="frequencyBand",
            attribute_value=freq_band_dict()[freq_band_name]["band_index"],
        )

        command_dict["ConfigureScan"] = device_under_test.ConfigureScan(
            json_str
        )
        # Assertions for all issued LRC
        for command_name, return_value in command_dict.items():
            # Check that the command was successfully queued
            assert return_value[0] == ResultCode.QUEUED

            # Check that the queued command succeeded
            assert_that(event_tracer).within_timeout(
                test_utils.EVENT_TIMEOUT
            ).has_change_event_occurred(
                device_name=device_under_test,
                attribute_name="longRunningCommandResult",
                attribute_value=(
                    f"{return_value[1][0]}",
                    f'[{ResultCode.OK.value}, "{command_name} completed OK"]',
                ),
            )

        # Check all obsState transitions
        for obs_state in [
            ObsState.CONFIGURING,
            ObsState.READY,
        ]:
            assert_that(event_tracer).within_timeout(
                test_utils.EVENT_TIMEOUT
            ).has_change_event_occurred(
                device_name=device_under_test,
                attribute_name="obsState",
                attribute_value=obs_state.value,
                previous_value=previous_state,
                min_n_events=2,
            )
            previous_state = obs_state<|MERGE_RESOLUTION|>--- conflicted
+++ resolved
@@ -26,6 +26,13 @@
     ResultCode,
     SimulationMode,
 )
+from ska_control_model import (
+    AdminMode,
+    HealthState,
+    ObsState,
+    ResultCode,
+    SimulationMode,
+)
 from ska_tango_testing import context
 from ska_tango_testing.integration import TangoEventTracer
 from tango import DevState
@@ -59,11 +66,13 @@
     ) -> Iterator[context.ThreadedTestTangoContextManager._TangoContext]:
         """
         Fixture that creates a test context for the Vcc tests.
+        Fixture that creates a test context for the Vcc tests.
 
         :param initial_mocks: A dictionary of initial mocks to be used in the test context.
         :return: A test context for the Vcc device.
         """
         harness = context.ThreadedTestTangoContextManager()
+        # This device is used for pass cases.
         # This device is used for pass cases.
         harness.add_device(
             device_name="mid_csp_cbf/vcc/001",
@@ -79,10 +88,6 @@
             DeviceID="1",
             LRCTimeout="3",
         )
-<<<<<<< HEAD
-=======
-
->>>>>>> b4c8b2a2
         # This device is used for failure cases.
         harness.add_device(
             device_name="mid_csp_cbf/vcc/002",
@@ -98,16 +103,14 @@
             DeviceID="1",
             LRCTimeout="3",
         )
-<<<<<<< HEAD
-
-=======
->>>>>>> b4c8b2a2
+
         for name, mock in initial_mocks.items():
             harness.add_mock_device(device_name=name, device_mock=mock)
 
         with harness as test_context:
             yield test_context
 
+    def device_online_and_on(
     def device_online_and_on(
         self: TestVcc,
         device_under_test: context.DeviceProxy,
@@ -122,6 +125,7 @@
         device_under_test.simulationMode = SimulationMode.FALSE
         device_under_test.adminMode = AdminMode.ONLINE
 
+
         assert_that(event_tracer).within_timeout(
             test_utils.EVENT_TIMEOUT
         ).has_change_event_occurred(
@@ -129,6 +133,15 @@
             attribute_name="adminMode",
             attribute_value=AdminMode.ONLINE,
         )
+
+        assert_that(event_tracer).within_timeout(
+            test_utils.EVENT_TIMEOUT
+        ).has_change_event_occurred(
+            device_name=device_under_test,
+            attribute_name="state",
+            attribute_value=DevState.ON,
+        )
+
 
         assert_that(event_tracer).within_timeout(
             test_utils.EVENT_TIMEOUT
@@ -207,6 +220,23 @@
         :param event_tracer: A TangoEventTracer used to recieve subscribed change
                              events from the device under test.
         """
+        assert self.device_online_and_on(device_under_test, event_tracer)
+
+    def test_healthState_pass(
+        self: TestVcc,
+        device_under_test: context.DeviceProxy,
+        event_tracer: TangoEventTracer,
+    ) -> None:
+        """
+        Test the rollup of healthState from HPS mocks; pass case.
+
+        :param device_under_test: DeviceProxy to the device under test.
+        :param event_tracer: A TangoEventTracer used to recieve subscribed change
+                             events from the device under test.
+        """
+        # Prepare device for observation
+        assert device_under_test.healthState == HealthState.UNKNOWN
+        assert self.device_online_and_on(device_under_test, event_tracer)
         assert self.device_online_and_on(device_under_test, event_tracer)
 
     def test_healthState_pass(
@@ -248,10 +278,34 @@
         assert device_under_test_unhealthy.healthState == HealthState.UNKNOWN
         assert self.device_online_and_on(
             device_under_test_unhealthy, event_tracer_unhealthy
+            attribute_name="healthState",
+            attribute_value=HealthState.OK,
+        )
+
+    def test_healthState_fail(
+        self: TestVcc,
+        device_under_test_unhealthy: context.DeviceProxy,
+        event_tracer_unhealthy: TangoEventTracer,
+    ) -> None:
+        """
+        Test the rollup of healthState from HPS mocks; failure case.
+
+        :param device_under_test_unhealthy: DeviceProxy to the device under test.
+        :param event_tracer_unhealthy: A TangoEventTracer used to recieve
+                            subscribed change events from the device under test.
+        """
+        # Prepare device for observation
+        assert device_under_test_unhealthy.healthState == HealthState.UNKNOWN
+        assert self.device_online_and_on(
+            device_under_test_unhealthy, event_tracer_unhealthy
         )
         assert_that(event_tracer_unhealthy).within_timeout(
-            test_utils.EVENT_TIMEOUT
-        ).has_change_event_occurred(
+        assert_that(event_tracer_unhealthy).within_timeout(
+            test_utils.EVENT_TIMEOUT
+        ).has_change_event_occurred(
+            device_name=device_under_test_unhealthy,
+            attribute_name="healthState",
+            attribute_value=HealthState.FAILED,
             device_name=device_under_test_unhealthy,
             attribute_name="healthState",
             attribute_value=HealthState.FAILED,
@@ -288,6 +342,7 @@
         """
         # Prepare device for observation
         assert self.device_online_and_on(device_under_test, event_tracer)
+        assert self.device_online_and_on(device_under_test, event_tracer)
 
         # Setting band configuration with invalid frequency band
 
@@ -360,6 +415,7 @@
         :param scan_id: An identifier for the scan operation.
         """
         # Prepare device for observation
+        assert self.device_online_and_on(device_under_test, event_tracer)
         assert self.device_online_and_on(device_under_test, event_tracer)
 
         # Prepare input data
@@ -494,6 +550,7 @@
         """
         # Prepare device for observation
         assert self.device_online_and_on(device_under_test, event_tracer)
+        assert self.device_online_and_on(device_under_test, event_tracer)
 
         # Prepare input data
         with open(test_data_path + config_file_name) as f:
@@ -654,6 +711,7 @@
         """
         # Prepare device for observation
         assert self.device_online_and_on(device_under_test, event_tracer)
+        assert self.device_online_and_on(device_under_test, event_tracer)
 
         # Prepare input data
         with open(test_data_path + config_file_name) as f:
@@ -804,6 +862,7 @@
         :param scan_id: An identifier for the scan operation.
         """
         # Prepare device for observation
+        assert self.device_online_and_on(device_under_test, event_tracer)
         assert self.device_online_and_on(device_under_test, event_tracer)
 
         # Prepare input data
