# -*- coding: utf-8 -*-
#
# This file is part of the SKA Mid.CBF MCS project
#
# Distributed under the terms of the GPL license.
# See LICENSE.txt for more info.

"""This module contains pytest-specific test harness for MCS unit tests."""

from __future__ import annotations

import unittest

import pytest
import tango
from ska_tango_base.commands import ResultCode
from ska_tango_base.control_model import PowerState
from ska_tango_testing import context
from ska_tango_testing.harness import TangoTestHarnessContext
from ska_tango_testing.mock.tango import MockTangoEventCallbackGroup

from ska_mid_cbf_mcs.testing.mock.mock_device import MockDeviceBuilder

from ... import test_utils


@pytest.fixture(name="device_under_test")
def device_under_test_fixture(
    test_context: TangoTestHarnessContext,
) -> context.DeviceProxy:
    """
    Fixture that returns the device under test.

    :param test_context: the context in which the tests run

    :return: the device under test
    """
    return test_context.get_device("mid_csp_cbf/vcc/001")


@pytest.fixture(name="change_event_callbacks")
def vcc_change_event_callbacks(
    device_under_test: context.DeviceProxy,
) -> MockTangoEventCallbackGroup:
    change_event_attr_list = [
        "longRunningCommandResult",
        "longRunningCommandProgress",
        "frequencyBand",
        "obsState",
    ]
    change_event_callbacks = MockTangoEventCallbackGroup(
        *change_event_attr_list
    )
    test_utils.change_event_subscriber(
        device_under_test, change_event_attr_list, change_event_callbacks
    )
    return change_event_callbacks


@pytest.fixture()
def mock_talon_lru() -> unittest.mock.Mock:
    builder = MockDeviceBuilder()
<<<<<<< HEAD
    builder.add_attribute("PDU1PowerState", PowerState.OFF)
    builder.add_attribute("PDU2PowerState", PowerState.OFF)
=======
    builder.add_attribute("LRUPowerMode", PowerMode.OFF)
>>>>>>> b5792d68
    return builder()


@pytest.fixture()
def mock_vcc_controller() -> unittest.mock.Mock:
    builder = MockDeviceBuilder()
    builder.set_state(tango.DevState.INIT)
    builder.add_command("InitCommonParameters", None)
    builder.add_command("ConfigureBand", None)
    builder.add_command("Unconfigure", None)
    return builder()


@pytest.fixture()
def mock_vcc_band() -> unittest.mock.Mock:
    builder = MockDeviceBuilder()
    builder.set_state(tango.DevState.INIT)
    builder.add_command("SetInternalParameters", None)
    builder.add_command("ConfigureScan", None)
    builder.add_command("Scan", None)
    builder.add_command("EndScan", None)
    builder.add_command("Abort", None)
    builder.add_command("ObsReset", None)
    return builder()


@pytest.fixture()
def mock_sw() -> unittest.mock.Mock:
    builder = MockDeviceBuilder()
    builder.set_state(tango.DevState.OFF)
    builder.add_attribute("searchWindowTuning", 0)
    builder.add_attribute("tdcEnable", False)
    builder.add_attribute("tdcNumBits", 0)
    builder.add_attribute("tdcPeriodBeforeEpoch", 0)
    builder.add_attribute("tdcPeriodAfterEpoch", 0)
    builder.add_attribute("tdcDestinationAddress", ["", "", ""])
    builder.add_result_command("On", ResultCode.OK)
    builder.add_result_command("Off", ResultCode.OK)
    return builder()


@pytest.fixture()
def initial_mocks(
    mock_talon_lru: unittest.mock.Mock,
    mock_vcc_controller: unittest.mock.Mock,
    mock_vcc_band: unittest.mock.Mock,
    mock_sw: unittest.mock.Mock,
) -> dict[str, unittest.mock.Mock]:
    """
    Return a dictionary of device proxy mocks to pre-register.

    :param mock_vcc_band: a mock VccBand device that is powered off.
    :param mock_sw: a mock VccSearchWindow that is powered off.

    :return: a dictionary of device proxy mocks to pre-register.
    """
    return {
        "mid_csp_cbf/talon_lru/001": mock_talon_lru,
        "talondx-001/vcc-app/vcc-controller": mock_vcc_controller,
        "talondx-001/vcc-app/vcc-band-1-and-2": mock_vcc_band,
        "talondx-001/vcc-app/vcc-band-3": mock_vcc_band,
        "talondx-001/vcc-app/vcc-band-4": mock_vcc_band,
        "talondx-001/vcc-app/vcc-band-5": mock_vcc_band,
        "mid_csp_cbf/vcc_sw1/001": mock_sw,
        "mid_csp_cbf/vcc_sw2/001": mock_sw,
    }<|MERGE_RESOLUTION|>--- conflicted
+++ resolved
@@ -60,12 +60,7 @@
 @pytest.fixture()
 def mock_talon_lru() -> unittest.mock.Mock:
     builder = MockDeviceBuilder()
-<<<<<<< HEAD
-    builder.add_attribute("PDU1PowerState", PowerState.OFF)
-    builder.add_attribute("PDU2PowerState", PowerState.OFF)
-=======
-    builder.add_attribute("LRUPowerMode", PowerMode.OFF)
->>>>>>> b5792d68
+    builder.add_attribute("LRUPowerState", PowerState.OFF)
     return builder()
 
 
