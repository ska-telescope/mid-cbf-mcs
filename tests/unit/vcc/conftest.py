--- conflicted
+++ resolved
@@ -93,37 +93,15 @@
 
 
 @pytest.fixture()
-<<<<<<< HEAD
-def mock_wib() -> unittest.mock.Mock:
-    builder = MockDeviceBuilder()
-    builder.add_attribute("DishID", "SKA001")
-    builder.add_property(
-        "ExpectedDishID",
-        {"ExpectedDishID": ["SKA123"]},
-    )
-    return builder()
-
-
-@pytest.fixture()
 def initial_mocks(
     mock_vcc_controller: unittest.mock.Mock,
     mock_vcc_band: unittest.mock.Mock,
-    mock_wib: unittest.mock.Mock,
-=======
-def initial_mocks(
-    mock_vcc_controller: unittest.mock.Mock,
-    mock_vcc_band: unittest.mock.Mock,
->>>>>>> a97a35fb
 ) -> dict[str, unittest.mock.Mock]:
     """
     Return a dictionary of device proxy mocks to pre-register.
 
     :param mock_vcc_controller: mock for the vcc_controller device
     :param mock_vcc_band: mock for the vcc_band device
-<<<<<<< HEAD
-    :param mock_wib: mock for the wideband_input_buffer device
-=======
->>>>>>> a97a35fb
     :return: a dictionary of device proxy mocks to pre-register.
     """
     return {
@@ -132,8 +110,4 @@
         "talondx-001/vcc-app/vcc-band-3": mock_vcc_band,
         "talondx-001/vcc-app/vcc-band-4": mock_vcc_band,
         "talondx-001/vcc-app/vcc-band-5": mock_vcc_band,
-<<<<<<< HEAD
-        "talondx-001/wideband-input-buffer/wideband-input-buffer": mock_wib,
-=======
->>>>>>> a97a35fb
     }