# -*- coding: utf-8 -*-
#
# This file is part of the SKA Mid.CBF MCS project
#
# Distributed under the terms of the GPL license.
# See LICENSE.txt for more info.

"""This module contains pytest-specific test harness for MCS unit tests."""

from __future__ import annotations

import unittest
from typing import Generator

import pytest
import tango
from ska_tango_testing import context
from ska_tango_testing.harness import TangoTestHarnessContext
from ska_tango_testing.integration import TangoEventTracer

from ska_mid_cbf_mcs.testing.mock.mock_device import MockDeviceBuilder


@pytest.fixture(name="device_under_test")
def device_under_test_fixture(
    test_context: TangoTestHarnessContext,
) -> context.DeviceProxy:
    """
    Fixture that returns the device under test.

    :param test_context: the context in which the tests run
    :return: the DeviceProxy to device under test
    """
    return test_context.get_device("mid_csp_cbf/vcc/001")


@pytest.fixture(name="event_tracer", autouse=True)
def tango_event_tracer(
    device_under_test: context.DeviceProxy,
) -> Generator[TangoEventTracer, None, None]:
    """
    Fixture that returns a TangoEventTracer for pertinent devices.
    Takes as parameter all required device proxy fixtures for this test module.

    :param device_under_test: the DeviceProxy to device under test
    :return: TangoEventTracer
    """
    tracer = TangoEventTracer()

    change_event_attr_list = [
        "longRunningCommandResult",
        "frequencyBand",
        "obsState",
        "subarrayMembership",
        "adminMode",
        "state",
    ]
    for attr in change_event_attr_list:
        tracer.subscribe_event(device_under_test, attr)

    return tracer


@pytest.fixture()
def mock_vcc_controller() -> unittest.mock.Mock:
    builder = MockDeviceBuilder()
    builder.set_state(tango.DevState.INIT)
    builder.add_command("InitCommonParameters", None)
    builder.add_command("ConfigureBand", None)
    builder.add_command("Unconfigure", None)
    return builder()


@pytest.fixture()
def mock_vcc_band() -> unittest.mock.Mock:
    builder = MockDeviceBuilder()
    builder.set_state(tango.DevState.INIT)
    builder.add_command("SetInternalParameters", None)
    builder.add_command("ConfigureScan", None)
    builder.add_command("Scan", None)
    builder.add_command("EndScan", None)
    builder.add_command("Abort", None)
    builder.add_command("ObsReset", None)
    builder.add_property(
        "WidebandInputBufferFQDN",
        {
            "WidebandInputBufferFQDN": [
                "talondx-001/wideband-input-buffer/wideband-input-buffer"
            ]
        },
    )
    return builder()


@pytest.fixture()
def mock_wib() -> unittest.mock.Mock:
    builder = MockDeviceBuilder()
    builder.add_attribute("DishID", "SKA001")
    builder.add_property(
        "ExpectedDishID",
        {"ExpectedDishID": ["SKA123"]},
    )
    return builder()


@pytest.fixture()
def initial_mocks(
    mock_vcc_controller: unittest.mock.Mock,
    mock_vcc_band: unittest.mock.Mock,
<<<<<<< HEAD
    mock_wib: unittest.mock.Mock,
    mock_sw: unittest.mock.Mock,
) -> Dict[str, unittest.mock.Mock]:
=======
) -> dict[str, unittest.mock.Mock]:
>>>>>>> e9d5c2e2
    """
    Return a dictionary of device proxy mocks to pre-register.

    :param mock_vcc_controller: mock for the vcc_controller device
    :param mock_vcc_band: mock for the vcc_band device
    :return: a dictionary of device proxy mocks to pre-register.
    """
    return {
        "talondx-001/vcc-app/vcc-controller": mock_vcc_controller,
        "talondx-001/vcc-app/vcc-band-1-and-2": mock_vcc_band,
        "talondx-001/vcc-app/vcc-band-3": mock_vcc_band,
        "talondx-001/vcc-app/vcc-band-4": mock_vcc_band,
        "talondx-001/vcc-app/vcc-band-5": mock_vcc_band,
<<<<<<< HEAD
        "talondx-001/wideband-input-buffer/wideband-input-buffer": mock_wib,
        "mid_csp_cbf/vcc_sw1/001": mock_sw,
        "mid_csp_cbf/vcc_sw2/001": mock_sw,
    }


@pytest.fixture()
def vcc_component_manager(
    logger: logging.Logger,
    tango_harness: TangoHarness,  # sets the connection_factory
    push_change_event_callback: MockChangeEventCallback,
    communication_status_changed_callback: MockCallable,
    component_power_mode_changed_callback: MockCallable,
    component_fault_callback: MockCallable,
    component_obs_fault_callback: MockCallable,
) -> VccComponentManager:
    """Return a VCC component manager."""
    return VccComponentManager(
        vcc_id=1,
        talon_lru="mid_csp_cbf/talon_lru/001",
        vcc_controller="talondx-001/vcc-app/vcc-controller",
        vcc_band=[
            "talondx-001/vcc-app/vcc-band-1-and-2",
            "talondx-001/vcc-app/vcc-band-3",
            "talondx-001/vcc-app/vcc-band-4",
            "talondx-001/vcc-app/vcc-band-5",
        ],
        search_window=["mid_csp_cbf/vcc_sw1/001", "mid_csp_cbf/vcc_sw2/001"],
        logger=logger,
        push_change_event_callback=push_change_event_callback,
        communication_status_changed_callback=communication_status_changed_callback,
        component_power_mode_changed_callback=component_power_mode_changed_callback,
        component_fault_callback=component_fault_callback,
        component_obs_fault_callback=component_obs_fault_callback,
        simulation_mode=SimulationMode.FALSE,
    )


@pytest.fixture()
def communication_status_changed_callback(
    mock_callback_factory: Callable[[], unittest.mock.Mock],
) -> unittest.mock.Mock:
    """
    Return a mock callback for component manager communication status.

    :param mock_callback_factory: fixture that provides a mock callback
        factory (i.e. an object that returns mock callbacks when
        called).

    :return: a mock callback to be called when the communication status
        of a component manager changed.
    """
    return mock_callback_factory()


@pytest.fixture()
def component_power_mode_changed_callback(
    mock_callback_factory: Callable[[], unittest.mock.Mock],
) -> unittest.mock.Mock:
    """
    Return a mock callback for component power mode change.

    :param mock_callback_factory: fixture that provides a mock callback
        factory (i.e. an object that returns mock callbacks when
        called).

    :return: a mock callback to be called when the component manager
        detects that the power mode of its component has changed.
    """
    return mock_callback_factory()


@pytest.fixture()
def component_fault_callback(
    mock_callback_factory: Callable[[], unittest.mock.Mock],
) -> unittest.mock.Mock:
    """
    Return a mock callback for component fault.

    :param mock_callback_factory: fixture that provides a mock callback
        factory (i.e. an object that returns mock callbacks when
        called).

    :return: a mock callback to be called when the component manager
        detects that the power mode of its component has changed.
    """
    return mock_callback_factory()


@pytest.fixture()
def component_obs_fault_callback(
    mock_callback_factory: Callable[[], unittest.mock.Mock],
) -> unittest.mock.Mock:
    """
    Return a mock callback for component manager obs fault.

    :param mock_callback_factory: fixture that provides a mock callback
        factory (i.e. an object that returns mock callbacks when
        called).

    :return: a mock callback to be called when the communication status
        of a component manager changed.
    """
    return mock_callback_factory()


@pytest.fixture()
def push_change_event_callback_factory(
    mock_change_event_callback_factory: Callable[
        [str], MockChangeEventCallback
    ],
) -> Callable[[], MockChangeEventCallback]:
    """
    Return a mock change event callback factory

    :param mock_change_event_callback_factory: fixture that provides a
        mock change event callback factory (i.e. an object that returns
        mock callbacks when called).

    :return: a mock change event callback factory
    """

    def _factory() -> MockChangeEventCallback:
        return mock_change_event_callback_factory("adminMode")

    return _factory


@pytest.fixture()
def push_change_event_callback(
    push_change_event_callback_factory: Callable[[], MockChangeEventCallback],
) -> MockChangeEventCallback:
    """
    Return a mock change event callback

    :param push_change_event_callback_factory: fixture that provides a mock
        change event callback factory

    :return: a mock change event callback
    """
    return push_change_event_callback_factory()
=======
    }
>>>>>>> e9d5c2e2
<|MERGE_RESOLUTION|>--- conflicted
+++ resolved
@@ -107,18 +107,14 @@
 def initial_mocks(
     mock_vcc_controller: unittest.mock.Mock,
     mock_vcc_band: unittest.mock.Mock,
-<<<<<<< HEAD
     mock_wib: unittest.mock.Mock,
-    mock_sw: unittest.mock.Mock,
-) -> Dict[str, unittest.mock.Mock]:
-=======
 ) -> dict[str, unittest.mock.Mock]:
->>>>>>> e9d5c2e2
     """
     Return a dictionary of device proxy mocks to pre-register.
 
     :param mock_vcc_controller: mock for the vcc_controller device
     :param mock_vcc_band: mock for the vcc_band device
+    :param mock_wib: mock for the wideband_input_buffer device
     :return: a dictionary of device proxy mocks to pre-register.
     """
     return {
@@ -127,148 +123,5 @@
         "talondx-001/vcc-app/vcc-band-3": mock_vcc_band,
         "talondx-001/vcc-app/vcc-band-4": mock_vcc_band,
         "talondx-001/vcc-app/vcc-band-5": mock_vcc_band,
-<<<<<<< HEAD
         "talondx-001/wideband-input-buffer/wideband-input-buffer": mock_wib,
-        "mid_csp_cbf/vcc_sw1/001": mock_sw,
-        "mid_csp_cbf/vcc_sw2/001": mock_sw,
-    }
-
-
-@pytest.fixture()
-def vcc_component_manager(
-    logger: logging.Logger,
-    tango_harness: TangoHarness,  # sets the connection_factory
-    push_change_event_callback: MockChangeEventCallback,
-    communication_status_changed_callback: MockCallable,
-    component_power_mode_changed_callback: MockCallable,
-    component_fault_callback: MockCallable,
-    component_obs_fault_callback: MockCallable,
-) -> VccComponentManager:
-    """Return a VCC component manager."""
-    return VccComponentManager(
-        vcc_id=1,
-        talon_lru="mid_csp_cbf/talon_lru/001",
-        vcc_controller="talondx-001/vcc-app/vcc-controller",
-        vcc_band=[
-            "talondx-001/vcc-app/vcc-band-1-and-2",
-            "talondx-001/vcc-app/vcc-band-3",
-            "talondx-001/vcc-app/vcc-band-4",
-            "talondx-001/vcc-app/vcc-band-5",
-        ],
-        search_window=["mid_csp_cbf/vcc_sw1/001", "mid_csp_cbf/vcc_sw2/001"],
-        logger=logger,
-        push_change_event_callback=push_change_event_callback,
-        communication_status_changed_callback=communication_status_changed_callback,
-        component_power_mode_changed_callback=component_power_mode_changed_callback,
-        component_fault_callback=component_fault_callback,
-        component_obs_fault_callback=component_obs_fault_callback,
-        simulation_mode=SimulationMode.FALSE,
-    )
-
-
-@pytest.fixture()
-def communication_status_changed_callback(
-    mock_callback_factory: Callable[[], unittest.mock.Mock],
-) -> unittest.mock.Mock:
-    """
-    Return a mock callback for component manager communication status.
-
-    :param mock_callback_factory: fixture that provides a mock callback
-        factory (i.e. an object that returns mock callbacks when
-        called).
-
-    :return: a mock callback to be called when the communication status
-        of a component manager changed.
-    """
-    return mock_callback_factory()
-
-
-@pytest.fixture()
-def component_power_mode_changed_callback(
-    mock_callback_factory: Callable[[], unittest.mock.Mock],
-) -> unittest.mock.Mock:
-    """
-    Return a mock callback for component power mode change.
-
-    :param mock_callback_factory: fixture that provides a mock callback
-        factory (i.e. an object that returns mock callbacks when
-        called).
-
-    :return: a mock callback to be called when the component manager
-        detects that the power mode of its component has changed.
-    """
-    return mock_callback_factory()
-
-
-@pytest.fixture()
-def component_fault_callback(
-    mock_callback_factory: Callable[[], unittest.mock.Mock],
-) -> unittest.mock.Mock:
-    """
-    Return a mock callback for component fault.
-
-    :param mock_callback_factory: fixture that provides a mock callback
-        factory (i.e. an object that returns mock callbacks when
-        called).
-
-    :return: a mock callback to be called when the component manager
-        detects that the power mode of its component has changed.
-    """
-    return mock_callback_factory()
-
-
-@pytest.fixture()
-def component_obs_fault_callback(
-    mock_callback_factory: Callable[[], unittest.mock.Mock],
-) -> unittest.mock.Mock:
-    """
-    Return a mock callback for component manager obs fault.
-
-    :param mock_callback_factory: fixture that provides a mock callback
-        factory (i.e. an object that returns mock callbacks when
-        called).
-
-    :return: a mock callback to be called when the communication status
-        of a component manager changed.
-    """
-    return mock_callback_factory()
-
-
-@pytest.fixture()
-def push_change_event_callback_factory(
-    mock_change_event_callback_factory: Callable[
-        [str], MockChangeEventCallback
-    ],
-) -> Callable[[], MockChangeEventCallback]:
-    """
-    Return a mock change event callback factory
-
-    :param mock_change_event_callback_factory: fixture that provides a
-        mock change event callback factory (i.e. an object that returns
-        mock callbacks when called).
-
-    :return: a mock change event callback factory
-    """
-
-    def _factory() -> MockChangeEventCallback:
-        return mock_change_event_callback_factory("adminMode")
-
-    return _factory
-
-
-@pytest.fixture()
-def push_change_event_callback(
-    push_change_event_callback_factory: Callable[[], MockChangeEventCallback],
-) -> MockChangeEventCallback:
-    """
-    Return a mock change event callback
-
-    :param push_change_event_callback_factory: fixture that provides a mock
-        change event callback factory
-
-    :return: a mock change event callback
-    """
-    return push_change_event_callback_factory()
-=======
-    }
->>>>>>> e9d5c2e2
+    }