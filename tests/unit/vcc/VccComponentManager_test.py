--- conflicted
+++ resolved
@@ -126,16 +126,7 @@
         )
 
         internal_params_file_name = (
-<<<<<<< HEAD
-            vcc_param_path
-            + "internal_params_receptor"
-            + str(vcc_component_manager.receptor_id)
-            + "_band"
-            + frequency_band  ## FIXME
-            + ".json"
-=======
             vcc_param_path + "internal_params_default.json"
->>>>>>> fd335c0b
         )
         with open(internal_params_file_name, "r") as f:
             json_string = f.read()
