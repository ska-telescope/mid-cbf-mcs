--- conflicted
+++ resolved
@@ -115,16 +115,7 @@
         )
 
         internal_params_file_name = (
-<<<<<<< HEAD
             vcc_param_path + "internal_params_default.json"
-=======
-            vcc_param_path
-            + "internal_params_receptor"
-            + str(vcc_component_manager.receptor_id)
-            + "_band"
-            + argin["frequency_band"]
-            + ".json"
->>>>>>> db0cf3ff
         )
         with open(internal_params_file_name, "r") as f:
             json_string = f.read()
