--- conflicted
+++ resolved
@@ -18,7 +18,6 @@
 from unittest.mock import Mock
 
 import pytest
-<<<<<<< HEAD
 from assertpy import assert_that
 from ska_control_model import AdminMode, SimulationMode
 from ska_tango_base.commands import ResultCode
@@ -35,22 +34,6 @@
 json_file_path = os.path.dirname(os.path.abspath(__file__)) + "/../../data/"
 
 # Disable garbage collection to prevent tests hanging
-=======
-from ska_control_model import AdminMode
-from ska_tango_base.commands import ResultCode
-from ska_tango_testing import context
-from ska_tango_testing.mock.tango import MockTangoEventCallbackGroup
-from tango import DevState
-
-from ska_mid_cbf_mcs.controller.controller_device import CbfController
-
-# Paths
-file_path = os.path.dirname(os.path.abspath(__file__))
-json_file_path = os.path.dirname(os.path.abspath(__file__)) + "/../../data/"
-
-
-# To prevent tests hanging during gc.
->>>>>>> 12d837a7
 gc.disable()
 
 
@@ -78,13 +61,6 @@
                 "mid_csp_cbf/vcc/002",
                 "mid_csp_cbf/vcc/003",
                 "mid_csp_cbf/vcc/004",
-<<<<<<< HEAD
-=======
-                "mid_csp_cbf/vcc/005",
-                "mid_csp_cbf/vcc/006",
-                "mid_csp_cbf/vcc/007",
-                "mid_csp_cbf/vcc/008",
->>>>>>> 12d837a7
             ],
             FSP=[
                 "mid_csp_cbf/fsp/01",
@@ -116,13 +92,8 @@
             VisSLIM="mid_csp_cbf/slim/slim-vis",
             TalonDxConfigPath="mnt/talondx-config",
             HWConfigPath="mnt/hw_config/hw_config.yaml",
-<<<<<<< HEAD
-            FsSLIMConfigPath="mnt/slim/fs_slim_config.yaml",
-            VisSLIMConfigPath="mnt/slim/vis_slim_config.yaml",
-=======
             FsSLIMConfigPath="mnt/slim/fs/slim_config.yaml",
             VisSLIMConfigPath="mnt/slim/vis/slim_config.yaml",
->>>>>>> 12d837a7
             LruTimeout="30",
             MaxCapabilities=["VCC:8", "FSP:4", "Subarray:1"],
         )
@@ -149,19 +120,11 @@
         self: TestCbfController, device_under_test: context.DeviceProxy
     ) -> None:
         """
-<<<<<<< HEAD
         Test the Status attribute just after device initialization.
 
         :param device_under_test: A fixture that provides a
             :py:class: `CbfDeviceProxy` to the device under test, in a
             :py:class:`context.DeviceProxy`.
-=======
-        Test Status
-
-        :param device_under_test: fixture that provides a
-            :py:class:`CbfDeviceProxy` to the device under test, in a
-            :py:class:`tango.test
->>>>>>> 12d837a7
         """
         assert device_under_test.Status() == "The device is in DISABLE state."
 
@@ -169,7 +132,6 @@
         self: TestCbfController, device_under_test: context.DeviceProxy
     ) -> None:
         """
-<<<<<<< HEAD
         Test the adminMode attribute just after device initialization.
 
         :param device_under_test: A fixture that provides a
@@ -335,128 +297,6 @@
         event_tracer: TangoEventTracer,
     ) -> None:
         """
-=======
-        Test adminMode
-
-        :param device_under_test: fixture that provides a
-            :py:class:`CbfDeviceProxy` to the device under test, in a
-            :py:class:`tango.test
-        """
-        assert device_under_test.adminMode == AdminMode.OFFLINE
-
-    @pytest.mark.parametrize(
-        "sys_param_file_path",
-        [
-            "sys_param_4_boards.json",
-            "sys_param_dup_vcc.json",
-            "sys_param_invalid_rec_id.json",
-            "sys_param_dup_dishid.json",
-            # test using tm_data_sources params
-            "source_init_sys_param.json",
-            "source_init_sys_param_invalid_source.json",
-            "source_init_sys_param_invalid_file.json",
-            "source_init_sys_param_invalid_schema.json",
-        ],
-    )
-    def test_InitSysParam(
-        self: TestCbfController,
-        device_under_test: context.DeviceProxy,
-        change_event_callbacks: MockTangoEventCallbackGroup,
-        sys_param_file_path: str,
-    ) -> None:
-        """
-        Test InitSysParam and failure cases.
-        """
-        device_under_test.adminMode = AdminMode.ONLINE
-        assert device_under_test.adminMode == AdminMode.ONLINE
-        change_event_callbacks["state"].assert_change_event(DevState.OFF)
-
-        with open(json_file_path + sys_param_file_path) as f:
-            sp = f.read()
-        result_code, command_id = device_under_test.InitSysParam(sp)
-        assert result_code == [ResultCode.QUEUED]
-
-        if (
-            sys_param_file_path == "sys_param_4_boards.json"
-            or sys_param_file_path == "source_init_sys_param.json"
-        ):
-            change_event_callbacks[
-                "longRunningCommandResult"
-            ].assert_change_event(
-                (f"{command_id[0]}", '[0, "InitSysParam completed OK"]')
-            )
-        elif (
-            sys_param_file_path == "source_init_sys_param_invalid_source.json"
-            or sys_param_file_path == "source_init_sys_param_invalid_file.json"
-        ):
-            change_event_callbacks[
-                "longRunningCommandResult"
-            ].assert_change_event(
-                (
-                    f"{command_id[0]}",
-                    '[3, "Retrieving the init_sys_param file failed"]',
-                )
-            )
-        elif sys_param_file_path == "sys_param_dup_dishid.json":
-            change_event_callbacks[
-                "longRunningCommandResult"
-            ].assert_change_event(
-                (
-                    f"{command_id[0]}",
-                    '[3, "Duplicated Dish ID in the init_sys_param json"]',
-                )
-            )
-        elif (
-            sys_param_file_path == "source_init_sys_param_invalid_schema.json"
-        ):
-            change_event_callbacks[
-                "longRunningCommandResult"
-            ].assert_change_event(
-                (
-                    f"{command_id[0]}",
-                    '[3, "Validating init_sys_param file retrieved from tm_data_filepath against ska-telmodel schema failed"]',
-                )
-            )
-        else:
-            change_event_callbacks[
-                "longRunningCommandResult"
-            ].assert_change_event(
-                (
-                    f"{command_id[0]}",
-                    '[3, "Validating init_sys_param file against ska-telmodel schema failed"]',
-                )
-            )
-        change_event_callbacks.assert_not_called()
-
-    def test_On_without_init_sys_param(
-        self: TestCbfController,
-        device_under_test: context.DeviceProxy,
-        change_event_callbacks: MockTangoEventCallbackGroup,
-    ) -> None:
-        """
-        Test On without InitSysParam.
-        """
-        device_under_test.adminMode = AdminMode.ONLINE
-        assert device_under_test.adminMode == AdminMode.ONLINE
-        change_event_callbacks["state"].assert_change_event(DevState.OFF)
-
-        result_code, command_id = device_under_test.On()
-        assert result_code == [ResultCode.QUEUED]
-        change_event_callbacks["longRunningCommandResult"].assert_change_event(
-            (
-                f"{command_id[0]}",
-                '[6, "Command is not allowed"]',
-            )
-        )
-        change_event_callbacks.assert_not_called()
-
-    def test_Commands_all(
-        self: TestCbfController,
-        device_under_test: context.DeviceProxy,
-        change_event_callbacks: MockTangoEventCallbackGroup,
-    ) -> None:
-        """
->>>>>>> 12d837a7
         Test all of CbfController's commands, expect success.
 
         :param device_under_test: fixture that provides a
@@ -464,7 +304,6 @@
             :py:class:`tango.test_context.DeviceTestContext`.
         """
         # Establish communication
-<<<<<<< HEAD
         self.test_Online(device_under_test, event_tracer)
 
         with open(json_file_path + "sys_param_4_boards.json") as f:
@@ -506,32 +345,4 @@
                 attribute_value=value,
                 previous_value=previous,
                 target_n_events=n,
-            )
-=======
-        device_under_test.adminMode = AdminMode.ONLINE
-        assert device_under_test.adminMode == AdminMode.ONLINE
-        change_event_callbacks["state"].assert_change_event(DevState.OFF)
-
-        with open(json_file_path + "sys_param_4_boards.json") as f:
-            sp = f.read()
-        result_code, command_id = device_under_test.InitSysParam(sp)
-        assert result_code == [ResultCode.QUEUED]
-        change_event_callbacks["longRunningCommandResult"].assert_change_event(
-            (f"{command_id[0]}", '[0, "InitSysParam completed OK"]')
-        )
-
-        result_code, command_id = device_under_test.On()
-        assert result_code == [ResultCode.QUEUED]
-        change_event_callbacks["longRunningCommandResult"].assert_change_event(
-            (f"{command_id[0]}", '[0, "On completed OK"]')
-        )
-        change_event_callbacks["state"].assert_change_event(DevState.ON)
-
-        result_code, command_id = device_under_test.Off()
-        assert result_code == [ResultCode.QUEUED]
-        change_event_callbacks["longRunningCommandResult"].assert_change_event(
-            (f"{command_id[0]}", '[0, "Off completed OK"]')
-        )
-        change_event_callbacks["state"].assert_change_event(DevState.OFF)
-        change_event_callbacks.assert_not_called()
->>>>>>> 12d837a7
+            )