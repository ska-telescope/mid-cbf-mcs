--- conflicted
+++ resolved
@@ -57,11 +57,7 @@
     :return: specification of the device to be loaded
     """
     return {
-<<<<<<< HEAD
-        "path": "charts/ska-mid-cbf-mcs/data/midcbfconfig.json",
-=======
         "path": "tests/unit/controller/devicetoload.json",
->>>>>>> a2aeae11
         "package": "ska_mid_cbf_mcs.controller.controller_device",
         "device": "controller",
         "device_class": "CbfController",
