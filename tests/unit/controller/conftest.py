--- conflicted
+++ resolved
@@ -134,21 +134,12 @@
     Return a dictionary of proxy mocks to pre-register.
 
     :param mock_vcc: a mock Vcc that is powered off.
-<<<<<<< HEAD
     :param mock_vcc_group: a mock Vcc tango.Group.
     :param mock_fsp: a mock Fsp that is powered off.
     :param mock_fsp_group: a mock Fsp tango.Group.
     :param mock_subarray: a mock VccBand4 that is powered off.
     :param mock_subarray_group: a mock subarray tango.Group.
     :param mock_talon_lru: a mock TalonLRU that is powered off.
-=======
-    :param mock_vcc_group: a mock group.
-    :param mock_fsp: a mock Fsp that is powered off.
-    :param mock_fsp_group: a mock Fsp group.
-    :param mock_subarray: a mock Subarray that is powered off.
-    :param mock_subarray_group: a mock Subarray group.
-    :param mock_talon_lru: a mock Talon LRU.
->>>>>>> c31b452b
 
     :return: a dictionary of proxy mocks to pre-register.
     """
