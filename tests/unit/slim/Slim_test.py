#!/usr/bin/env python
# -*- coding: utf-8 -*-
#
# This file is part of the mid-cbf-mcs project
#
#
#
# Distributed under the terms of the BSD-3-Clause license.
# See LICENSE.txt for more info.
"""Contain the tests for the Slim."""

from __future__ import annotations

import gc
import os
import random
from typing import Iterator
from unittest.mock import Mock

import pytest
from assertpy import assert_that
from ska_control_model import AdminMode, SimulationMode
from ska_tango_base.commands import ResultCode
from ska_tango_testing import context
from ska_tango_testing.integration import TangoEventTracer
from tango import DevFailed, DevState

from ska_mid_cbf_mcs.slim.slim_device import Slim

from ... import test_utils

# Disable garbage collection to prevent tests hanging
gc.disable()

# Path
file_path = os.path.dirname(os.path.abspath(__file__))


class TestSlim:
    """
    Test class for SLIM.
    """

    @pytest.fixture(name="test_context")
    def slim_test_context(
        self: TestSlim,
        initial_mocks: dict[str, Mock],
        # initial_links: dict[str, Mock],
    ) -> Iterator[context.ThreadedTestTangoContextManager._TangoContext]:
        """
        Fixture that creates a test context for the Slim tests.

        :param initial_mocks: A dictionary of initial mocks to be added to the test context.
        :return: A test context for the Slim tests.
        """
        harness = context.ThreadedTestTangoContextManager()
        random.seed()
        # This device is set up as expected
        harness.add_device(
            device_name="mid_csp_cbf/slim/001",
            device_class=Slim,
            Links=[
                "mid_csp_cbf/slim_link/001",
                "mid_csp_cbf/slim_link/002",
                "mid_csp_cbf/slim_link/003",
                "mid_csp_cbf/slim_link/004",
            ],
        )
        # This device uses SlimLink mocks that will return ResultCode.FAILED
        harness.add_device(
            device_name="mid_csp_cbf/slim_fail/001",
            device_class=Slim,
            Links=[
                "mid_csp_cbf/slim_link_fail/001",
                "mid_csp_cbf/slim_link_fail/002",
                "mid_csp_cbf/slim_link_fail/003",
                "mid_csp_cbf/slim_link_fail/004",
            ],
        )

        for name, mock in initial_mocks.items():
            harness.add_mock_device(device_name=name, device_mock=mock())

        with harness as test_context:
            yield test_context

    def test_State(
        self: TestSlim, device_under_test: context.DeviceProxy
    ) -> None:
        """
        Test the State attribute just after device initialization.

        :param device_under_test: DeviceProxy to the device under test.
        """
        assert device_under_test.State() == DevState.DISABLE

    def test_Status(
        self: TestSlim, device_under_test: context.DeviceProxy
    ) -> None:
        """
        Test the Status attribute just after device initialization.

        :param device_under_test: DeviceProxy to the device under test.
        """
        assert device_under_test.Status() == "The device is in DISABLE state."

    def test_adminMode(
        self: TestSlim, device_under_test: context.DeviceProxy
    ) -> None:
        """
        Test the adminMode attribute just after device initialization.

        :param device_under_test: DeviceProxy to the device under test.
        """
        assert device_under_test.adminMode == AdminMode.OFFLINE

    def test_On(
        self: TestSlim,
        device_under_test: context.DeviceProxy,
        event_tracer: TangoEventTracer,
    ) -> None:
        """
        Test the On() command's happy path.

        :param device_under_test: DeviceProxy to the device under test.
        :param event_tracer: A TangoEventTracer used to recieve subscribed change
                             events from the device under test.
        """
<<<<<<< HEAD
        # prepare device
        device_under_test.adminMode = AdminMode.ONLINE
        assert_that(event_tracer).within_timeout(
            test_utils.EVENT_TIMEOUT
        ).has_change_event_occurred(
            device_name=device_under_test,
            attribute_name="state",
            attribute_value=(DevState.OFF),
        )

        result_code, command_id = device_under_test.On()
        assert result_code == [ResultCode.QUEUED]

        assert_that(event_tracer).within_timeout(
            test_utils.EVENT_TIMEOUT
        ).has_change_event_occurred(
            device_name=device_under_test,
            attribute_name="longRunningCommandResult",
            attribute_value=(
                f"{command_id[0]}",
                '[0, "On completed OK"]',
            ),
        )
        assert_that(event_tracer).within_timeout(
            test_utils.EVENT_TIMEOUT
        ).has_change_event_occurred(
            device_name=device_under_test,
            attribute_name="state",
            attribute_value=DevState.ON,
        )
=======
        assert test_utils.device_online_and_on(device_under_test, event_tracer)
>>>>>>> c51a3695

    @pytest.mark.skip(reason="Skipping test involving nested LRC")
    @pytest.mark.parametrize(
        "mesh_config_filename",
        [
            ("./tests/data/slim_test_config.yaml"),
            ("./tests/data/slim_test_config_inactive.yaml"),
        ],
    )
    def test_Configure(
        self: TestSlim,
        device_under_test: context.DeviceProxy,
        event_tracer: TangoEventTracer,
        mesh_config_filename: str,
    ) -> None:
        """
        Test the Configure() command's happy path.

        :param device_under_test: DeviceProxy to the device under test.
        :param event_tracer: A TangoEventTracer used to recieve subscribed change
                             events from the device under test.
        :param mesh_config_filename: A JSON file for the configuration.
        """
        assert test_utils.device_online_and_on(device_under_test, event_tracer)

        with open(mesh_config_filename, "r") as mesh_config:
            result_code, command_id = device_under_test.Configure(
                mesh_config.read()
            )
        assert result_code == [ResultCode.QUEUED]

        assert_that(event_tracer).within_timeout(
            test_utils.EVENT_TIMEOUT
        ).has_change_event_occurred(
            device_name=device_under_test,
            attribute_name="longRunningCommandResult",
            attribute_value=(
                f"{command_id[0]}",
                '[0, "Configure completed OK"]',
            ),
        )

    @pytest.mark.skip(reason="Skipping test involving nested LRC")
    @pytest.mark.parametrize(
        "mesh_config_filename",
        [("./tests/data/slim_test_fail_config.yaml")],
    )
    def test_Configure_too_many_links(
        self: TestSlim,
        device_under_test: context.DeviceProxy,
        event_tracer: TangoEventTracer,
        mesh_config_filename: str,
    ) -> None:
        """
        Test the Configure() command when the configuration contains more links than there are SlimLink mocks.

        :param device_under_test: DeviceProxy to the device under test.
        :param event_tracer: A TangoEventTracer used to recieve subscribed change
                             events from the device under test.
        :param mesh_config_filename: A JSON file for the configuration.
        """
        device_under_test.simulationMode = SimulationMode.FALSE
        assert test_utils.device_online_and_on(device_under_test, event_tracer)

        with open(mesh_config_filename, "r") as mesh_config:
            result_code, command_id = device_under_test.Configure(
                mesh_config.read()
            )

        assert result_code == [ResultCode.QUEUED]

        assert_that(event_tracer).within_timeout(
            test_utils.EVENT_TIMEOUT
        ).has_change_event_occurred(
            device_name=device_under_test,
            attribute_name="longRunningCommandResult",
            attribute_value=(
                f"{command_id[0]}",
                '[3, "Too many links defined in the link configuration. Not enough SlimLink devices exist."]',
            ),
        )

    @pytest.mark.skip(reason="Skipping test involving nested LRC")
    @pytest.mark.parametrize(
        "mesh_config_filename",
        [("./tests/data/slim_test_config.yaml")],
    )
    def test_Configure_slim_link_init_fails(
        self: TestSlim,
        device_under_test_fail: context.DeviceProxy,
        event_tracer_fail: TangoEventTracer,
        mesh_config_filename: str,
    ) -> None:
        """
        Test the Configure() command using SlimLink mocks set to reject the nested ConnectTxRx call.

        :param device_under_test: DeviceProxy to the device under test.
        :param event_tracer: A TangoEventTracer used to recieve subscribed change
                             events from the device under test.
        :param mesh_config_filename: A JSON file for the configuration.
        """
        assert test_utils.device_online_and_on(
            device_under_test_fail, event_tracer_fail
        )

        with open(mesh_config_filename, "r") as mesh_config:
            result_code, command_id = device_under_test_fail.Configure(
                mesh_config.read()
            )

        assert result_code == [ResultCode.QUEUED]

        assert_that(event_tracer_fail).within_timeout(
            test_utils.EVENT_TIMEOUT
        ).has_change_event_occurred(
            device_name=device_under_test_fail,
            attribute_name="longRunningCommandResult",
            attribute_value=(
                f"{command_id[0]}",
                '[3, "Nested LRC SlimLink.ConnectTxRx() rejected"]',
            ),
        )

    @pytest.mark.parametrize(
        "mesh_config_filename",
        [("./tests/data/slim_test_config.yaml")],
    )
    def test_Configure_not_allowed(
        self: TestSlim,
        device_under_test_fail: context.DeviceProxy,
        event_tracer_fail: TangoEventTracer,
        mesh_config_filename: str,
    ) -> None:
        """
        Test the Configure() command before Slim has started up.

        :param device_under_test_fail: DeviceProxy to the device under test for failure conditions.
        :param event_tracer_fail: A TangoEventTracer used to recieve subscribed change
                                  events from the device under test, for failure conditions.
        :param mesh_config_filename: A JSON file for the configuration.
        """
        device_under_test_fail.adminMode = AdminMode.OFFLINE

        with open(mesh_config_filename, "r") as mesh_config:
            result_code, command_id = device_under_test_fail.Configure(
                mesh_config.read()
            )
        assert result_code == [ResultCode.QUEUED]

        assert_that(event_tracer_fail).within_timeout(
            test_utils.EVENT_TIMEOUT
        ).has_change_event_occurred(
            device_name=device_under_test_fail,
            attribute_name="longRunningCommandResult",
            attribute_value=(
                f"{command_id[0]}",
                '[6, "Command is not allowed"]',
            ),
        )

    @pytest.mark.skip(reason="Skipping test involving nested LRC")
    @pytest.mark.parametrize(
        "mesh_config_filename",
        [
            ("./tests/data/slim_test_config.yaml"),
            ("./tests/data/slim_test_config_inactive.yaml"),
        ],
    )
    def test_Off(
        self: TestSlim,
        device_under_test: context.DeviceProxy,
        event_tracer: TangoEventTracer,
        mesh_config_filename: str,
    ) -> None:
        """
        Test the Off() command's happy path.

        :param device_under_test: DeviceProxy to the device under test.
        :param event_tracer: A TangoEventTracer used to recieve subscribed change
                             events from the device under test.
        :param mesh_config_filename: A JSON file for the configuration.
        """

        self.test_Configure(
            device_under_test, event_tracer, mesh_config_filename
        )

        result_code, command_id = device_under_test.Off()
        assert result_code == [ResultCode.QUEUED]

        assert_that(event_tracer).within_timeout(
            test_utils.EVENT_TIMEOUT
        ).has_change_event_occurred(
            device_name=device_under_test,
            attribute_name="longRunningCommandResult",
            attribute_value=(
                f"{command_id[0]}",
                '[0, "Off completed OK"]',
            ),
        )
        assert_that(event_tracer).within_timeout(
            test_utils.EVENT_TIMEOUT
        ).has_change_event_occurred(
            device_name=device_under_test,
            attribute_name="state",
            attribute_value=DevState.OFF,
        )

    @pytest.mark.skip(reason="Skipping test involving nested LRC")
    @pytest.mark.parametrize(
        "mesh_config_filename",
        [("./tests/data/slim_test_config.yaml")],
    )
    def test_Off_not_allowed(
        self: TestSlim,
        device_under_test: context.DeviceProxy,
        event_tracer: TangoEventTracer,
        mesh_config_filename: str,
    ) -> None:
        """
        Test the Off() command when Slim has gone offline after configuring.

        :param device_under_test: DeviceProxy to the device under test.
        :param event_tracer: A TangoEventTracer used to recieve subscribed change
                             events from the device under test.
        :param mesh_config_filename: A JSON file for the configuration.
        """

        self.test_Configure(
            device_under_test, event_tracer, mesh_config_filename
        )

        device_under_test.adminMode = AdminMode.OFFLINE
        with pytest.raises(
            DevFailed, match="Communication with component is not established"
        ):
            device_under_test.Off()

    @pytest.mark.skip(reason="Skipping test involving nested LRC")
    @pytest.mark.parametrize(
        "mesh_config_filename",
        [("./tests/data/slim_test_config.yaml")],
    )
    def test_Off_already_off(
        self: TestSlim,
        device_under_test: context.DeviceProxy,
        event_tracer: TangoEventTracer,
        mesh_config_filename: str,
    ) -> None:
        """
        Test the Off() command when it is already off.

        :param device_under_test: DeviceProxy to the device under test.
        :param event_tracer: A TangoEventTracer used to recieve subscribed change
                             events from the device under test.
        :param mesh_config_filename: A JSON file for the configuration.
        """
        self.test_Configure(
            device_under_test, event_tracer, mesh_config_filename
        )

        result_code, command_id = device_under_test.Off()
        assert result_code == [ResultCode.QUEUED]

        assert_that(event_tracer).within_timeout(
            test_utils.EVENT_TIMEOUT
        ).has_change_event_occurred(
            device_name=device_under_test,
            attribute_name="longRunningCommandResult",
            attribute_value=(
                f"{command_id[0]}",
                '[0, "Off completed OK"]',
            ),
        )
        assert_that(event_tracer).within_timeout(
            test_utils.EVENT_TIMEOUT
        ).has_change_event_occurred(
            device_name=device_under_test,
            attribute_name="state",
            attribute_value=DevState.OFF,
        )

        result_code, command_id = device_under_test.Off()
        assert result_code == [ResultCode.QUEUED]

        assert_that(event_tracer).within_timeout(
            test_utils.EVENT_TIMEOUT
        ).has_change_event_occurred(
            device_name=device_under_test,
            attribute_name="longRunningCommandResult",
            attribute_value=(
                f"{command_id[0]}",
                '[6, "Command is not allowed"]',
            ),
        )

    @pytest.mark.skip(reason="Skipping test involving nested LRC")
    @pytest.mark.parametrize(
        "mesh_config_filename",
        [("./tests/data/slim_test_config.yaml")],
    )
    def test_SlimTest(
        self: TestSlim,
        device_under_test: context.DeviceProxy,
        event_tracer: TangoEventTracer,
        mesh_config_filename: str,
    ) -> None:
        """
        Test the SlimTest() command's happy path.

        :param device_under_test: DeviceProxy to the device under test.
        :param event_tracer: A TangoEventTracer used to recieve subscribed change
                             events from the device under test.
        :param mesh_config_filename: A JSON file for the configuration.
        """

        self.test_Configure(
            device_under_test, event_tracer, mesh_config_filename
        )

        result_code, message = device_under_test.SlimTest()
        assert result_code == ResultCode.OK, message

    @pytest.mark.skip(reason="Skipping test involving nested LRC")
    @pytest.mark.parametrize(
        "mesh_config_filename",
        [("./tests/data/slim_test_config_inactive.yaml")],
    )
    def test_SlimTest_no_active_links(
        self: TestSlim,
        device_under_test: context.DeviceProxy,
        event_tracer: TangoEventTracer,
        mesh_config_filename: str,
    ) -> None:
        """
        Test the SlimTest() command when the configuration does not activate any links.

        :param device_under_test: DeviceProxy to the device under test.
        :param event_tracer: A TangoEventTracer used to recieve subscribed change
                             events from the device under test.
        :param mesh_config_filename: A JSON file for the configuration.
        """

        self.test_Configure(
            device_under_test, event_tracer, mesh_config_filename
        )

        result_code, message = device_under_test.SlimTest()
        assert result_code == ResultCode.REJECTED, message

    def test_SlimTest_links_unconfigured(
        self: TestSlim,
        device_under_test: context.DeviceProxy,
    ) -> None:
        """
        Test the SlimTest() command before Slim has been started up or configured.

        :param device_under_test: DeviceProxy to the device under test.
        """
        result_code, message = device_under_test.SlimTest()
        assert result_code == ResultCode.REJECTED, message<|MERGE_RESOLUTION|>--- conflicted
+++ resolved
@@ -126,7 +126,6 @@
         :param event_tracer: A TangoEventTracer used to recieve subscribed change
                              events from the device under test.
         """
-<<<<<<< HEAD
         # prepare device
         device_under_test.adminMode = AdminMode.ONLINE
         assert_that(event_tracer).within_timeout(
@@ -157,9 +156,6 @@
             attribute_name="state",
             attribute_value=DevState.ON,
         )
-=======
-        assert test_utils.device_online_and_on(device_under_test, event_tracer)
->>>>>>> c51a3695
 
     @pytest.mark.skip(reason="Skipping test involving nested LRC")
     @pytest.mark.parametrize(
