--- conflicted
+++ resolved
@@ -69,71 +69,7 @@
         """
         assert device_under_test.Status() == "The device is in DISABLE state."
 
-<<<<<<< HEAD
-        assert device_under_test.State() == DevState.OFF
-        device_under_test.On()
-        time.sleep(3)
-        assert device_under_test.State() == DevState.ON
-        device_under_test.AddSubarrayMembership(sub_id)
-        time.sleep(3)
-        assert device_under_test.read_attribute("subarrayMembership", \
-            extract_as=tango.ExtractAs.List).value == [sub_id]
-
-        # timing beam weights should be set to 0.0 after init
-        num_cols = 6
-        num_rows = 4
-        assert device_under_test.read_attribute("timingBeamWeights", \
-             extract_as=tango.ExtractAs.List).value == [[0.0] * num_cols for _ in range(num_rows)]
-
-        # update only valid for function mode PST-BF
-        device_under_test.SetFunctionMode("PST-BF")
-        time.sleep(0.1)
-        assert device_under_test.functionMode == FspModes.PST_BF.value
-
-        # read the json file
-        f = open(file_path + timing_beam_weights_file_name)
-        json_str = f.read().replace("\n", "")
-        f.close()
-        timing_beam_weights = json.loads(json_str)
-        
-        # update the weights 
-        for weights in timing_beam_weights["beamWeights"]:
-            beam_weights_details = weights["beamWeightsDetails"]
-
-            device_under_test.UpdateBeamWeights(json.dumps(beam_weights_details))
-
-        time.sleep(3)
-        # verify the weights were updated successfully 
-        for weights in timing_beam_weights["beamWeights"]:
-            beam_weights_details = weights["beamWeightsDetails"]
-            for receptor in beam_weights_details:
-                recptor_id = receptor["receptor"]
-                for frequency_slice in receptor["receptorWeightsDetails"]:
-                    weights = frequency_slice["weights"]
-                    assert device_under_test.read_attribute("timingBeamWeights", \
-                        extract_as=tango.ExtractAs.List).value[recptor_id -1] == weights
-    
-    @pytest.mark.parametrize(
-        "jones_matrix_file_name, \
-        sub_id, \
-        valid_receptor_ids, \
-        fsp_id",
-        [
-            (
-                "/../../data/jonesmatrix_unit_test.json",
-                1,
-                [1, 2, 3, 4],
-                1
-            )
-        ]
-    )
-    @pytest.mark.skip(
-        reason="Not updated to version 0.11.3 of the base classes."
-    )
-    def test_UpdateJonesMatrix(
-=======
     def test_adminMode(
->>>>>>> 8d906e0c
         self: TestFsp,
         device_under_test: CbfDeviceProxy,
     ) -> None:
@@ -144,60 +80,7 @@
             :py:class:`CbfDeviceProxy` to the device under test, in a
             :py:class:`tango.test_context.DeviceTestContext`.
         """
-<<<<<<< HEAD
-
-        assert device_under_test.State() == DevState.OFF
-        device_under_test.On()
-        time.sleep(3)
-        assert device_under_test.State() == DevState.ON
-        device_under_test.AddSubarrayMembership(sub_id)
-        time.sleep(3)
-        assert device_under_test.read_attribute("subarrayMembership", \
-            extract_as=tango.ExtractAs.List).value == [sub_id]
-
-        # jones matrix values should be set to 0.0 after init
-        num_cols = 16
-        num_rows = 4
-        assert device_under_test.read_attribute("jonesMatrix", \
-             extract_as=tango.ExtractAs.List).value == [[0.0] * num_cols for _ in range(num_rows)]
-
-        # read the json file
-        f = open(file_path + jones_matrix_file_name)
-        json_str = f.read().replace("\n", "")
-        f.close()
-        jones_matrix = json.loads(json_str)
-
-        valid_function_modes = ["PSS-BF", "PST-BF"]
-        for mode in valid_function_modes:
-            device_under_test.SetFunctionMode(mode)
-            time.sleep(0.1)
-            if mode == "PSS-BF":
-                assert device_under_test.functionMode == FspModes.PSS_BF.value
-                fs_length = 16
-            elif mode == "PST-BF":
-                assert device_under_test.functionMode == FspModes.PST_BF.value
-                fs_length = 4
-
-            # update the jones matrix
-            for m in jones_matrix["jonesMatrix"]:
-                device_under_test.UpdateJonesMatrix(json.dumps(m["matrixDetails"]))
-            
-            time.sleep(3)
-            # verify the jones matrix was updated successfully 
-            for m in jones_matrix["jonesMatrix"]:
-                for matrixDetail in m["matrixDetails"]:
-                    rec_id = matrixDetail["receptor"]
-                    if rec_id in valid_receptor_ids:
-                        for frequency_slice in matrixDetail["receptorMatrix"]:
-                            fs_id = frequency_slice["fsid"]
-                            matrix = frequency_slice["matrix"]
-                            if fs_id == fsp_id:
-                                if len(matrix) == fs_length:
-                                    assert device_under_test.read_attribute("jonesMatrix", \
-                                        extract_as=tango.ExtractAs.List).value[rec_id -1] == matrix
-=======
         assert device_under_test.adminMode == AdminMode.OFFLINE
->>>>>>> 8d906e0c
     
     @pytest.mark.parametrize(
         "command",
@@ -225,24 +108,7 @@
         time.sleep(CONST_WAIT_TIME)
         assert device_under_test.adminMode == AdminMode.ONLINE
 
-<<<<<<< HEAD
-        valid_function_modes = ["PSS-BF", "PST-BF"]
-        for mode in valid_function_modes:
-            device_under_test.SetFunctionMode(mode)
-            time.sleep(0.1)
-            if mode == "PSS-BF":
-                assert device_under_test.functionMode == FspModes.PSS_BF.value
-            elif mode == "PST-BF":
-                assert device_under_test.functionMode == FspModes.PST_BF.value
-
-            # update the delay model
-            for m in delay_model["delayModel"]:
-                device_under_test.UpdateDelayModel(json.dumps(m["delayDetails"]))
-
-            time.sleep(3)
-=======
         assert device_under_test.State() == DevState.OFF
->>>>>>> 8d906e0c
 
         if command == "On":
             expected_state = DevState.ON
